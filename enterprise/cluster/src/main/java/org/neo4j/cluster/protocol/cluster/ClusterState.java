/*
 * Copyright (c) 2002-2018 "Neo Technology,"
 * Network Engine for Objects in Lund AB [http://neotechnology.com]
 *
 * This file is part of Neo4j.
 *
 * Neo4j is free software: you can redistribute it and/or modify
 * it under the terms of the GNU Affero General Public License as
 * published by the Free Software Foundation, either version 3 of the
 * License, or (at your option) any later version.
 *
 * This program is distributed in the hope that it will be useful,
 * but WITHOUT ANY WARRANTY; without even the implied warranty of
 * MERCHANTABILITY or FITNESS FOR A PARTICULAR PURPOSE.  See the
 * GNU Affero General Public License for more details.
 *
 * You should have received a copy of the GNU Affero General Public License
 * along with this program. If not, see <http://www.gnu.org/licenses/>.
 */
package org.neo4j.cluster.protocol.cluster;

import java.net.URI;
import java.util.ArrayList;
import java.util.Collections;
import java.util.HashMap;
import java.util.List;
import java.util.concurrent.TimeoutException;

import org.neo4j.cluster.InstanceId;
import org.neo4j.cluster.com.message.Message;
import org.neo4j.cluster.com.message.MessageHolder;
import org.neo4j.cluster.protocol.atomicbroadcast.multipaxos.AtomicBroadcastMessage;
import org.neo4j.cluster.protocol.atomicbroadcast.multipaxos.ProposerMessage;
import org.neo4j.cluster.statemachine.State;
import org.neo4j.helpers.collection.Iterables;

import static java.lang.String.format;
import static org.neo4j.cluster.com.message.Message.DISCOVERED;
import static org.neo4j.cluster.com.message.Message.internal;
import static org.neo4j.cluster.com.message.Message.respond;
import static org.neo4j.cluster.com.message.Message.timeout;
import static org.neo4j.cluster.com.message.Message.to;
import static org.neo4j.helpers.collection.Iterables.count;

/**
 * State machine for the Cluster API
 *
 * @see Cluster
 * @see ClusterMessage
 */
public enum ClusterState
        implements State<ClusterContext, ClusterMessage>
{
    start
            {
                @Override
                public State<?, ?> handle( ClusterContext context, Message<ClusterMessage> message,
                                           MessageHolder outgoing )
                {
                    switch ( message.getMessageType() )
                    {
                        case addClusterListener:
                        {
                            context.addClusterListener( message.getPayload() );

                            break;
                        }

                        case removeClusterListener:
                        {
                            context.removeClusterListener( message.getPayload() );

                            break;
                        }

                        case create:
                        {
                            String name = message.getPayload();
                            context.getLog( ClusterState.class ).info( "Creating cluster: " + name );
                            context.created( name );
                            return entered;
                        }

                        case join:
                        {
                            // Send configuration request to all instances
                            Object[] args = message.getPayload();
                            String name = (String) args[0];
                            URI[] clusterInstanceUris = (URI[]) args[1];
                            context.joining( name, Iterables.iterable( clusterInstanceUris ) );
<<<<<<< HEAD
                            context.getLog( getClass() )
                                    .info( "Trying to join with DISCOVERY header " + context.generateDiscoveryHeader() );
=======
                            context.getLog( getClass() ).info( "Trying to join with DISCOVERY header " + context.generateDiscoveryHeader() );
>>>>>>> e1a4a02b

                            for ( URI potentialClusterInstanceUri : clusterInstanceUris )
                            {
                                /*
                                 * The DISCOVERY header is empty, since we haven't processed configurationRequests
                                 * at all yet. However, we still send it out for consistency.
                                 */
                                outgoing.offer( to( ClusterMessage.configurationRequest,
                                        potentialClusterInstanceUri,
                                        new ClusterMessage.ConfigurationRequestState( context.getMyId(), context.boundAt() ) )
                                        .setHeader( DISCOVERED, context.generateDiscoveryHeader() ) );
                            }
                            context.setTimeout( "discovery",
                                    timeout( ClusterMessage.configurationTimeout, message,
                                            new ClusterMessage.ConfigurationTimeoutState(
                                                    /*
                                                     * The time when this becomes relevant is if indeed there are
                                                     * other instances present in the configuration. If there aren't
                                                     * we won't wait for them anyway and only this delay prevents us
                                                     * from going ahead and creating the cluster. We still wait a bit
                                                     * though because even if we don't have them configured they still
                                                     * might contact us.
                                                     * If, on the other hand, we have some configured, then we won't
                                                     * startup anyway until half are available. So this delay doesn't
                                                     * enter into it anyway.
                                                     * In summary, this offers no upside if there are configured
                                                     * instances
                                                     * and causes unnecessary delay if we are supposed to go ahead and
                                                     * create the cluster.
                                                     */
                                                    1 ) ) );
                            return discovery;
                        }

                        default:
                            break;
                    }
                    return this;
                }
            },

    discovery
            {
                @Override
                public State<?, ?> handle( ClusterContext context, Message<ClusterMessage> message,
                                           MessageHolder outgoing ) throws Throwable
                {
                    List<ClusterMessage.ConfigurationRequestState> discoveredInstances = context.getDiscoveredInstances();
                    context.getLog( getClass() ).info( format( "Discovered instances are %s", discoveredInstances ) );
                    switch ( message.getMessageType() )
                    {
                        case configurationResponse:
                        {
                            context.cancelTimeout( "discovery" );

                            ClusterMessage.ConfigurationResponseState state = message.getPayload();

                            context.getLog( ClusterState.class ).info( "Joining cluster " + state.getClusterName() );
                            if ( !context.getConfiguration().getName().equals( state.getClusterName() ) )
                            {
                                context.getLog( ClusterState.class ).warn( "Joined cluster name is different than " +
                                        "the one configured. Expected " + context.getConfiguration().getName() +
                                        ", got " + state.getClusterName() + "." );
                            }

                            HashMap<InstanceId, URI> memberList = new HashMap<>( state.getMembers() );
                            context.discoveredLastReceivedInstanceId( state.getLatestReceivedInstanceId().getId() );

                            context.acquiredConfiguration( memberList, state.getRoles(), state.getFailedMembers() );

                            if ( !memberList.containsKey( context.getMyId() ) ||
                                    !memberList.get( context.getMyId() ).equals( context.boundAt() ) )
                            {
                                context.getLog( ClusterState.class ).info( format( "%s joining:%s, last delivered:%d",
                                        context.getMyId().toString(), context.getConfiguration().toString(),
                                        state.getLatestReceivedInstanceId().getId() ) );

                                ClusterMessage.ConfigurationChangeState newState = new ClusterMessage.ConfigurationChangeState();
                                newState.join(context.getMyId(), context.boundAt());

                                // Let the coordinator propose this if possible
                                InstanceId coordinator = state.getRoles().get( ClusterConfiguration.COORDINATOR );
                                if ( coordinator != null )
                                {
                                    URI coordinatorUri = context.getConfiguration().getUriForId( coordinator );
                                    outgoing.offer( to( ProposerMessage.propose, coordinatorUri, newState ) );
                                }
                                else
                                {
                                    outgoing.offer( to( ProposerMessage.propose, new URI( message.getHeader(
                                            Message.FROM ) ), newState ) );
                                }

                                context.getLog( ClusterState.class ).debug( "Setup join timeout for " + message
                                        .getHeader( Message.CONVERSATION_ID ) );
                                context.setTimeout( "join", timeout( ClusterMessage.joiningTimeout, message,
                                        new URI( message.getHeader( Message.FROM ) ) ) );

                                return joining;
                            }
                            else
                            {
                                // Already in (probably due to crash of this server previously), go to entered state
                                context.joined();
                                outgoing.offer( internal( ClusterMessage.joinResponse, context.getConfiguration() ) );

                                return entered;
                            }
                        }

                        case configurationTimeout:
                        {
                            if ( context.hasJoinBeenDenied() )
                            {
                                outgoing.offer( internal( ClusterMessage.joinFailure,
                                        new ClusterEntryDeniedException( context.getMyId(),
                                                context.getJoinDeniedConfigurationResponseState() ) ) );
                                return start;
                            }
                            ClusterMessage.ConfigurationTimeoutState state = message.getPayload();
                            if ( state.getRemainingPings() > 0 )
                            {
                                context.getLog( getClass() ).info( format( "Trying to join with DISCOVERY header %s",
                                        context.generateDiscoveryHeader() ) );
                                // Send out requests again
                                for ( URI potentialClusterInstanceUri : context.getJoiningInstances() )
                                {
                                    outgoing.offer( to( ClusterMessage.configurationRequest,
                                            potentialClusterInstanceUri,
                                            new ClusterMessage.ConfigurationRequestState(
                                                    context.getMyId(), context.boundAt() ) )
                                            .setHeader( DISCOVERED, context.generateDiscoveryHeader() ) );
                                }
                                context.setTimeout( "join",
                                        timeout( ClusterMessage.configurationTimeout, message,
                                                new ClusterMessage.ConfigurationTimeoutState(
                                                        state.getRemainingPings() - 1 ) ) );
                            }
                            else
                            {
                                /*
                                 * No configuration responses. Check if we picked up any other instances' requests during this phase.
                                 * If we did, or we are the only instance in the configuration we can go ahead and try to start the
                                 * cluster.
                                 */
                                if ( !discoveredInstances.isEmpty() || count( context.getJoiningInstances() ) == 1 )
                                {
                                    Collections.sort( discoveredInstances );
                                    /*
                                     * The assumption here is that the lowest in the list of discovered instances
                                     * will create the cluster. Keep in mind that this is run on all instances so
                                     * everyone will pick the same one.
                                     * If the one picked up is configured to not init a cluster then the timeout
                                     * set in else{} will take care of that.
                                     * We also start the cluster if we are the only configured instance. joiningInstances
                                     * does not contain us, ever.
                                     */
                                    ClusterMessage.ConfigurationRequestState ourRequestState =
                                            new ClusterMessage.ConfigurationRequestState( context.getMyId(), context.boundAt() );
                                    // No one to join with
                                    boolean imAlone =
                                            count(context.getJoiningInstances()) == 1
                                            && discoveredInstances.contains( ourRequestState )
                                            && discoveredInstances.size() == 1;
                                    // Enough instances discovered (half or more - i don't count myself here)
                                    boolean haveDiscoveredMajority =
                                            discoveredInstances.size() >= Iterables.count( context.getJoiningInstances() );
                                    // I am supposed to create the cluster (i am before the first in the list of the discovered instances)
                                    boolean wantToStartCluster =
                                            !discoveredInstances.isEmpty()
                                            && discoveredInstances.get( 0 ).getJoiningId().compareTo(context.getMyId() ) >= 0;
                                    if ( imAlone || haveDiscoveredMajority && wantToStartCluster )
                                    {
                                        discoveredInstances.clear();

                                        // I'm supposed to create the cluster - fail the join
                                        outgoing.offer( internal( ClusterMessage.joinFailure,
                                                new TimeoutException(
                                                        "Join failed, timeout waiting for configuration" ) ) );
                                        return start;
                                    }
                                    else
                                    {
                                        discoveredInstances.clear();
                                        context.getLog( getClass() ).info( format(
                                                "Trying to join with DISCOVERY header %s",
                                                context.generateDiscoveryHeader() ) );
                                        // Someone else is supposed to create the cluster - restart the join discovery
                                        for ( URI potentialClusterInstanceUri : context.getJoiningInstances() )
                                        {
                                            outgoing.offer( to( ClusterMessage.configurationRequest,
                                                    potentialClusterInstanceUri,
                                                    new ClusterMessage.ConfigurationRequestState( context.getMyId(),
                                                            context.boundAt() ) )
                                                    .setHeader( DISCOVERED, context.generateDiscoveryHeader() ));
                                        }
                                        context.setTimeout( "discovery",
                                                timeout( ClusterMessage.configurationTimeout, message,
                                                        new ClusterMessage.ConfigurationTimeoutState( 4 ) ) );
                                    }
                                }
                                else
                                {
                                     context.setTimeout( "join",
                                             timeout( ClusterMessage.configurationTimeout, message,
                                                     new ClusterMessage.ConfigurationTimeoutState( 4 ) ) );
                                }
                            }

                            return this;
                        }

                        case configurationRequest:
                        {
                            // We're listening for existing clusters, but if all instances start up at the same time
                            // and look for each other, this allows us to pick that up
                            ClusterMessage.ConfigurationRequestState configurationRequested = message.getPayload();
                            configurationRequested = new ClusterMessage.ConfigurationRequestState(
                                    configurationRequested.getJoiningId(),
                                    URI.create( message.getHeader( Message.FROM ) ) );
                            // Make a note that this instance contacted us.
                            context.addContactingInstance( configurationRequested, message.getHeader( DISCOVERED, "" ) );
                            context.getLog( getClass() ).info( format( "Received configuration request %s and " +
                                    "the header was %s", configurationRequested, message.getHeader( DISCOVERED, "" ) ) );

                            if ( !discoveredInstances.contains( configurationRequested ) )
                            {
                                for ( ClusterMessage.ConfigurationRequestState discoveredInstance :
                                        discoveredInstances )
                                {
                                    if ( discoveredInstance.getJoiningId().equals( configurationRequested.getJoiningId() ) )
                                    {
                                        // we are done
                                        outgoing.offer( internal( ClusterMessage.joinFailure,
                                                new IllegalStateException( format(
                                                        "Failed to join cluster because I saw two instances with the " +
                                                                "same ServerId. One is %s. The other is %s",
                                                        discoveredInstance, configurationRequested ) ) ) );
                                        return start;
                                    }
                                }
                                if ( context.shouldFilterContactingInstances() )
                                {
                                    if ( context.haveWeContactedInstance( configurationRequested ) )
                                    {
                                        context.getLog( getClass() ).info( format( "%s had header %s which " +
                                                "contains us. This means we've contacted them and they are in our " +
                                                "initial hosts.", configurationRequested, message.getHeader( DISCOVERED, "" ) ) );

                                        discoveredInstances.add( configurationRequested );
                                    }
                                    else
                                    {
                                        context.getLog( getClass() ).warn(
                                                format( "joining instance %s was not in %s, i will not consider it " +
                                                                "for " +
                                                                "purposes of cluster creation",
                                                        configurationRequested.getJoiningUri(),
                                                        context.getJoiningInstances() ) );
                                    }
                                }
                                else
                                {
                                    discoveredInstances.add( configurationRequested );
                                }
                            }
                            break;
                        }

                        case joinDenied:
                        {
                            context.joinDenied( message.getPayload() );
                            return this;
                        }

                        default:
                            break;
                    }

                    return this;
                }
            },

    joining
            {
                @Override
                public State<?, ?> handle( ClusterContext context,
                                           Message<ClusterMessage> message,
                                           MessageHolder outgoing
                )
                {
                    switch ( message.getMessageType() )
                    {
                        case configurationChanged:
                        {
                            ClusterMessage.ConfigurationChangeState state = message.getPayload();

                            if ( context.getMyId().equals( state.getJoin() ) )
                            {
                                context.cancelTimeout( "join" );

                                context.joined();
                                outgoing.offer( message.copyHeadersTo(
                                        internal( ClusterMessage.joinResponse, context.getConfiguration() ) ) );
                                return entered;
                            }
                            else
                            {
                                state.apply( context );
                                return this;
                            }
                        }

                        case joiningTimeout:
                        {
                            context.getLog( ClusterState.class ).info( "Join timeout for " + message.getHeader(
                                    Message.CONVERSATION_ID ) );

                            if ( context.hasJoinBeenDenied() )
                            {
                                outgoing.offer( internal( ClusterMessage.joinFailure,
                                    new ClusterEntryDeniedException( context.getMyId(),
                                            context.getJoinDeniedConfigurationResponseState() ) ) );
                                return start;
                            }

                            // Go back to requesting configurations from potential members
                            for ( URI potentialClusterInstanceUri : context.getJoiningInstances() )
                            {
                                outgoing.offer( to( ClusterMessage.configurationRequest,
                                        potentialClusterInstanceUri,
                                        new ClusterMessage.ConfigurationRequestState( context.getMyId(), context.boundAt() ) )
                                        .setHeader( DISCOVERED, context.generateDiscoveryHeader() ));
                            }
                            context.setTimeout( "discovery",
                                    timeout( ClusterMessage.configurationTimeout, message,
                                            new ClusterMessage.ConfigurationTimeoutState( 4 ) ) );

                            return discovery;
                        }

                        case joinFailure:
                        {
                            // This causes an exception from the join() method
                            return start;
                        }

                        default:
                            break;
                    }

                    return this;
                }
            },

    entered
            {
                @Override
                public State<?, ?> handle( ClusterContext context, Message<ClusterMessage> message,
                                           MessageHolder outgoing )
                {
                    switch ( message.getMessageType() )
                    {
                        case addClusterListener:
                        {
                            context.addClusterListener( message.getPayload() );

                            break;
                        }

                        case removeClusterListener:
                        {
                            context.removeClusterListener( message.getPayload() );

                            break;
                        }

                        case configurationRequest:
                        {
                            ClusterMessage.ConfigurationRequestState request = message.getPayload();
                            request = new ClusterMessage.ConfigurationRequestState( request.getJoiningId(),
                                    URI.create( message.getHeader( Message.FROM ) ) );

                            InstanceId joiningId = request.getJoiningId();
                            URI joiningUri = request.getJoiningUri();
                            boolean isInCluster = context.getMembers().containsKey( joiningId );
                            boolean isCurrentlyAlive = context.isCurrentlyAlive(joiningId);
                            boolean messageComesFromSameHost = request.getJoiningId().equals( context.getMyId() );
                            boolean otherInstanceJoiningWithSameId = context.isInstanceJoiningFromDifferentUri(
                                    joiningId, joiningUri );
                            boolean isFromSameURIAsTheOneWeAlreadyKnow = context.getUriForId( joiningId ) != null &&
                                    context.getUriForId( joiningId ).equals( joiningUri );

                            boolean somethingIsWrong =
                                    ( isInCluster && !messageComesFromSameHost && isCurrentlyAlive && !isFromSameURIAsTheOneWeAlreadyKnow )
                                            || otherInstanceJoiningWithSameId ;

                            if ( somethingIsWrong )
                            {
                                if ( otherInstanceJoiningWithSameId )
                                {
                                    context.getLog( ClusterState.class ).info( format( "Denying entry to instance %s" +
                                            " because another instance is currently joining with the same id.",
                                            joiningId ) );
                                }
                                else
                                {
                                    context.getLog( ClusterState.class ).info( format( "Denying entry to " +
                                            "instance %s because that instance is already in the cluster.", joiningId ) );
                                }
                                outgoing.offer( message.copyHeadersTo( respond( ClusterMessage.joinDenied, message,
                                        new ClusterMessage.ConfigurationResponseState( context.getConfiguration()
                                                .getRoles(), context.getConfiguration().getMembers(),
                                                new org.neo4j.cluster.protocol.atomicbroadcast.multipaxos.InstanceId(
                                                        context.getLastDeliveredInstanceId() ),
                                                context.getFailedInstances(),
                                                context.getConfiguration().getName() ) ) ) );
                            }
                            else
                            {
                                context.instanceIsJoining(joiningId, joiningUri );

                                outgoing.offer( message.copyHeadersTo( respond( ClusterMessage.configurationResponse, message,
                                        new ClusterMessage.ConfigurationResponseState( context.getConfiguration()
                                                .getRoles(), context.getConfiguration().getMembers(),
                                                new org.neo4j.cluster.protocol.atomicbroadcast.multipaxos.InstanceId(
                                                        context.getLastDeliveredInstanceId() ),
                                                context.getFailedInstances(),
                                                context.getConfiguration().getName() ) ) ) );
                            }
                            break;
                        }

                        case configurationChanged:
                        {
                            ClusterMessage.ConfigurationChangeState state = message.getPayload();
                            state.apply( context );
                            break;
                        }

                        case leave:
                        {
                            List<URI> nodeList = new ArrayList<>( context.getConfiguration().getMemberURIs() );
                            if ( nodeList.size() == 1 )
                            {
                                context.getLog( ClusterState.class ).info( format( "Shutting down cluster: %s",
                                        context.getConfiguration().getName() ) );
                                context.left();

                                return start;

                            }
                            else
                            {
                                context.getLog( ClusterState.class ).info( format( "Leaving:%s", nodeList ) );

                                ClusterMessage.ConfigurationChangeState newState = new ClusterMessage
                                        .ConfigurationChangeState();
                                newState.leave( context.getMyId() );

                                outgoing.offer( internal( AtomicBroadcastMessage.broadcast, newState ) );
                                context.setTimeout( "leave", timeout( ClusterMessage.leaveTimedout,
                                        message ) );

                                return leaving;
                            }
                        }

                        default:
                            break;
                    }

                    return this;
                }
            },

    leaving
            {
                @Override
                public State<?, ?> handle( ClusterContext context,
                                           Message<ClusterMessage> message,
                                           MessageHolder outgoing
                )
                {
                    switch ( message.getMessageType() )
                    {
                        case configurationChanged:
                        {
                            ClusterMessage.ConfigurationChangeState state = message.getPayload();
                            if ( state.isLeaving( context.getMyId() ) )
                            {
                                context.cancelTimeout( "leave" );

                                context.left();

                                return start;
                            }
                            else
                            {
                                state.apply( context );
                                return leaving;
                            }
                        }

                        case leaveTimedout:
                        {
                            context.getLog( ClusterState.class ).warn( "Failed to leave. Cluster may consider this" +
                                    " instance still a member" );
                            context.left();
                            return start;
                        }

                        default:
                            break;
                    }

                    return this;
                }
            }
}<|MERGE_RESOLUTION|>--- conflicted
+++ resolved
@@ -88,12 +88,8 @@
                             String name = (String) args[0];
                             URI[] clusterInstanceUris = (URI[]) args[1];
                             context.joining( name, Iterables.iterable( clusterInstanceUris ) );
-<<<<<<< HEAD
                             context.getLog( getClass() )
                                     .info( "Trying to join with DISCOVERY header " + context.generateDiscoveryHeader() );
-=======
-                            context.getLog( getClass() ).info( "Trying to join with DISCOVERY header " + context.generateDiscoveryHeader() );
->>>>>>> e1a4a02b
 
                             for ( URI potentialClusterInstanceUri : clusterInstanceUris )
                             {
