/*
 * Copyright (c) 2002-2018 "Neo Technology,"
 * Network Engine for Objects in Lund AB [http://neotechnology.com]
 *
 * This file is part of Neo4j.
 *
 * Neo4j is free software: you can redistribute it and/or modify
 * it under the terms of the GNU Affero General Public License as
 * published by the Free Software Foundation, either version 3 of the
 * License, or (at your option) any later version.
 *
 * This program is distributed in the hope that it will be useful,
 * but WITHOUT ANY WARRANTY; without even the implied warranty of
 * MERCHANTABILITY or FITNESS FOR A PARTICULAR PURPOSE.  See the
 * GNU Affero General Public License for more details.
 *
 * You should have received a copy of the GNU Affero General Public License
 * along with this program. If not, see <http://www.gnu.org/licenses/>.
 */
package org.neo4j.internal.cypher.acceptance

<<<<<<< HEAD
import org.neo4j.cypher.ExecutionEngineFunSuite
import org.neo4j.internal.cypher.acceptance.CypherComparisonSupport._
=======
import org.neo4j.cypher.{ExecutionEngineFunSuite, SyntaxException}
import org.neo4j.internal.cypher.acceptance.CypherComparisonSupport.Configs
>>>>>>> e0f3fd9a

class HelpfulErrorMessagesTest extends ExecutionEngineFunSuite with CypherComparisonSupport {

  test("should provide sensible error message when omitting colon before relationship type on create") {

    failWithError(Configs.AbsolutelyAll - Configs.Version2_3,

      "CREATE (a)-[ASSOCIATED_WITH]->(b)",
      Seq("Exactly one relationship type must be specified for CREATE. Did you forget to prefix your relationship type with a ':'?"))
  }

  test("should provide sensible error message when trying to add multiple relationship types on create") {
    failWithError(Configs.AbsolutelyAll,
      "CREATE (a)-[:ASSOCIATED_WITH|:KNOWS]->(b)",
      Seq("A single relationship type must be specified for CREATE",
          "The given query is not currently supported in the selected cost-based planner" ))
  }

  test("should provide sensible error message when omitting colon before relationship type on merge") {
    failWithError(Configs.AbsolutelyAll - Configs.Version2_3,
      "MERGE (a)-[ASSOCIATED_WITH]->(b)",
      Seq("Exactly one relationship type must be specified for MERGE. Did you forget to prefix your relationship type with a ':'?"))
  }

  test("should provide sensible error message when trying to add multiple relationship types on merge") {
    failWithError(Configs.AbsolutelyAll - Configs.Rule2_3,
      "MERGE (a)-[:ASSOCIATED_WITH|:KNOWS]->(b)",
      Seq("A single relationship type must be specified for MERGE",
      "The given query is not currently supported in the selected cost-based planner"))
  }

  test("should provide sensible error message for 3.4 rule planner") {
    intercept[Exception](graph.execute("CYPHER 3.4 planner=rule RETURN 1")).getMessage should be("Unsupported PLANNER - VERSION combination: rule - 3.4")
  }

  test("should not fail for specifying rule planner if no version specified") {
    graph.execute("CYPHER planner=rule RETURN 1") // should not fail
  }

  test("should provide sensible error message for rule planner and slotted") {
    intercept[Exception](graph.execute("CYPHER planner=rule runtime=slotted RETURN 1")).getMessage should be("Unsupported PLANNER - RUNTIME combination: rule - slotted")
  }

  test("should provide sensible error message for invalid regex syntax together with index") {

    // Fixed in 3.2.8
    graph.execute("CREATE (n:Person {text:'abcxxxdefyyyfff'})")
    failWithError(Configs.AbsolutelyAll - Configs.AllRulePlanners - Configs.Compiled - Configs.Version3_1 - Configs.Version2_3,
      "MATCH (x:Person) WHERE x.text =~ '*xxx*yyy*' RETURN x.text", List("Invalid Regex:"))
  }

<<<<<<< HEAD
  test("should provide sensible error message for START in newer runtimes") {
    val query = "START n=node(0) RETURN n"
    failWithError(Configs.SlottedInterpreted + Configs.Compiled, query, Seq("The given query is not currently supported in the selected runtime"))
  }

  test("should not fail when using compatible runtime with START") {
    createNode()
    val query = "START n=node(0) RETURN n"
    val conf = TestConfiguration(
      Versions(Versions.V2_3, Versions.V3_1, Versions.Default),
      Planners(Planners.Rule, Planners.Default),
      Runtimes(Runtimes.Interpreted, Runtimes.Default))
    executeWith(conf, query) // should not fail
  }

  test("should provide sensible error message for CREATE UNIQUE in newer runtimes") {
    val query = "MATCH (root { name: 'root' }) CREATE UNIQUE (root)-[:LOVES]-(someone) RETURN someone"
    failWithError(Configs.SlottedInterpreted + Configs.Compiled, query, Seq("The given query is not currently supported in the selected runtime"))
=======
  test("should give correct error message with invalid number literal in a subtract") {
    a[SyntaxException] shouldBe thrownBy {
      innerExecuteDeprecated("with [1a-1] as list return list", Map())
    }
>>>>>>> e0f3fd9a
  }
}<|MERGE_RESOLUTION|>--- conflicted
+++ resolved
@@ -19,13 +19,8 @@
  */
 package org.neo4j.internal.cypher.acceptance
 
-<<<<<<< HEAD
-import org.neo4j.cypher.ExecutionEngineFunSuite
+import org.neo4j.cypher.{ExecutionEngineFunSuite, SyntaxException}
 import org.neo4j.internal.cypher.acceptance.CypherComparisonSupport._
-=======
-import org.neo4j.cypher.{ExecutionEngineFunSuite, SyntaxException}
-import org.neo4j.internal.cypher.acceptance.CypherComparisonSupport.Configs
->>>>>>> e0f3fd9a
 
 class HelpfulErrorMessagesTest extends ExecutionEngineFunSuite with CypherComparisonSupport {
 
@@ -77,7 +72,6 @@
       "MATCH (x:Person) WHERE x.text =~ '*xxx*yyy*' RETURN x.text", List("Invalid Regex:"))
   }
 
-<<<<<<< HEAD
   test("should provide sensible error message for START in newer runtimes") {
     val query = "START n=node(0) RETURN n"
     failWithError(Configs.SlottedInterpreted + Configs.Compiled, query, Seq("The given query is not currently supported in the selected runtime"))
@@ -96,11 +90,11 @@
   test("should provide sensible error message for CREATE UNIQUE in newer runtimes") {
     val query = "MATCH (root { name: 'root' }) CREATE UNIQUE (root)-[:LOVES]-(someone) RETURN someone"
     failWithError(Configs.SlottedInterpreted + Configs.Compiled, query, Seq("The given query is not currently supported in the selected runtime"))
-=======
+  }
+
   test("should give correct error message with invalid number literal in a subtract") {
     a[SyntaxException] shouldBe thrownBy {
       innerExecuteDeprecated("with [1a-1] as list return list", Map())
     }
->>>>>>> e0f3fd9a
   }
 }