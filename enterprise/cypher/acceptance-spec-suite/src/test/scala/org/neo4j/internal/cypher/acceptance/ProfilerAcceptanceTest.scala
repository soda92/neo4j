--- conflicted
+++ resolved
@@ -609,15 +609,12 @@
 
         //when
         val result = innerExecuteDeprecated(query, Map.empty)
-<<<<<<< HEAD
-=======
 
         result.toSet should be(Set(
           Map("a1" -> a1, "a2" -> a2, "v" -> v),
           Map("a1" -> a1, "a2" -> a1, "v" -> v),
           Map("a1" -> a2, "a2" -> a1, "v" -> v),
           Map("a1" -> a2, "a2" -> a2, "v" -> v)))
->>>>>>> ecd52cb6
 
         //then
         assertDbHits(2)(result)("NodeByLabelScan")
