/**
 * Copyright (c) 2002-2013 "Neo Technology,"
 * Network Engine for Objects in Lund AB [http://neotechnology.com]
 *
 * This file is part of Neo4j.
 *
 * Neo4j is free software: you can redistribute it and/or modify
 * it under the terms of the GNU Affero General Public License as
 * published by the Free Software Foundation, either version 3 of the
 * License, or (at your option) any later version.
 *
 * This program is distributed in the hope that it will be useful,
 * but WITHOUT ANY WARRANTY; without even the implied warranty of
 * MERCHANTABILITY or FITNESS FOR A PARTICULAR PURPOSE.  See the
 * GNU Affero General Public License for more details.
 *
 * You should have received a copy of the GNU Affero General Public License
 * along with this program. If not, see <http://www.gnu.org/licenses/>.
 */
package org.neo4j.kernel.ha.cluster;

import java.io.IOException;
import java.net.URI;
import java.util.ArrayList;
import java.util.Arrays;
import java.util.Collections;
import java.util.List;

import org.neo4j.cluster.BindingListener;
import org.neo4j.cluster.ClusterSettings;
import org.neo4j.cluster.com.BindingNotifier;
import org.neo4j.cluster.member.ClusterMemberAvailability;
import org.neo4j.com.RequestContext;
import org.neo4j.com.Response;
import org.neo4j.com.Server;
import org.neo4j.com.ServerUtil;
import org.neo4j.graphdb.DependencyResolver;
import org.neo4j.helpers.Functions;
import org.neo4j.helpers.HostnamePort;
import org.neo4j.helpers.Pair;
import org.neo4j.kernel.GraphDatabaseAPI;
import org.neo4j.kernel.InternalAbstractGraphDatabase;
import org.neo4j.kernel.StoreLockerLifecycleAdapter;
import org.neo4j.kernel.TransactionInterceptorProviders;
import org.neo4j.kernel.configuration.Config;
import org.neo4j.kernel.extension.KernelExtensionFactory;
import org.neo4j.kernel.ha.BranchDetectingTxVerifier;
import org.neo4j.kernel.ha.BranchedDataException;
import org.neo4j.kernel.ha.BranchedDataPolicy;
import org.neo4j.kernel.ha.DelegateInvocationHandler;
import org.neo4j.kernel.ha.HaSettings;
import org.neo4j.kernel.ha.HaXaDataSourceManager;
import org.neo4j.kernel.ha.MasterClient20;
import org.neo4j.kernel.ha.SlaveStoreWriter;
import org.neo4j.kernel.ha.StoreOutOfDateException;
import org.neo4j.kernel.ha.StoreUnableToParticipateInClusterException;
import org.neo4j.kernel.ha.com.RequestContextFactory;
import org.neo4j.kernel.ha.com.master.Master;
import org.neo4j.kernel.ha.com.master.MasterImpl;
import org.neo4j.kernel.ha.com.master.MasterServer;
import org.neo4j.kernel.ha.com.master.Slave;
import org.neo4j.kernel.ha.com.slave.SlaveImpl;
import org.neo4j.kernel.ha.com.slave.SlaveServer;
import org.neo4j.kernel.ha.id.HaIdGeneratorFactory;
import org.neo4j.kernel.impl.api.NonTransactionalTokenNameLookup;
import org.neo4j.kernel.impl.api.SchemaWriteGuard;
import org.neo4j.kernel.impl.api.UpdateableSchemaState;
import org.neo4j.kernel.impl.core.LabelTokenHolder;
import org.neo4j.kernel.impl.core.NodeManager;
import org.neo4j.kernel.impl.core.PropertyKeyTokenHolder;
import org.neo4j.kernel.impl.core.RelationshipTypeTokenHolder;
import org.neo4j.kernel.impl.index.IndexStore;
import org.neo4j.kernel.impl.nioneo.store.FileSystemAbstraction;
import org.neo4j.kernel.impl.nioneo.store.MismatchingStoreIdException;
import org.neo4j.kernel.impl.nioneo.store.StoreFactory;
import org.neo4j.kernel.impl.nioneo.xa.NeoStoreXaDataSource;
import org.neo4j.kernel.impl.persistence.PersistenceManager;
import org.neo4j.kernel.impl.transaction.AbstractTransactionManager;
import org.neo4j.kernel.impl.transaction.LockManager;
import org.neo4j.kernel.impl.transaction.TransactionStateFactory;
import org.neo4j.kernel.impl.transaction.TxManager;
import org.neo4j.kernel.impl.transaction.XaDataSourceManager;
import org.neo4j.kernel.impl.transaction.xaframework.MissingLogDataException;
import org.neo4j.kernel.impl.transaction.xaframework.NoSuchLogVersionException;
import org.neo4j.kernel.impl.transaction.xaframework.XaFactory;
import org.neo4j.kernel.impl.transaction.xaframework.XaLogicalLog;
import org.neo4j.kernel.impl.util.JobScheduler;
import org.neo4j.kernel.impl.util.StringLogger;
import org.neo4j.kernel.lifecycle.LifeSupport;
import org.neo4j.kernel.lifecycle.Lifecycle;
import org.neo4j.kernel.logging.ConsoleLogger;
import org.neo4j.kernel.logging.Logging;

import static org.neo4j.helpers.Functions.withDefaults;
import static org.neo4j.helpers.Settings.INTEGER;
import static org.neo4j.helpers.Uris.parameter;
import static org.neo4j.kernel.impl.nioneo.store.NeoStore.isStorePresent;

/**
 * Performs the internal switches from pending to slave/master, by listening for
 * ClusterMemberChangeEvents. When finished it will invoke {@link org.neo4j.cluster.member.ClusterMemberAvailability#memberIsAvailable(String, URI)} to announce
 * to the cluster it's new status.
 */
public class HighAvailabilityModeSwitcher implements HighAvailabilityMemberListener, Lifecycle
{
    // TODO solve this with lifecycle instance grouping or something
    @SuppressWarnings( "rawtypes" )
    private static final Class[] SERVICES_TO_RESTART_FOR_STORE_COPY = new Class[] {
            StoreLockerLifecycleAdapter.class,
            XaDataSourceManager.class,
            TxManager.class,
            NodeManager.class,
            IndexStore.class
    };

    public static final String MASTER = "master";
    public static final String SLAVE = "slave";

    public static int getServerId( URI haUri )
    {
        // Get serverId parameter, default to -1 if it is missing, and parse to integer
        return INTEGER.apply( withDefaults(
                Functions.<URI, String>constant( "-1" ), parameter( "serverId" ) ).apply( haUri ));
    }

    private URI availableMasterId;

    private final HighAvailabilityMemberStateMachine stateHandler;
    private BindingNotifier bindingNotifier;
    private final DelegateInvocationHandler delegateHandler;
    private final ClusterMemberAvailability clusterMemberAvailability;
    private final GraphDatabaseAPI graphDb;
    private final Config config;
    private LifeSupport life;
    private final StringLogger msgLog;
    private final ConsoleLogger console;

    private final HaIdGeneratorFactory idGeneratorFactory;
    private final Logging logging;
<<<<<<< HEAD
    private final UpdateableSchemaState updateableSchemaState;
    private final Iterable<KernelExtensionFactory<?>> kernelExtensions;
=======
    private volatile URI me;
>>>>>>> 218fadb0

    public HighAvailabilityModeSwitcher( BindingNotifier bindingNotifier, DelegateInvocationHandler delegateHandler,
                                         ClusterMemberAvailability clusterMemberAvailability,
                                         HighAvailabilityMemberStateMachine stateHandler, GraphDatabaseAPI graphDb,
                                         HaIdGeneratorFactory idGeneratorFactory, Config config, Logging logging,
                                         UpdateableSchemaState updateableSchemaState,
                                         Iterable<KernelExtensionFactory<?>> kernelExtensions )
    {
        this.bindingNotifier = bindingNotifier;
        this.delegateHandler = delegateHandler;
        this.clusterMemberAvailability = clusterMemberAvailability;
        this.graphDb = graphDb;
        this.idGeneratorFactory = idGeneratorFactory;
        this.config = config;
        this.logging = logging;
        this.updateableSchemaState = updateableSchemaState;
        this.kernelExtensions = kernelExtensions;
        this.msgLog = logging.getMessagesLog( getClass() );
        this.life = new LifeSupport();
        this.stateHandler = stateHandler;

        this.console = logging.getConsoleLog( getClass() );
    }

    @Override
    public synchronized void init() throws Throwable
    {
        stateHandler.addHighAvailabilityMemberListener( this );
        bindingNotifier.addBindingListener( new BindingListener()
        {
            @Override
            public void listeningAt( URI myUri )
            {
                me = myUri;
            }
        } );
        life.init();
    }

    @Override
    public synchronized void start() throws Throwable
    {
        life.start();
    }

    @Override
    public synchronized void stop() throws Throwable
    {
        life.stop();
    }

    @Override
    public synchronized void shutdown() throws Throwable
    {
        stateHandler.removeHighAvailabilityMemberListener( this );
        life.shutdown();
    }

    @Override
    public void masterIsElected( HighAvailabilityMemberChangeEvent event )
    {
        stateChanged( event );
    }

    @Override
    public void masterIsAvailable( HighAvailabilityMemberChangeEvent event )
    {
        stateChanged( event );
    }

    @Override
    public void slaveIsAvailable( HighAvailabilityMemberChangeEvent event )
    {
        // ignored, we don't do any mode switching in slave available events
    }

    @Override
    public void instanceStops( HighAvailabilityMemberChangeEvent event )
    {
        stateChanged( event );
    }

    private void stateChanged( HighAvailabilityMemberChangeEvent event )
    {
        availableMasterId = event.getServerHaUri();
        if ( event.getNewState() == event.getOldState() )
        {
            return;
        }
        switch ( event.getNewState() )
        {
            case TO_MASTER:
                life.shutdown();
                life = new LifeSupport();

                if ( event.getOldState().equals( HighAvailabilityMemberState.SLAVE ) )
                {
                    clusterMemberAvailability.memberIsUnavailable( SLAVE );
                }

                switchToMaster();
                break;
            case TO_SLAVE:
                life.shutdown();
                life = new LifeSupport();
                switchToSlave();
                break;
            case PENDING:
                if ( event.getOldState().equals( HighAvailabilityMemberState.SLAVE ) )
                {
                    clusterMemberAvailability.memberIsUnavailable( SLAVE );
                }
                else if ( event.getOldState().equals( HighAvailabilityMemberState.MASTER ) )
                {
                    clusterMemberAvailability.memberIsUnavailable( MASTER );
                }

                life.shutdown();
                life = new LifeSupport();
                break;
            default:
                // do nothing
        }
    }

    private void switchToMaster()
    {
        msgLog.logMessage( "I am " + config.get( ClusterSettings.server_id ) + ", moving to master" );
        try
        {
            MasterImpl masterImpl = new MasterImpl( graphDb, logging, config );
            
            MasterServer masterServer = new MasterServer( masterImpl, logging, serverConfig(),
                    new BranchDetectingTxVerifier( graphDb ) );
            life.add( masterImpl );
            life.add( masterServer );
            delegateHandler.setDelegate( masterImpl );

            idGeneratorFactory.switchToMaster();
            life.start();

            URI haUri = URI.create( "ha://" + (ServerUtil.getHostString(masterServer.getSocketAddress()).contains("0.0.0.0")?me.getHost():ServerUtil.getHostString(masterServer.getSocketAddress())) + ":" +
                    masterServer.getSocketAddress().getPort() + "?serverId=" +
                    config.get( ClusterSettings.server_id ) );
            clusterMemberAvailability.memberIsAvailable( MASTER, haUri );
            msgLog.logMessage( "I am " + config.get( ClusterSettings.server_id ) +
                    ", successfully moved to master" );
        }
        catch ( Throwable e )
        {
            msgLog.logMessage( "Failed to switch to master", e );
        }
    }

    private void switchToSlave()
    {
        for ( int tries = 5; tries-- > 0; )
        {
            try
            {
                URI masterUri = availableMasterId;

                console.log( "ServerId " + config.get( ClusterSettings.server_id ) + ", moving to slave for master " +
                        masterUri  );

                assert masterUri != null; // since we are here it must already have been set from outside
                DependencyResolver resolver = graphDb.getDependencyResolver();
                HaXaDataSourceManager xaDataSourceManager = resolver.resolveDependency( HaXaDataSourceManager.class );
                idGeneratorFactory.switchToSlave();
                //noinspection SynchronizationOnLocalVariableOrMethodParameter
                synchronized ( xaDataSourceManager )
                {
                    if ( !isStorePresent( resolver.resolveDependency( FileSystemAbstraction.class ), config )
                         && !copyStoreFromMaster( masterUri ) )
                    {
                        continue; // to the outer loop for a retry
                    }

                    /*
                     * We get here either with a fresh store from the master copy above so we need to start the ds
                     * or we already had a store, so we have already started the ds. Either way, make sure it's there.
                     */
                    NeoStoreXaDataSource nioneoDataSource = ensureDataSourceStarted( xaDataSourceManager, resolver );
                    if ( !checkDataConsistency( xaDataSourceManager,
                            resolver.resolveDependency( RequestContextFactory.class ), nioneoDataSource, masterUri ) )
                     {
                        continue; // to the outer loop for a retry
                    }

                    if ( !startHaCommunication( xaDataSourceManager, nioneoDataSource, masterUri ) )
                     {
                        continue; // to the outer loop for a retry
                    }

                    console.log( "ServerId " + config.get( ClusterSettings.server_id ) +
                            ", successfully moved to slave for master " + masterUri );
                    break; // from the retry loop
                }
            }
            catch ( Throwable t )
            {
                msgLog.logMessage( "Unable to switch to slave", t );
            }
        }
    }

    private boolean startHaCommunication( HaXaDataSourceManager xaDataSourceManager, NeoStoreXaDataSource nioneoDataSource, URI masterUri )
    {
        try
        {
            MasterClient20 master = new MasterClient20( masterUri, logging,
                    nioneoDataSource.getStoreId(), config );

            Slave slaveImpl = new SlaveImpl( nioneoDataSource.getStoreId(), master,
                    new RequestContextFactory( getServerId( masterUri ), xaDataSourceManager,
                            graphDb.getDependencyResolver() ), xaDataSourceManager );

            SlaveServer server = new SlaveServer( slaveImpl, serverConfig(), logging );
            delegateHandler.setDelegate( master );
            life.add( master );
            life.add( slaveImpl );
            life.add( server );
            life.start();

            URI haUri = URI.create( "ha://" + (ServerUtil.getHostString(server.getSocketAddress()).contains("0.0.0.0")?me.getHost():ServerUtil.getHostString(server.getSocketAddress())) + ":" +
                    server.getSocketAddress().getPort() + "?serverId=" +
                    config.get( ClusterSettings.server_id ) );
            clusterMemberAvailability.memberIsAvailable( SLAVE, haUri );
            return true;
        }
        catch ( Throwable t )
        {
            msgLog.logMessage( "Got exception while starting HA communication", t );
            life.shutdown();
            life = new LifeSupport();
            nioneoDataSource.stop();
        }
        return false;
    }

    private Server.Configuration serverConfig()
    {
        return new Server.Configuration()
        {
            @Override
            public long getOldChannelThreshold()
            {
                return config.get( HaSettings.lock_read_timeout );
            }

            @Override
            public int getMaxConcurrentTransactions()
            {
                return config.get( HaSettings.max_concurrent_channels_per_slave );
            }

            @Override
            public int getChunkSize()
            {
                return config.get( HaSettings.com_chunk_size ).intValue();
            }

            @Override
            public HostnamePort getServerAddress()
            {
                return config.get( HaSettings.ha_server );
            }
        };
    }

    private boolean checkDataConsistency( HaXaDataSourceManager xaDataSourceManager,
                                          RequestContextFactory requestContextFactory,
                                          NeoStoreXaDataSource nioneoDataSource, URI masterUri ) throws Throwable
    {
        // Must be called under lock on XaDataSourceManager
        LifeSupport checkConsistencyLife = new LifeSupport();
        try
        {
            MasterClient20 checkConsistencyMaster = new MasterClient20( masterUri,
                    logging, nioneoDataSource.getStoreId(), config );
            checkConsistencyLife.add( checkConsistencyMaster );
            checkConsistencyLife.start();
            console.log( "Checking store consistency with master" );
            checkDataConsistencyWithMaster( checkConsistencyMaster, nioneoDataSource );
            console.log( "Store is consistent" );

            /*
             * Pull updates, since the store seems happy and everything. No matter how far back we are, this is just
             * one thread doing the pulling, while the guard is up. This will prevent a race between all transactions
             * that may start the moment the database becomes available, where all of them will pull the same txs from
             * the master but eventually only one will get to apply them.
             */
            console.log( "Catching up with master" );
            RequestContext context = requestContextFactory.newRequestContext( -1 );
            xaDataSourceManager.applyTransactions( checkConsistencyMaster.pullUpdates( context ) );
            console.log( "Now consistent with master" );
            return true;
        }
        catch ( StoreUnableToParticipateInClusterException upe )
        {
            console.log( "The store is inconsistent. Will treat it as branched and fetch a new one from the master" );
            msgLog.warn( "Current store is unable to participate in the cluster; fetching new store from master", upe );
            try
            {
                // Unregistering from a running DSManager stops the datasource
                xaDataSourceManager.unregisterDataSource( NeoStoreXaDataSource.DEFAULT_DATA_SOURCE_NAME );
                stopServicesAndHandleBranchedStore( config.get( HaSettings.branched_data_policy ) );
            }
            catch ( IOException e )
            {
                msgLog.warn( "Failed while trying to handle branched data", e );
            }
        }
        catch ( MismatchingStoreIdException e )
        {
            console.log( "The store does not represent the same database as master. Will remove and fetch a new one from master" );
            if ( nioneoDataSource.getNeoStore().getLastCommittedTx() == 1 )
            {
                msgLog.warn( "Found and deleting empty store with mismatching store id " + e.getMessage() );
                stopServicesAndHandleBranchedStore( BranchedDataPolicy.keep_none );
            }
            else
            {
                msgLog.error( "Store cannot participate in cluster due to mismatching store IDs" );
                throw e;
            }
        }
        catch ( Throwable throwable )
        {
            msgLog.warn( "Consistency checker failed", throwable );
        }
        finally
        {
            checkConsistencyLife.shutdown();
        }
        return false;
    }

    private NeoStoreXaDataSource ensureDataSourceStarted( XaDataSourceManager xaDataSourceManager, DependencyResolver resolver )
    {
        // Must be called under lock on XaDataSourceManager
        NeoStoreXaDataSource nioneoDataSource = (NeoStoreXaDataSource) xaDataSourceManager.getXaDataSource(
                NeoStoreXaDataSource.DEFAULT_DATA_SOURCE_NAME );
        if ( nioneoDataSource == null )
        {
            nioneoDataSource = new NeoStoreXaDataSource( config,
                    resolver.resolveDependency( StoreFactory.class ),
                    resolver.resolveDependency( StringLogger.class ),
                    resolver.resolveDependency( XaFactory.class ),
                    resolver.resolveDependency( TransactionStateFactory.class ),
                    resolver.resolveDependency( TransactionInterceptorProviders.class ),
                    resolver.resolveDependency( JobScheduler.class ),
                    logging,
                    updateableSchemaState,
                    new NonTransactionalTokenNameLookup(
                            resolver.resolveDependency( LabelTokenHolder.class ),
                            resolver.resolveDependency( PropertyKeyTokenHolder.class ) ),
                    resolver,
                    resolver.resolveDependency( AbstractTransactionManager.class ),
                    resolver.resolveDependency( PropertyKeyTokenHolder.class ),
                    resolver.resolveDependency( LabelTokenHolder.class ),
                    resolver.resolveDependency( RelationshipTypeTokenHolder.class ),
                    resolver.resolveDependency( PersistenceManager.class ),
                    resolver.resolveDependency( LockManager.class ),
                    (SchemaWriteGuard)graphDb);
            xaDataSourceManager.registerDataSource( nioneoDataSource );
                /*
                 * CAUTION: The next line may cause severe eye irritation, mental instability and potential
                 * emotional breakdown. On the plus side, it is correct.
                 * See, it is quite possible to get here without the NodeManager having stopped, because we don't
                 * properly manage lifecycle in this class (this is the cause of this ugliness). So, after we
                 * register the datasource with the DsMgr we need to make sure that NodeManager re-reads the reltype
                 * and propindex information. Normally, we would have shutdown everything before getting here.
                 */
            resolver.resolveDependency( NodeManager.class ).start();
        }
        return nioneoDataSource;
    }

    private boolean copyStoreFromMaster( URI masterUri )
    {
        // Must be called under lock on XaDataSourceManager
        LifeSupport life = new LifeSupport();
        try
        {
            // Remove the current store - neostore file is missing, nothing we can really do
            stopServicesAndHandleBranchedStore( BranchedDataPolicy.keep_none );
            MasterClient20 copyMaster = new MasterClient20( masterUri, logging, null, config );

            life.add( copyMaster );
            life.start();

            // This will move the copied db to the graphdb location
            console.log( "Copying store from master" );
            new SlaveStoreWriter( config, kernelExtensions, console ).copyStore( copyMaster );

            startServicesAgain();
            console.log( "Finished copying store from master" );
            return true;
        }
        catch ( Throwable e )
        {
            msgLog.logMessage( "Failed to copy store from master", e );
        }
        finally
        {
            life.stop();
        }
        return false;
    }

    private void startServicesAgain() throws Throwable
    {
        @SuppressWarnings( "unchecked" )
        List<Class<Lifecycle>> services = new ArrayList( Arrays.asList( SERVICES_TO_RESTART_FOR_STORE_COPY ) );
        for ( Class<Lifecycle> serviceClass : services )
        {
            graphDb.getDependencyResolver().resolveDependency( serviceClass ).start();
        }
    }

    @SuppressWarnings( "unchecked" )
    private void stopServicesAndHandleBranchedStore( BranchedDataPolicy branchPolicy ) throws Throwable
    {
        List<Class> services = new ArrayList<Class>( Arrays.asList( SERVICES_TO_RESTART_FOR_STORE_COPY ) );
        Collections.reverse( services );
        for ( Class<Lifecycle> serviceClass : services )
        {
            graphDb.getDependencyResolver().resolveDependency( serviceClass ).stop();
        }
        
        branchPolicy.handle( config.get( InternalAbstractGraphDatabase.Configuration.store_dir ) );
    }

    private void checkDataConsistencyWithMaster( Master master, NeoStoreXaDataSource nioneoDataSource )
    {
        long myLastCommittedTx = nioneoDataSource.getLastCommittedTxId();
        Pair<Integer, Long> myMaster;
        try
        {
            myMaster = nioneoDataSource.getMasterForCommittedTx( myLastCommittedTx );
        }
        catch ( NoSuchLogVersionException e )
        {
            msgLog.logMessage(
                    "Logical log file for txId "
                            + myLastCommittedTx
                            + " missing [version="
                            + e.getVersion()
                            + "]. If this is startup then it will be recovered later, " +
                            "otherwise it might be a problem." );
            return;
        }
        catch ( IOException e )
        {
            msgLog.logMessage( "Failed to get master ID for txId " + myLastCommittedTx + ".", e );
            return;
        }
        catch ( Exception e )
        {
            throw new BranchedDataException( "Exception while getting master ID for txId "
                    + myLastCommittedTx + ".", e );
        }

        Response<Pair<Integer, Long>> response = null;
        Pair<Integer, Long> mastersMaster;
        try
        {
            response = master.getMasterIdForCommittedTx( myLastCommittedTx, nioneoDataSource.getStoreId() );
            mastersMaster = response.response();
        }
        catch ( RuntimeException e )
        {
            // Checked exceptions will be wrapped as the cause if this was a serialized
            // server-side exception
            if ( e.getCause() instanceof MissingLogDataException )
            {
                /*
                 * This means the master was unable to find a log entry for the txid we just asked. This
                 * probably means the thing we asked for is too old or too new. Anyway, since it doesn't
                 * have the tx it is better if we just throw our store away and ask for a new copy. Next
                 * time around it shouldn't have to even pass from here.
                 */
                throw new StoreOutOfDateException( "The master is missing the log required to complete the " +
                        "consistency check", e.getCause() );
            }
            else
            {
                throw e;
            }
        }
        finally
        {
            if ( response != null )
            {
                response.close();
            }
        }

        if ( myMaster.first() != XaLogicalLog.MASTER_ID_REPRESENTING_NO_MASTER
                && !myMaster.equals( mastersMaster ) )
        {
            String msg = "Branched data, I (machineId:" + config.get( ClusterSettings.server_id ) + ") think machineId for" +
                    " txId (" +
                    myLastCommittedTx + ") is " + myMaster + ", but master (machineId:" +
                    getServerId( availableMasterId ) + ") says that it's " + mastersMaster;
            throw new BranchedDataException( msg );
        }
        msgLog.logMessage( "Master id for last committed tx ok with highestTxId=" +
                myLastCommittedTx + " with masterId=" + myMaster, true );
    }
}<|MERGE_RESOLUTION|>--- conflicted
+++ resolved
@@ -137,12 +137,11 @@
 
     private final HaIdGeneratorFactory idGeneratorFactory;
     private final Logging logging;
-<<<<<<< HEAD
+
     private final UpdateableSchemaState updateableSchemaState;
     private final Iterable<KernelExtensionFactory<?>> kernelExtensions;
-=======
+
     private volatile URI me;
->>>>>>> 218fadb0
 
     public HighAvailabilityModeSwitcher( BindingNotifier bindingNotifier, DelegateInvocationHandler delegateHandler,
                                          ClusterMemberAvailability clusterMemberAvailability,
