--- conflicted
+++ resolved
@@ -27,10 +27,7 @@
 import javax.transaction.Transaction;
 
 import org.jboss.netty.logging.InternalLoggerFactory;
-<<<<<<< HEAD
-=======
-
->>>>>>> 126745c3
+
 import org.neo4j.cluster.ClusterSettings;
 import org.neo4j.cluster.InstanceId;
 import org.neo4j.cluster.client.ClusterClient;
@@ -51,7 +48,6 @@
 import org.neo4j.graphdb.factory.GraphDatabaseSettings;
 import org.neo4j.helpers.Clock;
 import org.neo4j.helpers.Factory;
-import org.neo4j.helpers.Function;
 import org.neo4j.helpers.Predicate;
 import org.neo4j.kernel.AvailabilityGuard;
 import org.neo4j.kernel.DatabaseAvailability;
@@ -60,7 +56,6 @@
 import org.neo4j.kernel.InternalAbstractGraphDatabase;
 import org.neo4j.kernel.KernelData;
 import org.neo4j.kernel.api.exceptions.InvalidTransactionTypeKernelException;
-import org.neo4j.kernel.configuration.Config;
 import org.neo4j.kernel.extension.KernelExtensionFactory;
 import org.neo4j.kernel.ha.cluster.DefaultElectionCredentialsProvider;
 import org.neo4j.kernel.ha.cluster.HANewSnapshotFunction;
@@ -142,19 +137,6 @@
                                          Iterable<CacheProvider> cacheProviders,
                                          Iterable<TransactionInterceptorProvider> txInterceptorProviders )
     {
-<<<<<<< HEAD
-        super( storeDir, params, SETTINGS_CLASSES, kernelExtensions, cacheProviders, txInterceptorProviders );
-        run();
-    }
-
-    public HighlyAvailableGraphDatabase( Config config, Function<Config, Logging> loggingProvider,
-                                         Iterable<KernelExtensionFactory<?>> kernelExtensions,
-                                         Iterable<CacheProvider> cacheProviders,
-                                         Iterable<TransactionInterceptorProvider> txInterceptorProviders )
-    {
-        super( config.registerSettingsClasses( SETTINGS_CLASSES ),
-               loggingProvider, kernelExtensions, cacheProviders, txInterceptorProviders );
-=======
         this( storeDir, params, new GraphDatabaseDependencies( null,
                 Arrays.<Class<?>>asList( GraphDatabaseSettings.class, ClusterSettings.class, HaSettings.class ),
                 kernelExtensions, cacheProviders, txInterceptorProviders ) );
@@ -163,7 +145,6 @@
     public HighlyAvailableGraphDatabase( String storeDir, Map<String, String> params, Dependencies dependencies )
     {
         super( storeDir, params, dependencies );
->>>>>>> 126745c3
         run();
     }
 
