--- conflicted
+++ resolved
@@ -317,17 +317,6 @@
             {
                 if ( hasRequestedElection && role.equals( ClusterConfiguration.COORDINATOR ) )
                 {
-<<<<<<< HEAD
-=======
-                    /*
-                     * This is here just for compatibility with 1.9.5. 1.9.6 onwards does not depend on
-                     * snapshots for setting the state on cluster join. But we cannot have rolling upgrades
-                     * from 1.9.5 to 1.9.6 without this snapshot thing because before 1.9.6 not every
-                     * masterIsElected was acknowledged with a masterIsAvailable.
-                     * See also SnapshotState.ready
-                     */
-                    clusterClient.refreshSnapshot();
->>>>>>> 4581acb4
                     clusterClient.removeClusterListener( this );
                 }
             }
