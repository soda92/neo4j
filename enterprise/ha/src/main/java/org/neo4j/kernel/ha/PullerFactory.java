--- conflicted
+++ resolved
@@ -28,11 +28,7 @@
 import org.neo4j.kernel.ha.com.slave.InvalidEpochExceptionHandler;
 import org.neo4j.kernel.impl.transaction.log.TransactionIdStore;
 import org.neo4j.kernel.impl.util.JobScheduler;
-<<<<<<< HEAD
-=======
-import org.neo4j.kernel.lifecycle.LifeSupport;
 import org.neo4j.kernel.monitoring.Monitors;
->>>>>>> 90e0f67e
 import org.neo4j.logging.LogProvider;
 
 /**
@@ -77,13 +73,8 @@
 
     public SlaveUpdatePuller createSlaveUpdatePuller()
     {
-<<<<<<< HEAD
         return new SlaveUpdatePuller( requestContextFactory, master, lastUpdateTime, logging, serverId,
-                availabilityGuard, invalidEpochHandler );
-=======
-        return life.add( new SlaveUpdatePuller( requestContextFactory, master, lastUpdateTime, logging, serverId,
-                availabilityGuard, invalidEpochHandler, monitors.newMonitor( SlaveUpdatePuller.Monitor.class ) ) );
->>>>>>> 90e0f67e
+                availabilityGuard, invalidEpochHandler, monitors.newMonitor( SlaveUpdatePuller.Monitor.class ) );
     }
 
     public UpdatePullingTransactionObligationFulfiller createObligationFulfiller( UpdatePuller updatePuller )
