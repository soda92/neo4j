/*
 * Copyright (c) 2002-2015 "Neo Technology,"
 * Network Engine for Objects in Lund AB [http://neotechnology.com]
 *
 * This file is part of Neo4j.
 *
 * Neo4j is free software: you can redistribute it and/or modify
 * it under the terms of the GNU Affero General Public License as
 * published by the Free Software Foundation, either version 3 of the
 * License, or (at your option) any later version.
 *
 * This program is distributed in the hope that it will be useful,
 * but WITHOUT ANY WARRANTY; without even the implied warranty of
 * MERCHANTABILITY or FITNESS FOR A PARTICULAR PURPOSE.  See the
 * GNU Affero General Public License for more details.
 *
 * You should have received a copy of the GNU Affero General Public License
 * along with this program. If not, see <http://www.gnu.org/licenses/>.
 */
package org.neo4j.kernel.ha.cluster.member;

import org.junit.Test;

import java.util.Arrays;
import java.util.Collections;
import java.util.List;

import org.neo4j.cluster.InstanceId;
import org.neo4j.helpers.collection.Iterables;
<<<<<<< HEAD
import org.neo4j.logging.FormattedLogProvider;
=======
import org.neo4j.kernel.ha.cluster.HighAvailabilityMemberState;
import org.neo4j.kernel.ha.cluster.HighAvailabilityMemberStateMachine;
import org.neo4j.kernel.ha.cluster.HighAvailabilityModeSwitcher;
>>>>>>> c5869bb6
import org.neo4j.kernel.impl.store.StoreId;

import static org.junit.Assert.assertEquals;
import static org.junit.Assert.assertNull;
import static org.mockito.Mockito.mock;
import static org.mockito.Mockito.when;

public class ClusterMembersTest
{
    private final ObservedClusterMembers observedClusterMembers = mock( ObservedClusterMembers.class );
    private final HighAvailabilityMemberStateMachine stateMachine = mock( HighAvailabilityMemberStateMachine.class );
    private final ClusterMembers clusterMembers = new ClusterMembers( observedClusterMembers, stateMachine );

    @Test
    public void currentInstanceStateUpdated()
    {
        ClusterMember currentInstance = createClusterMember( 1, HighAvailabilityModeSwitcher.UNKNOWN );

        when( observedClusterMembers.getAliveMembers() ).thenReturn( Collections.singletonList( currentInstance ) );
        when( observedClusterMembers.getCurrentMember() ).thenReturn( currentInstance );
        when( stateMachine.getCurrentState() ).thenReturn( HighAvailabilityMemberState.MASTER );

        ClusterMember self = clusterMembers.getCurrentMember();
        assertEquals( HighAvailabilityModeSwitcher.MASTER, self.getHARole() );
    }

    @Test
    public void aliveMembersWithValidCurrentInstanceState()
    {
        ClusterMember currentInstance = createClusterMember( 1, HighAvailabilityModeSwitcher.UNKNOWN );
        ClusterMember otherInstance = createClusterMember( 2, HighAvailabilityModeSwitcher.SLAVE );
        List<ClusterMember> members = Arrays.asList( currentInstance, otherInstance );

        when( observedClusterMembers.getAliveMembers() ).thenReturn( members );
        when( observedClusterMembers.getCurrentMember() ).thenReturn( currentInstance );
        when( stateMachine.getCurrentState() ).thenReturn( HighAvailabilityMemberState.MASTER );

        Iterable<ClusterMember> currentMembers = clusterMembers.getAliveMembers();

        assertEquals( "Only active members should be available", 2, Iterables.count( currentMembers ) );
        assertEquals( 1, countInstancesWithRole( currentMembers, HighAvailabilityModeSwitcher.MASTER ) );
        assertEquals( 1, countInstancesWithRole( currentMembers, HighAvailabilityModeSwitcher.SLAVE ) );
    }

    @Test
    public void observedStateDoesNotKnowCurrentInstance()
    {
        ClusterMember currentInstance = createClusterMember( 1, HighAvailabilityModeSwitcher.SLAVE );
        ClusterMember otherInstance = createClusterMember( 2, HighAvailabilityModeSwitcher.MASTER );
        List<ClusterMember> members = Arrays.asList( currentInstance, otherInstance );

        when( observedClusterMembers.getMembers() ).thenReturn( members );
        when( observedClusterMembers.getCurrentMember() ).thenReturn( null );
        when( stateMachine.getCurrentState() ).thenReturn( HighAvailabilityMemberState.SLAVE );

        assertNull( clusterMembers.getCurrentMember() );
        assertEquals( members, clusterMembers.getMembers() );
    }

    @Test
    public void incorrectlyObservedCurrentInstanceStateUpdated()
    {
        ClusterMember currentInstance = createClusterMember( 1, HighAvailabilityModeSwitcher.SLAVE );
        ClusterMember otherInstance = createClusterMember( 2, HighAvailabilityModeSwitcher.MASTER );
        List<ClusterMember> members = Arrays.asList( currentInstance, otherInstance );

        when( observedClusterMembers.getMembers() ).thenReturn( members );
        when( observedClusterMembers.getCurrentMember() ).thenReturn( currentInstance );
        when( stateMachine.getCurrentState() ).thenReturn( HighAvailabilityMemberState.MASTER );

        Iterable<ClusterMember> currentMembers = clusterMembers.getMembers();

        assertEquals( "All members should be available", 2, Iterables.count( currentMembers ) );
        assertEquals( 2, countInstancesWithRole( currentMembers, HighAvailabilityModeSwitcher.MASTER ) );
    }

    private static int countInstancesWithRole( Iterable<ClusterMember> currentMembers, String role )
    {
        int counter = 0;
        for ( ClusterMember clusterMember : currentMembers )
        {
            if ( role.equals( clusterMember.getHARole() ) )
            {
                counter++;
            }
        }
        return counter;
    }

    private static ClusterMember createClusterMember( int id, String role )
    {
<<<<<<< HEAD
        ClusterConfiguration toReturn = new ClusterConfiguration( "neo4j.ha", FormattedLogProvider.toOutputStream( System.out ), asList( uris ) );
        toReturn.joined( clusterId1, clusterUri1 );
        toReturn.joined( clusterId2, clusterUri2 );
        if ( uris.length == 3 )
        {
            toReturn.joined( clusterId3, clusterUri3 );
        }
        return toReturn;
=======
        ClusterMember member = new ClusterMember( new InstanceId( id ) );
        return member.availableAs( role, null, StoreId.DEFAULT );
>>>>>>> c5869bb6
    }
}<|MERGE_RESOLUTION|>--- conflicted
+++ resolved
@@ -27,13 +27,9 @@
 
 import org.neo4j.cluster.InstanceId;
 import org.neo4j.helpers.collection.Iterables;
-<<<<<<< HEAD
-import org.neo4j.logging.FormattedLogProvider;
-=======
 import org.neo4j.kernel.ha.cluster.HighAvailabilityMemberState;
 import org.neo4j.kernel.ha.cluster.HighAvailabilityMemberStateMachine;
 import org.neo4j.kernel.ha.cluster.HighAvailabilityModeSwitcher;
->>>>>>> c5869bb6
 import org.neo4j.kernel.impl.store.StoreId;
 
 import static org.junit.Assert.assertEquals;
@@ -125,18 +121,7 @@
 
     private static ClusterMember createClusterMember( int id, String role )
     {
-<<<<<<< HEAD
-        ClusterConfiguration toReturn = new ClusterConfiguration( "neo4j.ha", FormattedLogProvider.toOutputStream( System.out ), asList( uris ) );
-        toReturn.joined( clusterId1, clusterUri1 );
-        toReturn.joined( clusterId2, clusterUri2 );
-        if ( uris.length == 3 )
-        {
-            toReturn.joined( clusterId3, clusterUri3 );
-        }
-        return toReturn;
-=======
         ClusterMember member = new ClusterMember( new InstanceId( id ) );
         return member.availableAs( role, null, StoreId.DEFAULT );
->>>>>>> c5869bb6
     }
 }