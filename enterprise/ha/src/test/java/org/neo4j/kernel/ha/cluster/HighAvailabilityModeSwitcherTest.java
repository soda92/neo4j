/*
 * Copyright (c) 2002-2015 "Neo Technology,"
 * Network Engine for Objects in Lund AB [http://neotechnology.com]
 *
 * This file is part of Neo4j.
 *
 * Neo4j is free software: you can redistribute it and/or modify
 * it under the terms of the GNU Affero General Public License as
 * published by the Free Software Foundation, either version 3 of the
 * License, or (at your option) any later version.
 *
 * This program is distributed in the hope that it will be useful,
 * but WITHOUT ANY WARRANTY; without even the implied warranty of
 * MERCHANTABILITY or FITNESS FOR A PARTICULAR PURPOSE.  See the
 * GNU Affero General Public License for more details.
 *
 * You should have received a copy of the GNU Affero General Public License
 * along with this program. If not, see <http://www.gnu.org/licenses/>.
 */
package org.neo4j.kernel.ha.cluster;

import java.net.URI;
import java.util.concurrent.Callable;
import java.util.concurrent.CountDownLatch;
import java.util.concurrent.ExecutorService;
import java.util.concurrent.Executors;
import java.util.concurrent.Future;
import java.util.concurrent.ScheduledExecutorService;
import java.util.concurrent.ScheduledFuture;
import java.util.concurrent.TimeUnit;
import java.util.concurrent.atomic.AtomicBoolean;

import org.junit.Test;
import org.mockito.InOrder;
import org.mockito.invocation.InvocationOnMock;
import org.mockito.stubbing.Answer;

import org.neo4j.cluster.InstanceId;
import org.neo4j.cluster.client.ClusterClient;
import org.neo4j.cluster.member.ClusterMemberAvailability;
import org.neo4j.cluster.protocol.election.Election;
import org.neo4j.com.ComException;
import org.neo4j.function.Supplier;
import org.neo4j.helpers.CancellationRequest;
import org.neo4j.kernel.NeoStoreDataSource;
import org.neo4j.kernel.impl.store.MismatchingStoreIdException;
import org.neo4j.logging.AssertableLogProvider;
import org.neo4j.kernel.impl.logging.SimpleLogService;
import org.neo4j.kernel.impl.store.StoreId;
<<<<<<< HEAD
=======
import org.neo4j.kernel.impl.transaction.state.DataSourceManager;
import org.neo4j.kernel.impl.util.StringLogger;
import org.neo4j.kernel.impl.util.TestLogger;
>>>>>>> abdb1ce6
import org.neo4j.kernel.lifecycle.LifeSupport;
import org.neo4j.logging.NullLogProvider;
import org.neo4j.kernel.impl.logging.NullLogService;

import static org.mockito.Matchers.any;
import static org.mockito.Matchers.anyLong;
import static org.mockito.Matchers.eq;
import static org.mockito.Mockito.doAnswer;
import static org.mockito.Mockito.doThrow;
import static org.mockito.Mockito.inOrder;
import static org.mockito.Mockito.mock;
import static org.mockito.Mockito.reset;
import static org.mockito.Mockito.times;
import static org.mockito.Mockito.verify;
import static org.mockito.Mockito.verifyZeroInteractions;
import static org.mockito.Mockito.when;

import static org.neo4j.kernel.ha.cluster.HighAvailabilityMemberState.PENDING;
import static org.neo4j.kernel.ha.cluster.HighAvailabilityMemberState.TO_SLAVE;
import static org.neo4j.logging.AssertableLogProvider.inLog;

public class HighAvailabilityModeSwitcherTest
{
    @Test
    public void shouldBroadcastMasterIsAvailableIfMasterAndReceiveMasterIsElected() throws Exception
    {
        // Given
        ClusterMemberAvailability availability = mock( ClusterMemberAvailability.class );
        HighAvailabilityModeSwitcher toTest = new HighAvailabilityModeSwitcher( mock( SwitchToSlave.class ),
                mock( SwitchToMaster.class ),
                mock( Election.class ),
                availability,
<<<<<<< HEAD
                mock( ClusterClient.class ),
                storeSupplierMock(),
                mock( InstanceId.class ), NullLogService.getInstance() );
=======
                dependencyResolverMock(),
                mock( InstanceId.class ), new DevNullLoggingService(),
                neoStoreDataSourceSupplierMock() );
>>>>>>> abdb1ce6

        // When
        toTest.masterIsElected( new HighAvailabilityMemberChangeEvent( HighAvailabilityMemberState.MASTER,
                HighAvailabilityMemberState.MASTER, new InstanceId( 2 ), URI.create( "ha://someone" ) ) );

        // Then
          /*
           * The second argument to memberIsAvailable below is null because it has not been set yet. This would require
           * a switch to master which we don't do here.
           */
        verify( availability ).memberIsAvailable( HighAvailabilityModeSwitcher.MASTER, null, StoreId.DEFAULT );
    }

    @Test
    public void shouldBroadcastSlaveIsAvailableIfSlaveAndReceivesMasterIsAvailable() throws Exception
    {

        // Given
        ClusterMemberAvailability availability = mock( ClusterMemberAvailability.class );
        HighAvailabilityModeSwitcher toTest = new HighAvailabilityModeSwitcher( mock( SwitchToSlave.class ),
                mock( SwitchToMaster.class ),
                mock( Election.class ),
                availability,
<<<<<<< HEAD
                mock( ClusterClient.class ),
                storeSupplierMock(),
                mock( InstanceId.class ), NullLogService.getInstance() );
=======
                dependencyResolverMock(),
                mock( InstanceId.class ), new DevNullLoggingService(),
                neoStoreDataSourceSupplierMock() );
>>>>>>> abdb1ce6

        // When
        toTest.masterIsAvailable( new HighAvailabilityMemberChangeEvent( HighAvailabilityMemberState.SLAVE,
                HighAvailabilityMemberState.SLAVE, new InstanceId( 2 ), URI.create( "ha://someone" ) ) );

        // Then
          /*
           * The second argument to memberIsAvailable below is null because it has not been set yet. This would require
           * a switch to master which we don't do here.
           */
        verify( availability ).memberIsAvailable( HighAvailabilityModeSwitcher.SLAVE, null, StoreId.DEFAULT );
    }

    @Test
    public void shouldNotBroadcastIfSlaveAndReceivesMasterIsElected() throws Exception
    {

        // Given
        ClusterMemberAvailability availability = mock( ClusterMemberAvailability.class );
        HighAvailabilityModeSwitcher toTest = new HighAvailabilityModeSwitcher( mock( SwitchToSlave.class ),
                mock( SwitchToMaster.class ),
                mock( Election.class ),
                availability,
<<<<<<< HEAD
                mock( ClusterClient.class ),
                storeSupplierMock(),
                mock( InstanceId.class ), NullLogService.getInstance() );
=======
                dependencyResolverMock(),
                mock( InstanceId.class ), new DevNullLoggingService(),
                neoStoreDataSourceSupplierMock() );
>>>>>>> abdb1ce6

        // When
        toTest.masterIsElected( new HighAvailabilityMemberChangeEvent( HighAvailabilityMemberState.SLAVE,
                HighAvailabilityMemberState.SLAVE, new InstanceId( 2 ), URI.create( "ha://someone" ) ) );

        // Then
          /*
           * The second argument to memberIsAvailable below is null because it has not been set yet. This would require
           * a switch to master which we don't do here.
           */
        verifyZeroInteractions( availability );
    }

    @Test
    public void shouldNotBroadcastIfMasterAndReceivesSlaveIsAvailable() throws Exception
    {

        // Given
        ClusterMemberAvailability availability = mock( ClusterMemberAvailability.class );
        HighAvailabilityModeSwitcher toTest = new HighAvailabilityModeSwitcher( mock( SwitchToSlave.class ),
                mock( SwitchToMaster.class ),
                mock( Election.class ),
                availability,
<<<<<<< HEAD
                mock( ClusterClient.class ),
                storeSupplierMock(),
                mock( InstanceId.class ), NullLogService.getInstance() );
=======
                dependencyResolverMock(),
                mock( InstanceId.class ), new DevNullLoggingService(),
                neoStoreDataSourceSupplierMock() );
>>>>>>> abdb1ce6

        // When
        toTest.slaveIsAvailable( new HighAvailabilityMemberChangeEvent( HighAvailabilityMemberState.MASTER,
                HighAvailabilityMemberState.MASTER, new InstanceId( 2 ), URI.create( "ha://someone" ) ) );

        // Then
          /*
           * The second argument to memberIsAvailable below is null because it has not been set yet. This would require
           * a switch to master which we don't do here.
           */
        verifyZeroInteractions( availability );
    }

    @Test
    public void shouldReswitchToSlaveIfNewMasterBecameElectedAndAvailableDuringSwitch() throws Throwable
    {
        // Given
        final CountDownLatch switching = new CountDownLatch( 1 );
        final CountDownLatch slaveAvailable = new CountDownLatch( 2 );
        final AtomicBoolean firstSwitch = new AtomicBoolean( true );
        ClusterMemberAvailability availability = mock( ClusterMemberAvailability.class );
        SwitchToSlave switchToSlave = mock( SwitchToSlave.class );
        @SuppressWarnings( "resource" )
        SwitchToMaster switchToMaster = mock( SwitchToMaster.class );

        when( switchToSlave.switchToSlave( any( LifeSupport.class ), any( URI.class ), any( URI.class ),
                any( CancellationRequest.class ) ) ).thenAnswer( new Answer<URI>()
        {
            @Override
            public URI answer( InvocationOnMock invocationOnMock ) throws Throwable
            {
                switching.countDown();
                CancellationRequest cancel = (CancellationRequest) invocationOnMock.getArguments()[3];
                if ( firstSwitch.get() )
                {
                    while ( !cancel.cancellationRequested() )
                    {
                        Thread.sleep( 1 );
                    }
                    firstSwitch.set( false );
                }
                slaveAvailable.countDown();
                return URI.create( "ha://slave" );
            }
        } );

        HighAvailabilityModeSwitcher toTest = new HighAvailabilityModeSwitcher( switchToSlave,
                switchToMaster,
                mock( Election.class ),
                availability,
<<<<<<< HEAD
                mock( ClusterClient.class ),
                storeSupplierMock(),
                mock( InstanceId.class ), NullLogService.getInstance() );
=======
                dependencyResolverMock(),
                mock( InstanceId.class ), new DevNullLoggingService(),
                neoStoreDataSourceSupplierMock() );
>>>>>>> abdb1ce6
        toTest.init();
        toTest.start();
        toTest.listeningAt( URI.create( "ha://server3?serverId=3" ) );

        // When
        // This will start a switch to slave
        toTest.masterIsAvailable( new HighAvailabilityMemberChangeEvent( PENDING,
                TO_SLAVE, mock( InstanceId.class ), URI.create( "ha://server1" ) ) );
        // Wait until it starts and blocks on the cancellation request
        switching.await();
        // change the elected master, moving to pending, cancelling the previous change. This will block until the
        // previous switch is aborted
        toTest.masterIsElected( new HighAvailabilityMemberChangeEvent( TO_SLAVE, PENDING, new InstanceId( 2 ),
                URI.create( "ha://server2" ) ) );
        // Now move to the new master by switching to TO_SLAVE
        toTest.masterIsAvailable( new HighAvailabilityMemberChangeEvent( PENDING, TO_SLAVE, new InstanceId( 2 ),
                URI.create( "ha://server2" ) ) );

        // Then
        // The second switch must happen and this test won't block
        slaveAvailable.await();
    }

    @Test
    public void shouldRecognizeNewMasterIfNewMasterBecameAvailableDuringSwitch() throws Throwable
    {
        // When messages coming in the following ordering, the slave should detect that the master id has changed
        // M1: Get masterIsAvailable for instance 1 at PENDING state, changing PENDING -> TO_SLAVE
        // M2: Get masterIsAvailable for instance 2 at TO_SLAVE state, changing TO_SLAVE -> TO_SLAVE

        // Given
        final CountDownLatch firstMasterAvailableHandled = new CountDownLatch( 1 );
        final CountDownLatch secondMasterAvailableComes = new CountDownLatch( 1 );
        final CountDownLatch secondMasterAvailableHandled = new CountDownLatch( 1 );

        SwitchToSlave switchToSlave = mock( SwitchToSlave.class );

        HighAvailabilityModeSwitcher modeSwitcher = new HighAvailabilityModeSwitcher( switchToSlave,
                mock( SwitchToMaster.class ), mock( Election.class ), mock( ClusterMemberAvailability.class ),
<<<<<<< HEAD
                mock( ClusterClient.class ), mock( Supplier.class ), new InstanceId( 4 ), NullLogService.getInstance() )
=======
                mock( DependencyResolver.class ), new InstanceId( 4 ), mock,
                neoStoreDataSourceSupplierMock() )
>>>>>>> abdb1ce6
        {
            @Override
            ScheduledExecutorService createExecutor()
            {
                final ScheduledExecutorService executor = mock( ScheduledExecutorService.class );
                final ExecutorService realExecutor = Executors.newSingleThreadExecutor();

                when( executor.submit( any( Runnable.class ) ) ).thenAnswer( new Answer<Future<?>>()
                {
                    @Override
                    public Future<?> answer( final InvocationOnMock invocation ) throws Throwable
                    {
                        return realExecutor.submit( new Runnable()
                        {
                            @Override
                            public void run()
                            {
                                ((Runnable) invocation.getArguments()[0]).run();
                            }
                        } );
                    }
                } );

                when( executor.schedule( any( Runnable.class ), anyLong(), any( TimeUnit.class ) ) ).thenAnswer(
                        new Answer<Future<?>>()
                        {
                            @Override
                            public Future<?> answer( final InvocationOnMock invocation ) throws Throwable
                            {
                                realExecutor.submit( new Callable<Void>()
                                {
                                    @Override
                                    public Void call() throws Exception
                                    {
                                        firstMasterAvailableHandled.countDown();

                                        // wait until the second masterIsAvailable comes and then call switchToSlave
                                        // method
                                        secondMasterAvailableComes.await();
                                        ((Runnable) invocation.getArguments()[0]).run();
                                        secondMasterAvailableHandled.countDown();
                                        return null;
                                    }
<<<<<<< HEAD

                                    ;
=======
>>>>>>> abdb1ce6
                                } );
                                return mock( ScheduledFuture.class );
                            }
                        } );
                return executor;
            }
        };
        modeSwitcher.init();
        modeSwitcher.start();
        modeSwitcher.listeningAt( URI.create( "ha://server3?serverId=3" ) );

        // When

        // masterIsAvailable for instance 1
        URI uri1 = URI.create( "ha://server1" );
        // The first masterIsAvailable should fail so that the slave instance stops at TO_SLAVE state
        doThrow( new ComException( "Fail to switch to slave and reschedule to retry" ) )
                .when( switchToSlave )
                .switchToSlave( any( LifeSupport.class ), any( URI.class ), eq( uri1 ), any( CancellationRequest
                        .class ) );

        modeSwitcher.masterIsAvailable(
                new HighAvailabilityMemberChangeEvent( PENDING, TO_SLAVE, new InstanceId( 1 ), uri1 ) );
        firstMasterAvailableHandled.await(); // wait until the first masterIsAvailable triggers the exception handling
        verify( switchToSlave ).switchToSlave( any( LifeSupport.class ), any( URI.class ), eq( uri1 ),
                any( CancellationRequest.class ) );


        // masterIsAvailable for instance 2
        URI uri2 = URI.create( "ha://server2" );
        modeSwitcher.masterIsAvailable(
                new HighAvailabilityMemberChangeEvent( TO_SLAVE, TO_SLAVE, new InstanceId( 2 ), uri2 ) );
        secondMasterAvailableComes.countDown();
        secondMasterAvailableHandled.await(); // wait until switchToSlave method is invoked again

        // Then
        // switchToSlave should be retried with new master id
        verify( switchToSlave ).switchToSlave( any( LifeSupport.class ), any( URI.class ), eq( uri2 ),
                any( CancellationRequest.class ) );
    }

    @Test
    public void shouldNotResetAvailableMasterURIIfElectionResultReceived() throws Throwable
    {
        /*
         * It is possible that a masterIsElected nulls out the current available master URI in the HAMS. That can
         * be a problem if handing the mIE event is concurrent with an ongoing switch which re-runs because
         * the store was incompatible or a log was missing. In such a case it will find a null master URI on
         * rerun and it will fail.
         */

        // Given
        SwitchToSlave switchToSlave = mock( SwitchToSlave.class );
        // The fist run through switchToSlave
        final CountDownLatch firstCallMade = new CountDownLatch( 1 );
        // The second run through switchToSlave
        final CountDownLatch secondCallMade = new CountDownLatch( 1 );
        // The latch for waiting for the masterIsElected to come through
        final CountDownLatch waitForSecondMessage = new CountDownLatch( 1 );

        HighAvailabilityModeSwitcher toTest = new HighAvailabilityModeSwitcher( switchToSlave,
                mock( SwitchToMaster.class ), mock( Election.class ), mock( ClusterMemberAvailability.class ),
<<<<<<< HEAD
                mock( ClusterClient.class ),
                storeSupplierMock(),
                new InstanceId( 1 ), NullLogService.getInstance() );
=======
                dependencyResolverMock(), new InstanceId( 1 ), new DevNullLoggingService(),
                neoStoreDataSourceSupplierMock() );
>>>>>>> abdb1ce6
        URI uri1 = URI.create( "ha://server1" );
        toTest.init();
        toTest.start();
        toTest.listeningAt( URI.create( "ha://server3?serverId=3" ) );

        when( switchToSlave.switchToSlave( any( LifeSupport.class ), any( URI.class ), any( URI.class ), any(
                CancellationRequest.class ) ) ).thenAnswer( new Answer<URI>()

        {
            // The first time around it must "fail" so as to cause a rerun, then wait for the mIE to come through
            @Override
            public URI answer( InvocationOnMock invocation ) throws Throwable
            {
                firstCallMade.countDown();
                waitForSecondMessage.await();
                throw new MismatchingStoreIdException( StoreId.DEFAULT, StoreId.DEFAULT );
            }
        } ).thenAnswer( new Answer<URI>()
        {
            // The second time around it can finish normally, it doesn't really matter. Just let the test continue.
            @Override
            public URI answer( InvocationOnMock invocation ) throws Throwable
            {
                secondCallMade.countDown();
                return URI.create( "ha://server3" );
            }
        } );

        // When

        // The first message goes through, start the first run
        toTest.masterIsAvailable(
                new HighAvailabilityMemberChangeEvent( PENDING, TO_SLAVE, new InstanceId( 1 ), uri1 ) );
        // Wait for it to be processed but get just before the exception
        firstCallMade.await();
        // It is just about to throw the exception, i.e. rerun. Send in the event
        toTest.masterIsElected(
                new HighAvailabilityMemberChangeEvent( TO_SLAVE, TO_SLAVE, new InstanceId( 1 ), null ) );
        // Allow to continue and do the second run
        waitForSecondMessage.countDown();
        // Wait for the call to finish
        secondCallMade.await();

        // Then
        verify( switchToSlave, times( 2 ) ).switchToSlave( any( LifeSupport.class ), any( URI.class ), eq( uri1 ), any(
                CancellationRequest.class ) );
    }

    @Test
    public void shouldTakeNoActionIfSwitchingToSlaveForItselfAsMaster() throws Throwable
    {
        // Given
        // A HAMS
        SwitchToSlave switchToSlave = mock( SwitchToSlave.class );
        AssertableLogProvider logProvider = new AssertableLogProvider();
        SimpleLogService logService = new SimpleLogService( NullLogProvider.getInstance(), logProvider );

        HighAvailabilityModeSwitcher toTest = new HighAvailabilityModeSwitcher( switchToSlave,
                mock( SwitchToMaster.class ), mock( Election.class ), mock( ClusterMemberAvailability.class ),
<<<<<<< HEAD
                mock( ClusterClient.class ),
                storeSupplierMock(),
                new InstanceId( 2 ), logService );
=======
                dependencyResolverMock(), new InstanceId( 2 ), logging, neoStoreDataSourceSupplierMock() );
>>>>>>> abdb1ce6
        // That is properly started
        toTest.init();
        toTest.start();
        /*
         * This is the URI at which we are registered as server - includes our own id, but we don't necessarily listen
         * there
         */
        URI serverHaUri = URI.create( "ha://server2?serverId=2" );
        toTest.listeningAt( serverHaUri );

        // When
        // The HAMS tries to switch to slave for a master that is itself
        toTest.masterIsAvailable(
                new HighAvailabilityMemberChangeEvent( PENDING, TO_SLAVE, new InstanceId( 2 ), serverHaUri ) );

        // Then
        // No switching to slave must happen
        verifyZeroInteractions( switchToSlave );
        // And an error must be logged
        logProvider.assertAtLeastOnce(
                inLog( HighAvailabilityModeSwitcher.class ).error( "I (ha://server2?serverId=2) tried to switch to " +
                        "slave for myself as master (ha://server2?serverId=2)" )
        );
    }

    @Test
    public void shouldPerformForcedElections()
    {
        // Given
        ClusterMemberAvailability memberAvailability = mock( ClusterMemberAvailability.class );
        Election election = mock( Election.class );

        HighAvailabilityModeSwitcher modeSwitcher = new HighAvailabilityModeSwitcher( mock( SwitchToSlave.class ),
<<<<<<< HEAD
                mock( SwitchToMaster.class ), election, memberAvailability, mock( ClusterClient.class ),
                storeSupplierMock(),

                mock( InstanceId.class ), NullLogService.getInstance() );
=======
                mock( SwitchToMaster.class ), election, memberAvailability, dependencyResolverMock(),
                mock( InstanceId.class ), new DevNullLoggingService(), neoStoreDataSourceSupplierMock() );
>>>>>>> abdb1ce6

        // When
        modeSwitcher.forceElections();

        // Then
        InOrder inOrder = inOrder( memberAvailability, election );
        inOrder.verify( memberAvailability ).memberIsUnavailable( HighAvailabilityModeSwitcher.SLAVE );
        inOrder.verify( election ).performRoleElections();
        inOrder.verifyNoMoreInteractions();
    }

    @Test
    public void shouldPerformForcedElectionsOnlyOnce()
    {
        // Given: HAMS
        ClusterMemberAvailability memberAvailability = mock( ClusterMemberAvailability.class );
        Election election = mock( Election.class );

        HighAvailabilityModeSwitcher modeSwitcher = new HighAvailabilityModeSwitcher( mock( SwitchToSlave.class ),
<<<<<<< HEAD
                mock( SwitchToMaster.class ), election, memberAvailability, mock( ClusterClient.class ),
                storeSupplierMock(),
                mock( InstanceId.class ), NullLogService.getInstance() );
=======
                mock( SwitchToMaster.class ), election, memberAvailability, dependencyResolverMock(),
                mock( InstanceId.class ), new DevNullLoggingService(), neoStoreDataSourceSupplierMock() );
>>>>>>> abdb1ce6

        // When: reelections are forced multiple times
        modeSwitcher.forceElections();
        modeSwitcher.forceElections();
        modeSwitcher.forceElections();

        // Then: instance sens out memberIsUnavailable and asks for elections and does this only once
        InOrder inOrder = inOrder( memberAvailability, election );
        inOrder.verify( memberAvailability ).memberIsUnavailable( HighAvailabilityModeSwitcher.SLAVE );
        inOrder.verify( election ).performRoleElections();
        inOrder.verifyNoMoreInteractions();
    }

    @Test
    public void shouldAllowForcedElectionsAfterModeSwitch() throws Throwable
    {
        // Given
        SwitchToSlave switchToSlave = mock( SwitchToSlave.class );
        when( switchToSlave.switchToSlave( any( LifeSupport.class ), any( URI.class ), any( URI.class ),
                any( CancellationRequest.class ) ) ).thenReturn( URI.create( "http://localhost" ) );
        ClusterMemberAvailability memberAvailability = mock( ClusterMemberAvailability.class );
        Election election = mock( Election.class );

        final CountDownLatch modeSwitchHappened = new CountDownLatch( 1 );

        HighAvailabilityModeSwitcher modeSwitcher = new HighAvailabilityModeSwitcher( switchToSlave,
<<<<<<< HEAD
                mock( SwitchToMaster.class ), election, memberAvailability, mock( ClusterClient.class ),
                storeSupplierMock(),

                mock( InstanceId.class ), NullLogService.getInstance() )
=======
                mock( SwitchToMaster.class ), election, memberAvailability, dependencyResolverMock(),
                mock( InstanceId.class ), new DevNullLoggingService(), neoStoreDataSourceSupplierMock() )
>>>>>>> abdb1ce6
        {
            @Override
            ScheduledExecutorService createExecutor()
            {
                ScheduledExecutorService executor = mock( ScheduledExecutorService.class );

                doAnswer( new Answer<Future<?>>()
                {
                    @Override
                    public Future<?> answer( InvocationOnMock invocation ) throws Throwable
                    {
                        ((Runnable) invocation.getArguments()[0]).run();
                        modeSwitchHappened.countDown();
                        return mock( Future.class );
                    }
                } ).when( executor ).submit( any( Runnable.class ) );

                return executor;
            }
        };

        modeSwitcher.init();
        modeSwitcher.start();

        modeSwitcher.forceElections();
        reset( memberAvailability, election );

        // When
        modeSwitcher.masterIsAvailable( new HighAvailabilityMemberChangeEvent( PENDING, TO_SLAVE, mock( InstanceId
                .class ),
                URI.create( "http://localhost:9090?serverId=42" ) ) );
        modeSwitchHappened.await();
        modeSwitcher.forceElections();

        // Then
        InOrder inOrder = inOrder( memberAvailability, election );
        inOrder.verify( memberAvailability ).memberIsUnavailable( HighAvailabilityModeSwitcher.SLAVE );
        inOrder.verify( election ).performRoleElections();
        inOrder.verifyNoMoreInteractions();
    }

    @Test
    public void shouldUseProperServerIdWhenDemotingFromMasterOnException() throws Throwable
    {
        /*
         * This a test that acts as a driver to prove a bug which had an instance send out a demote message
         * with instance id -1, since it used HAMS#getServerId(URI) with a URI coming from the NetworkReceiver binding
         * which did not contain the serverId URI argument. This has been fixed by explicitly adding the instanceid
         * as a constructor argument of the HAMS.
         */
        // Given
        SwitchToSlave sts = mock( SwitchToSlave.class );
        SwitchToMaster stm = mock( SwitchToMaster.class );
        // this is necessary to trigger a revert which uses the serverId from the HAMS#me field
        when( stm.switchToMaster( any( LifeSupport.class ), any( URI.class ) ) ).thenThrow( new RuntimeException() );
        Election election = mock( Election.class );
        ClusterMemberAvailability cma = mock( ClusterMemberAvailability.class );
        InstanceId instanceId = new InstanceId( 14 );

        HighAvailabilityModeSwitcher theSwitcher = new HighAvailabilityModeSwitcher( sts, stm, election, cma,
<<<<<<< HEAD
                mock( ClusterClient.class ),
                storeSupplierMock(),
                instanceId, NullLogService.getInstance() );
=======
                dependencyResolverMock(), instanceId, logging, neoStoreDataSourceSupplierMock() );
>>>>>>> abdb1ce6

        theSwitcher.init();
        theSwitcher.start();

        /*
         * This is the trick, kind of. NetworkReceiver creates this and passes it on to NetworkReceiver#getURI() and
         * that
         * is what HAMS uses as the HAMS#me field value. But we should not be using this to extract the instanceId.
         * Note the lack of a serverId argument
         */
        URI listeningAt = URI.create( "ha://0.0.0.0:5001?name=someName" );
        theSwitcher.listeningAt( listeningAt );

        // When
        try
        {
            // the instance fails to switch to master
            theSwitcher.masterIsElected( new HighAvailabilityMemberChangeEvent( HighAvailabilityMemberState.PENDING,
                    HighAvailabilityMemberState.TO_MASTER, instanceId, listeningAt ) );

        }
        finally
        {
            theSwitcher.stop();
            theSwitcher.shutdown();
        }

        // Then
        // The demotion message must have used the proper instance id
        verify( election ).demote( instanceId );
    }

    public static Supplier<StoreId> storeSupplierMock()
    {
        Supplier<StoreId> supplier = mock( Supplier.class );
        when( supplier.get() ).thenReturn( StoreId.DEFAULT );
        return supplier;
    }

    public static DataSourceManager neoStoreDataSourceSupplierMock()
    {
        DataSourceManager dataSourceManager = new DataSourceManager();
        dataSourceManager.register( mock( NeoStoreDataSource.class ) );
        return dataSourceManager;
    }
}<|MERGE_RESOLUTION|>--- conflicted
+++ resolved
@@ -19,6 +19,11 @@
  */
 package org.neo4j.kernel.ha.cluster;
 
+import org.junit.Test;
+import org.mockito.InOrder;
+import org.mockito.invocation.InvocationOnMock;
+import org.mockito.stubbing.Answer;
+
 import java.net.URI;
 import java.util.concurrent.Callable;
 import java.util.concurrent.CountDownLatch;
@@ -30,11 +35,6 @@
 import java.util.concurrent.TimeUnit;
 import java.util.concurrent.atomic.AtomicBoolean;
 
-import org.junit.Test;
-import org.mockito.InOrder;
-import org.mockito.invocation.InvocationOnMock;
-import org.mockito.stubbing.Answer;
-
 import org.neo4j.cluster.InstanceId;
 import org.neo4j.cluster.client.ClusterClient;
 import org.neo4j.cluster.member.ClusterMemberAvailability;
@@ -43,19 +43,14 @@
 import org.neo4j.function.Supplier;
 import org.neo4j.helpers.CancellationRequest;
 import org.neo4j.kernel.NeoStoreDataSource;
+import org.neo4j.kernel.impl.logging.NullLogService;
+import org.neo4j.kernel.impl.logging.SimpleLogService;
 import org.neo4j.kernel.impl.store.MismatchingStoreIdException;
+import org.neo4j.kernel.impl.store.StoreId;
+import org.neo4j.kernel.impl.transaction.state.DataSourceManager;
+import org.neo4j.kernel.lifecycle.LifeSupport;
 import org.neo4j.logging.AssertableLogProvider;
-import org.neo4j.kernel.impl.logging.SimpleLogService;
-import org.neo4j.kernel.impl.store.StoreId;
-<<<<<<< HEAD
-=======
-import org.neo4j.kernel.impl.transaction.state.DataSourceManager;
-import org.neo4j.kernel.impl.util.StringLogger;
-import org.neo4j.kernel.impl.util.TestLogger;
->>>>>>> abdb1ce6
-import org.neo4j.kernel.lifecycle.LifeSupport;
 import org.neo4j.logging.NullLogProvider;
-import org.neo4j.kernel.impl.logging.NullLogService;
 
 import static org.mockito.Matchers.any;
 import static org.mockito.Matchers.anyLong;
@@ -69,7 +64,6 @@
 import static org.mockito.Mockito.verify;
 import static org.mockito.Mockito.verifyZeroInteractions;
 import static org.mockito.Mockito.when;
-
 import static org.neo4j.kernel.ha.cluster.HighAvailabilityMemberState.PENDING;
 import static org.neo4j.kernel.ha.cluster.HighAvailabilityMemberState.TO_SLAVE;
 import static org.neo4j.logging.AssertableLogProvider.inLog;
@@ -85,15 +79,10 @@
                 mock( SwitchToMaster.class ),
                 mock( Election.class ),
                 availability,
-<<<<<<< HEAD
-                mock( ClusterClient.class ),
-                storeSupplierMock(),
-                mock( InstanceId.class ), NullLogService.getInstance() );
-=======
-                dependencyResolverMock(),
-                mock( InstanceId.class ), new DevNullLoggingService(),
-                neoStoreDataSourceSupplierMock() );
->>>>>>> abdb1ce6
+                mock( ClusterClient.class ),
+                storeSupplierMock(),
+                mock( InstanceId.class ), NullLogService.getInstance(),
+                neoStoreDataSourceSupplierMock() );
 
         // When
         toTest.masterIsElected( new HighAvailabilityMemberChangeEvent( HighAvailabilityMemberState.MASTER,
@@ -117,15 +106,10 @@
                 mock( SwitchToMaster.class ),
                 mock( Election.class ),
                 availability,
-<<<<<<< HEAD
-                mock( ClusterClient.class ),
-                storeSupplierMock(),
-                mock( InstanceId.class ), NullLogService.getInstance() );
-=======
-                dependencyResolverMock(),
-                mock( InstanceId.class ), new DevNullLoggingService(),
-                neoStoreDataSourceSupplierMock() );
->>>>>>> abdb1ce6
+                mock( ClusterClient.class ),
+                storeSupplierMock(),
+                mock( InstanceId.class ), NullLogService.getInstance(),
+                neoStoreDataSourceSupplierMock() );
 
         // When
         toTest.masterIsAvailable( new HighAvailabilityMemberChangeEvent( HighAvailabilityMemberState.SLAVE,
@@ -149,15 +133,10 @@
                 mock( SwitchToMaster.class ),
                 mock( Election.class ),
                 availability,
-<<<<<<< HEAD
-                mock( ClusterClient.class ),
-                storeSupplierMock(),
-                mock( InstanceId.class ), NullLogService.getInstance() );
-=======
-                dependencyResolverMock(),
-                mock( InstanceId.class ), new DevNullLoggingService(),
-                neoStoreDataSourceSupplierMock() );
->>>>>>> abdb1ce6
+                mock( ClusterClient.class ),
+                storeSupplierMock(),
+                mock( InstanceId.class ), NullLogService.getInstance(),
+                neoStoreDataSourceSupplierMock() );
 
         // When
         toTest.masterIsElected( new HighAvailabilityMemberChangeEvent( HighAvailabilityMemberState.SLAVE,
@@ -181,15 +160,10 @@
                 mock( SwitchToMaster.class ),
                 mock( Election.class ),
                 availability,
-<<<<<<< HEAD
-                mock( ClusterClient.class ),
-                storeSupplierMock(),
-                mock( InstanceId.class ), NullLogService.getInstance() );
-=======
-                dependencyResolverMock(),
-                mock( InstanceId.class ), new DevNullLoggingService(),
-                neoStoreDataSourceSupplierMock() );
->>>>>>> abdb1ce6
+                mock( ClusterClient.class ),
+                storeSupplierMock(),
+                mock( InstanceId.class ), NullLogService.getInstance(),
+                neoStoreDataSourceSupplierMock() );
 
         // When
         toTest.slaveIsAvailable( new HighAvailabilityMemberChangeEvent( HighAvailabilityMemberState.MASTER,
@@ -240,15 +214,10 @@
                 switchToMaster,
                 mock( Election.class ),
                 availability,
-<<<<<<< HEAD
-                mock( ClusterClient.class ),
-                storeSupplierMock(),
-                mock( InstanceId.class ), NullLogService.getInstance() );
-=======
-                dependencyResolverMock(),
-                mock( InstanceId.class ), new DevNullLoggingService(),
-                neoStoreDataSourceSupplierMock() );
->>>>>>> abdb1ce6
+                mock( ClusterClient.class ),
+                storeSupplierMock(),
+                mock( InstanceId.class ), NullLogService.getInstance(),
+                neoStoreDataSourceSupplierMock() );
         toTest.init();
         toTest.start();
         toTest.listeningAt( URI.create( "ha://server3?serverId=3" ) );
@@ -288,12 +257,8 @@
 
         HighAvailabilityModeSwitcher modeSwitcher = new HighAvailabilityModeSwitcher( switchToSlave,
                 mock( SwitchToMaster.class ), mock( Election.class ), mock( ClusterMemberAvailability.class ),
-<<<<<<< HEAD
-                mock( ClusterClient.class ), mock( Supplier.class ), new InstanceId( 4 ), NullLogService.getInstance() )
-=======
-                mock( DependencyResolver.class ), new InstanceId( 4 ), mock,
+                mock( ClusterClient.class ), mock( Supplier.class ), new InstanceId( 4 ), NullLogService.getInstance(),
                 neoStoreDataSourceSupplierMock() )
->>>>>>> abdb1ce6
         {
             @Override
             ScheduledExecutorService createExecutor()
@@ -337,11 +302,6 @@
                                         secondMasterAvailableHandled.countDown();
                                         return null;
                                     }
-<<<<<<< HEAD
-
-                                    ;
-=======
->>>>>>> abdb1ce6
                                 } );
                                 return mock( ScheduledFuture.class );
                             }
@@ -404,14 +364,10 @@
 
         HighAvailabilityModeSwitcher toTest = new HighAvailabilityModeSwitcher( switchToSlave,
                 mock( SwitchToMaster.class ), mock( Election.class ), mock( ClusterMemberAvailability.class ),
-<<<<<<< HEAD
-                mock( ClusterClient.class ),
-                storeSupplierMock(),
-                new InstanceId( 1 ), NullLogService.getInstance() );
-=======
-                dependencyResolverMock(), new InstanceId( 1 ), new DevNullLoggingService(),
-                neoStoreDataSourceSupplierMock() );
->>>>>>> abdb1ce6
+                mock( ClusterClient.class ),
+                storeSupplierMock(),
+                new InstanceId( 1 ), NullLogService.getInstance(),
+                neoStoreDataSourceSupplierMock() );
         URI uri1 = URI.create( "ha://server1" );
         toTest.init();
         toTest.start();
@@ -471,13 +427,9 @@
 
         HighAvailabilityModeSwitcher toTest = new HighAvailabilityModeSwitcher( switchToSlave,
                 mock( SwitchToMaster.class ), mock( Election.class ), mock( ClusterMemberAvailability.class ),
-<<<<<<< HEAD
-                mock( ClusterClient.class ),
-                storeSupplierMock(),
-                new InstanceId( 2 ), logService );
-=======
-                dependencyResolverMock(), new InstanceId( 2 ), logging, neoStoreDataSourceSupplierMock() );
->>>>>>> abdb1ce6
+                mock( ClusterClient.class ),
+                storeSupplierMock(),
+                new InstanceId( 2 ), logService, neoStoreDataSourceSupplierMock() );
         // That is properly started
         toTest.init();
         toTest.start();
@@ -511,15 +463,9 @@
         Election election = mock( Election.class );
 
         HighAvailabilityModeSwitcher modeSwitcher = new HighAvailabilityModeSwitcher( mock( SwitchToSlave.class ),
-<<<<<<< HEAD
                 mock( SwitchToMaster.class ), election, memberAvailability, mock( ClusterClient.class ),
-                storeSupplierMock(),
-
-                mock( InstanceId.class ), NullLogService.getInstance() );
-=======
-                mock( SwitchToMaster.class ), election, memberAvailability, dependencyResolverMock(),
-                mock( InstanceId.class ), new DevNullLoggingService(), neoStoreDataSourceSupplierMock() );
->>>>>>> abdb1ce6
+                storeSupplierMock(), mock( InstanceId.class ), NullLogService.getInstance(),
+                neoStoreDataSourceSupplierMock() );
 
         // When
         modeSwitcher.forceElections();
@@ -539,14 +485,9 @@
         Election election = mock( Election.class );
 
         HighAvailabilityModeSwitcher modeSwitcher = new HighAvailabilityModeSwitcher( mock( SwitchToSlave.class ),
-<<<<<<< HEAD
                 mock( SwitchToMaster.class ), election, memberAvailability, mock( ClusterClient.class ),
-                storeSupplierMock(),
-                mock( InstanceId.class ), NullLogService.getInstance() );
-=======
-                mock( SwitchToMaster.class ), election, memberAvailability, dependencyResolverMock(),
-                mock( InstanceId.class ), new DevNullLoggingService(), neoStoreDataSourceSupplierMock() );
->>>>>>> abdb1ce6
+                storeSupplierMock(), mock( InstanceId.class ), NullLogService.getInstance(),
+                neoStoreDataSourceSupplierMock() );
 
         // When: reelections are forced multiple times
         modeSwitcher.forceElections();
@@ -573,15 +514,9 @@
         final CountDownLatch modeSwitchHappened = new CountDownLatch( 1 );
 
         HighAvailabilityModeSwitcher modeSwitcher = new HighAvailabilityModeSwitcher( switchToSlave,
-<<<<<<< HEAD
                 mock( SwitchToMaster.class ), election, memberAvailability, mock( ClusterClient.class ),
-                storeSupplierMock(),
-
-                mock( InstanceId.class ), NullLogService.getInstance() )
-=======
-                mock( SwitchToMaster.class ), election, memberAvailability, dependencyResolverMock(),
-                mock( InstanceId.class ), new DevNullLoggingService(), neoStoreDataSourceSupplierMock() )
->>>>>>> abdb1ce6
+                storeSupplierMock(), mock( InstanceId.class ), NullLogService.getInstance(),
+                neoStoreDataSourceSupplierMock() )
         {
             @Override
             ScheduledExecutorService createExecutor()
@@ -642,13 +577,10 @@
         InstanceId instanceId = new InstanceId( 14 );
 
         HighAvailabilityModeSwitcher theSwitcher = new HighAvailabilityModeSwitcher( sts, stm, election, cma,
-<<<<<<< HEAD
-                mock( ClusterClient.class ),
-                storeSupplierMock(),
-                instanceId, NullLogService.getInstance() );
-=======
-                dependencyResolverMock(), instanceId, logging, neoStoreDataSourceSupplierMock() );
->>>>>>> abdb1ce6
+                mock( ClusterClient.class ),
+                storeSupplierMock(),
+                instanceId, NullLogService.getInstance(),
+                neoStoreDataSourceSupplierMock() );
 
         theSwitcher.init();
         theSwitcher.start();
