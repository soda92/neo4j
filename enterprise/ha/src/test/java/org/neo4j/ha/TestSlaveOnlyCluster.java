--- conflicted
+++ resolved
@@ -45,23 +45,11 @@
 
 public class TestSlaveOnlyCluster
 {
-<<<<<<< HEAD
-    @ClassRule
-    public static ClusterRule clusterRule = new ClusterRule( TestSlaveOnlyCluster.class )
+    @Rule
+    public ClusterRule clusterRule = new ClusterRule( TestSlaveOnlyCluster.class )
             .withInstanceSetting( HaSettings.slave_only,
                     value -> value == 1 || value == 2 ? Settings.TRUE : Settings.FALSE );
-=======
-    @Rule
-    public ClusterRule clusterRule = new ClusterRule( getClass() )
-            .withInstanceSetting( HaSettings.slave_only, new IntFunction<String>()
-            {
-                @Override
-                public String apply( int value )
-                {
-                    return value == 1 || value == 2 ? Settings.TRUE : Settings.FALSE;
-                }
-            } );
->>>>>>> f7de0ce2
+
     private static final String PROPERTY = "foo";
     private static final String VALUE = "bar";
 
