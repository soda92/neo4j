<<<<<<< HEAD
2.0.2
=======
1.9.8
-----
o Slaves will now fall back to a full store copy if the master misses
  logs old enough to serve inremental updates on join

1.9.7
>>>>>>> cc37b4da
-----
o Fixes potential deadlock when concurrently shutting down the database and role switching
o Fixes issue where cluster would become unresponsive if a message would get lost

2.0.1
-----
o HA Backup now properly resolves the master URI, solving a bug where ha:// backups not running
  from the current master would in some cases fail
o Index delete now propagates properly across all cluster nodes
o Slaves now retry switching, making possible overcoming temporary failures
o Remote transaction initialization is now explicitly marked and tracked, solving
  transaction leakage and reuse problems
o HA instances no longer require a snapshot on cluster join
o HA instances now properly switch to PENDING state when losing quorum
o Fixes save deadlock problem
o Transactions now happen in the context of a master epoch, to solve issues
  with transactions wrongly propagating between masters
o Introduces monitoring for remote calls between cluster instances

2.0.0-RC1
---------
o The GCResistantCache is now called the HighPerformanceCache. The configuration for enabling it has changed from
  'gcr' to 'hpc', although the old setting will remaing functional until the next major release.

2.0.0.M06
---------
o Constraints can now be created in a running HA cluster

1.9.5 (2013-11-11)
------------------
o Removed all usage of getHostName() that might lead to problems on instances with improperly
  configured DNS
o The master instance will now always send out masterIsAvailable messages in response to
  masterIsElected, ensuring that instances in PENDING state will transition eventually to
  SLAVE
o Master instance now properly blocks transactions from starting after shutdown has started and
  waits on a timeout for running transactions to finish and be pushed to slaves before stopping
  completely. 

1.9.3
-----
o Fix for wrong snapshot processing on cluster join, leading to failure to switch to Slave
o Fix in SlaveIdGenerator which could lead to records being marked as not in use
o Important cluster events are now properly included in the console

1.9.1 (2013-06-24)
------------------
o Access guard is now raised during recovery
o Properly throttle push notifications from the master, preventing an exhaustion of resources
  and accompanying failures to pull from slaves
o Slaves will now not participate in elections if not eligible (e.g. when copying the store)

1.9.RC1 (2013-04-15)
--------------------
o Introduction of pseudo quorum writes. If half or more of the instances are unreachable, the instance will stop
  accepting write requests and all transactions will timeout.

1.9.M05 (2013-03-05)
--------------------
o Slave only mode is now available
o HA server will now bind by default to all interfaces (0.0.0.0)

1.9.M04 (2013-01-17)
--------------------
o Conflicting server IDs in a cluster will now make the latest joining instance to leave the cluster immediately and
  become non functional

1.9.M02 (2012-11-30)
--------------------
o Lifecycle improvements, with proper removal of listeners on shutdown
o Cluster snapshot synchronization used for HA cluster membership
o Implements JMX changes  
o IdGenerators instantiated properly in ModeSwitcher
o ZooKeeper compatibility layer introduced, allows for rolling upgrades from 1.8
o Ability to join a cluster even if there's an existing and empty database with a mismatching store ID.
  If the existing database isn't empty an error will be logged and database unable to start.

1.9.M01 (2012-10-23)
--------------------
o Massive changes to stop using ZooKeeper as a coordination service and instead move to a custom Paxos implementation.
 + Removed all ZooKeeper related functionality
 + Added support classes for event processing from the cluster component
 + All kernel parts with master/slave implementations are instantiated and managed separately and their switching
   happens based on cluster events
 + HA management beans expose the new information properly
 + Updates to documentation

1.8.M07 (2012-08-08)
--------------------
o Fixed bug where transactions committed through slaves in a mixed version cluster would fail
o Master recovery in clusters with only one instance master capable will now always work as expected

1.8.M06 (2012-07-06)
--------------------
o Added transaction push factor that can be configured with amount of slaves to push transactions to. The master will 
  optimistically push each transaction before tx.finish completes to reduce risk of branched data.
o Added the ability for rolling upgrades from versions 1.5.3 onwards.
o Changed the way master election notification and data gathering works, leading to massively reduced writing of data to
  the zookeeper service and a subsequent performance increase.

1.8.M03 (2012-05-24)
--------------------
o Fixed possible but benign NPE when pulling updates
o Really old instances when attempting to join but the tx is not in the master's log will now copy the store

1.8.M01 (2012-04-26)
--------------------
o Fix for a rare race condition in initialization code of zoo keeper client which could make
  a database unable to join its cluster sometimes.

1.7 (2012-04-19)
----------------
o Changed so branched data directories end up in a sub-directory.
o Changed so informative log messages are not logged as errors.
o Fixed issue with relationship types not being created via master if performed on a slave.

1.7.M03 (2012-04-11)
--------------------
o Fixed problem with "Transaction already active" getting logged because of lock timeout.
o Added GCR cache.
o GCR cache arrays are now reused between restarts HA restarts.

1.7.M02 (2012-03-26)
--------------------
o Fixed issue with message log not getting closed properly.

1.7.M01 (2012-03-12)
--------------------
o Optimization where if a transaction is attempted to be killed, but isn't successful due to it being active (for example awaiting a lock)
  such a transaction is killed as soon as it's possible instead of awaiting the scheduled "tx finisher".
o Added config option for ha.max_concurrent_transactions_on_master. There was already
  an equivalent for clients, so those two go hand in hand.
o Failure to rotate logical log is treated as a kernel panic event (just as expected in this case).
o While copying a store from the master the broker is shut down to cancel out any noisy events from it during copy.
o Makes use of the start record checksum on transactions to detect branching of data. Yields more accurate checks.
o Refactored newMaster() slightly and added a retry loop to avoid getting stuck at shutdown state.
o Added Broker#restart and implemented in ZooKeeperBroker to handle ZK session expirations.
o Made ZK session timeout configurable.
o Removed a retry/wait which held a monitor on HighlyAvailableGraphDatabase which could delay a master switch by 'read timeout' seconds.
o Restructuring to use DI, configuration interfaces, less setters/getters, removed unecessary lifecycle classes,
  added proper life cycle support for services and lots and lots of other cleanups. This also removes the need for wrapping
  an entire HA graphdb in a wrapper to have the entities survive an internal restart.

1.6 (2012-01-20)
---------------
o New HA request type allows for copy of transaction interval from master to slave, to recover from missing logical log files.
o It is no longer required to run an update puller to trigger a master election when the master goes down abruptly.
o Multiple retries on store copy operations during startup, so that long copies that get interrupted have a chance to complete.

1.6.M03 (2012-01-12)
--------------------
o Corrected ZK Expired event handling. Now, instead of restarting the zookeeper client, the whole broker is restarted and newMaster is called.
  This leads to proper reconnect to the ZK quorum and parsing of the possibly updated cluster state.
o Added support for having one ZK cluster managing many HA clusters (controlled by ha.cluster_name config).
o Fixed issues with update puller being shutdown incorrectly and sometimes having references to stale objects.
o Added support for creating unique entities via Index#putIfAbsent.

1.6.M02 (2011-12-15)
--------------------
o Introduced ability to wait a while in some key points regarding master election to reduce the noise of possible exceptions
  during master switch.
o Uses the graphdb wrapper to make Index/Node/Relationship references able to survive master switches.
o Fixed bugs where master switch events would sometimes not react accordingly.
o "Old transactions" checker uses the lock read timeout as threshold.
o Fix for null returned from AbstractZooKeeperManager#getMaster(), instead returns a master which always fails with ComException.

1.6.M01 (2011-11-24)
--------------------
o Added entry about HAProxy in manual.
o Fixed an issue where pulling updates would fail if no master had been elected. Now it tries to find a new master instead.
o Exposes information about branched (and stashed) stores through JMX.

1.5.M02 (2011-10-10)
--------------------
o Uses new (faster, non-synchronized) way of extracting transactions when streaming transactions from master to slave.
o Neostore logical logs are included when doing a full store copy from master.
o Fixed a bug with old free ids not being invalidated correctly after master switch.
o Channels aren't tied to a transaction, this to prevent some deadlock scenarios where all channels were tied up and a transaction was to be committed.
o Fixed some possible deadlock scenarios involving at least XaResourceManager and XaLogicalLog.
o Listens to "tx manager not ok" events and does internal restart for those.
o How to handle cases of branched data is configurable: keep all, keep last, keep none.
o Rotates logs before internal restart (slave->master or master->slave) to reduce potential recovery (i.e. switch) times.
o Does some additional repairing of neostore fail after a full store copy from master so that log version is synced.

1.4.M03 (2011-05-26) 
--------------------
o Fixed bug that did not rollback tx associated with dead channels.
o Modified master election algo to be more robust against zookeeper hiccups.                          
o Fixed a synchronization bug in ZooClient that could cause waits on wrong monitor.

1.4.M02 (2011-05-12)
--------------------
o At startup, the Config.USE_MEMORY_MAPPED_LOG parameter is set to 'true' since HA member will benefit performance wise from memory mapping since they
  continuously scan the log.

1.3.M05 (2011-03-24)
--------------------
o Now possible to copy full store on Windows.
o Fixed a bug that caused no new master to be elected when communication problem occured to master.
o Cluster now respond faster to problems when a new master has to be elected.

1.3.M04 (2011-03-10)
--------------------
o Tests disabled if run on windows due to limitations in OS/filesystem.

1.3.M03 (2011-02-24)
--------------------
o ZooClient now knows about backup port to simplify taking backups from a running HA cluster.

1.3.M02 (2011-02-10)
------------------------
o Broke up dependency on neo4j-shell.
o Resolved issue with additional logical logs not being applied correctly after a master copy.
o Resolved issue with multiple threads trying to startup/copy store from master at the same time.
o Fixed potential problem with new master notification.
o Extracted the server/client communication parts from HA into a separate component, neo4j-com
o Some configuration changes related to the new online backup tool.

0.6-1.3.M01 (2011-01-27)
------------------------

o Support for sending requests of unlimited size between master and slave.
o Reduced memory usage of communication between master and slave.
o Database store files can be copied from master on the fly over the wire when a new slave starts for the first time to avoid having to do a copy before-hand.
o Much better traceability in multi-jvm tests.
o Fix for an issue with the HA management bean which could prevent it from loading.

0.5-1.2 (2010-12-29)
--------------------

o HighAvailability management bean loaded properly.

0.5-1.2.M06 (2010-12-21)
------------------------

o When a new master is chosen, slaves throws away the id allocations they got from the previous master. This fixes a problem where occupied ids where reused.
o Enabled (and fixed problem with) thread on master which checks for dead slave connections and rolls back those transactions, so that their locks are released.
  This fixes a problem where an HA cluster would seem to freeze up and become unresponsive to write requests.
o Adding Log4j and Netty license information.
o Also closes the executor containing the connections.
o Changed dependency scopes.
o Shuts down databases after verifying them.

0.5-1.2.M05 (2010-12-02)
------------------------

o initial release
<|MERGE_RESOLUTION|>--- conflicted
+++ resolved
@@ -1,13 +1,9 @@
-<<<<<<< HEAD
+2.0.4
+-----
+o Slaves will now fall back to a full store copy if the master misses
+  logs old enough to serve incremental updates on join
+
 2.0.2
-=======
-1.9.8
------
-o Slaves will now fall back to a full store copy if the master misses
-  logs old enough to serve inremental updates on join
-
-1.9.7
->>>>>>> cc37b4da
 -----
 o Fixes potential deadlock when concurrently shutting down the database and role switching
 o Fixes issue where cluster would become unresponsive if a message would get lost
@@ -35,6 +31,16 @@
 2.0.0.M06
 ---------
 o Constraints can now be created in a running HA cluster
+
+1.9.8
+-----
+o Slaves will now fall back to a full store copy if the master misses
+ logs old enough to serve incremental updates on join
+
+1.9.7
+-----
+o Fixes potential deadlock when concurrently shutting down the database and role switching
+o Fixes issue where cluster would become unresponsive if a message would get lost
 
 1.9.5 (2013-11-11)
 ------------------
