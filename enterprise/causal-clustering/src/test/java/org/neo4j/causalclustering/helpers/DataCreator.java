--- conflicted
+++ resolved
@@ -34,10 +34,6 @@
 
 public class DataCreator
 {
-<<<<<<< HEAD
-    private DataCreator()
-    {
-=======
     public static CoreGraphDatabase createSomeData( Cluster cluster ) throws Exception
     {
         return cluster.coreTx( ( db, tx ) ->
@@ -46,7 +42,6 @@
             node.setProperty( "foobar", "baz_bat" );
             tx.success();
         } ).database();
->>>>>>> ba878797
     }
 
     public static CoreClusterMember createLabelledNodesWithProperty( Cluster cluster, int numberOfNodes,
