/*
 * Copyright (c) 2002-2017 "Neo Technology,"
 * Network Engine for Objects in Lund AB [http://neotechnology.com]
 *
 * This file is part of Neo4j.
 *
 * Neo4j is free software: you can redistribute it and/or modify
 * it under the terms of the GNU Affero General Public License as
 * published by the Free Software Foundation, either version 3 of the
 * License, or (at your option) any later version.
 *
 * This program is distributed in the hope that it will be useful,
 * but WITHOUT ANY WARRANTY; without even the implied warranty of
 * MERCHANTABILITY or FITNESS FOR A PARTICULAR PURPOSE.  See the
 * GNU Affero General Public License for more details.
 *
 * You should have received a copy of the GNU Affero General Public License
 * along with this program. If not, see <http://www.gnu.org/licenses/>.
 */
package org.neo4j.causalclustering.core.consensus;

import java.io.File;

import org.neo4j.causalclustering.core.CausalClusteringSettings;
import org.neo4j.causalclustering.core.EnterpriseCoreEditionModule;
import org.neo4j.causalclustering.core.consensus.log.cache.InFlightCache;
import org.neo4j.causalclustering.core.consensus.log.InMemoryRaftLog;
import org.neo4j.causalclustering.core.consensus.log.MonitoredRaftLog;
import org.neo4j.causalclustering.core.consensus.log.RaftLog;
import org.neo4j.causalclustering.core.consensus.log.cache.InFlightCacheFactory;
import org.neo4j.causalclustering.core.consensus.log.segmented.CoreLogPruningStrategy;
import org.neo4j.causalclustering.core.consensus.log.segmented.CoreLogPruningStrategyFactory;
import org.neo4j.causalclustering.core.consensus.log.segmented.SegmentedRaftLog;
import org.neo4j.causalclustering.core.consensus.membership.MemberIdSetBuilder;
import org.neo4j.causalclustering.core.consensus.membership.RaftMembershipManager;
import org.neo4j.causalclustering.core.consensus.membership.RaftMembershipState;
import org.neo4j.causalclustering.core.consensus.schedule.DelayedRenewableTimeoutService;
import org.neo4j.causalclustering.core.consensus.shipping.RaftLogShippingManager;
import org.neo4j.causalclustering.core.consensus.term.MonitoredTermStateStorage;
import org.neo4j.causalclustering.core.consensus.term.TermState;
import org.neo4j.causalclustering.core.consensus.vote.VoteState;
import org.neo4j.causalclustering.core.replication.SendToMyself;
import org.neo4j.causalclustering.core.state.storage.DurableStateStorage;
import org.neo4j.causalclustering.core.state.storage.StateStorage;
import org.neo4j.causalclustering.discovery.CoreTopologyService;
import org.neo4j.causalclustering.discovery.RaftCoreTopologyConnector;
import org.neo4j.causalclustering.identity.MemberId;
import org.neo4j.causalclustering.messaging.CoreReplicatedContentMarshal;
import org.neo4j.causalclustering.messaging.Outbound;
import org.neo4j.io.fs.FileSystemAbstraction;
import org.neo4j.kernel.configuration.Config;
import org.neo4j.kernel.impl.factory.PlatformModule;
import org.neo4j.kernel.impl.logging.LogService;
import org.neo4j.scheduler.JobScheduler;
import org.neo4j.kernel.lifecycle.LifeSupport;
import org.neo4j.kernel.lifecycle.Lifecycle;
import org.neo4j.logging.LogProvider;

import static org.neo4j.causalclustering.core.CausalClusteringSettings.catchup_batch_size;
import static org.neo4j.causalclustering.core.CausalClusteringSettings.join_catch_up_timeout;
import static org.neo4j.causalclustering.core.CausalClusteringSettings.log_shipping_max_lag;
import static org.neo4j.causalclustering.core.CausalClusteringSettings.refuse_to_be_leader;
import static org.neo4j.causalclustering.core.consensus.log.RaftLog.RAFT_LOG_DIRECTORY_NAME;
import static org.neo4j.time.Clocks.systemClock;

public class ConsensusModule
{
    public static final String RAFT_MEMBERSHIP_NAME = "membership";
    public static final String RAFT_TERM_NAME = "term";
    public static final String RAFT_VOTE_NAME = "vote";

    private final MonitoredRaftLog raftLog;
    private final RaftMachine raftMachine;
    private final DelayedRenewableTimeoutService raftTimeoutService;
    private final RaftMembershipManager raftMembershipManager;
    private final InFlightCache inFlightCache;

    public ConsensusModule( MemberId myself, final PlatformModule platformModule,
            Outbound<MemberId,RaftMessages.RaftMessage> outbound, File clusterStateDirectory,
            CoreTopologyService coreTopologyService )
    {
        final Config config = platformModule.config;
        final LogService logging = platformModule.logging;
        final FileSystemAbstraction fileSystem = platformModule.fileSystem;
        final LifeSupport life = platformModule.life;

        LogProvider logProvider = logging.getInternalLogProvider();

        final CoreReplicatedContentMarshal marshal = new CoreReplicatedContentMarshal();

        RaftLog underlyingLog = createRaftLog( config, life, fileSystem, clusterStateDirectory, marshal, logProvider,
                platformModule.jobScheduler );

        raftLog = new MonitoredRaftLog( underlyingLog, platformModule.monitors );

        StateStorage<TermState> termState;
        StateStorage<VoteState> voteState;
        StateStorage<RaftMembershipState> raftMembershipStorage;

        StateStorage<TermState> durableTermState = life.add(
                new DurableStateStorage<>( fileSystem, clusterStateDirectory, RAFT_TERM_NAME, new TermState.Marshal(),
                        config.get( CausalClusteringSettings.term_state_size ), logProvider ) );

        termState = new MonitoredTermStateStorage( durableTermState, platformModule.monitors );

        voteState = life.add( new DurableStateStorage<>( fileSystem, clusterStateDirectory, RAFT_VOTE_NAME,
                new VoteState.Marshal( new MemberId.Marshal() ), config.get( CausalClusteringSettings.vote_state_size ),
                logProvider ) );

        raftMembershipStorage = life.add(
                new DurableStateStorage<>( fileSystem, clusterStateDirectory, RAFT_MEMBERSHIP_NAME,
                        new RaftMembershipState.Marshal(),
                        config.get( CausalClusteringSettings.raft_membership_state_size ), logProvider ) );

        long electionTimeout = config.get( CausalClusteringSettings.leader_election_timeout ).toMillis();
        long heartbeatInterval = electionTimeout / 3;

        Integer expectedClusterSize = config.get( CausalClusteringSettings.expected_core_cluster_size );

        MemberIdSetBuilder memberSetBuilder = new MemberIdSetBuilder();

        SendToMyself leaderOnlyReplicator = new SendToMyself( myself, outbound );

        raftMembershipManager = new RaftMembershipManager( leaderOnlyReplicator, memberSetBuilder, raftLog, logProvider,
                expectedClusterSize, electionTimeout, systemClock(), config.get( join_catch_up_timeout ).toMillis(),
                raftMembershipStorage );

        life.add( raftMembershipManager );

        inFlightCache = InFlightCacheFactory.create( config, platformModule.monitors );

        RaftLogShippingManager logShipping =
                new RaftLogShippingManager( outbound, logProvider, raftLog, systemClock(), myself,
                        raftMembershipManager, electionTimeout, config.get( catchup_batch_size ),
                        config.get( log_shipping_max_lag ), inFlightCache );

        raftTimeoutService = new DelayedRenewableTimeoutService( systemClock(), logProvider );

        boolean supportsPreVoting = config.get( CausalClusteringSettings.enable_pre_voting );

        raftMachine = new RaftMachine( myself, termState, voteState, raftLog, electionTimeout, heartbeatInterval,
                raftTimeoutService, outbound, logProvider, raftMembershipManager, logShipping, inFlightCache,
<<<<<<< HEAD
                config.get( refuse_to_be_leader ),
                platformModule.monitors, systemClock() );
=======
                RefuseToBeLeaderStrategy.shouldRefuseToBeLeader( config, logProvider.getLog( getClass() ) ),
               supportsPreVoting, platformModule.monitors, systemClock() );
>>>>>>> d823b241

        life.add( new RaftCoreTopologyConnector( coreTopologyService, raftMachine ) );

        life.add( logShipping );
    }

    private RaftLog createRaftLog( Config config, LifeSupport life, FileSystemAbstraction fileSystem,
            File clusterStateDirectory, CoreReplicatedContentMarshal marshal, LogProvider logProvider,
            JobScheduler scheduler )
    {
        EnterpriseCoreEditionModule.RaftLogImplementation raftLogImplementation =
                EnterpriseCoreEditionModule.RaftLogImplementation
                        .valueOf( config.get( CausalClusteringSettings.raft_log_implementation ) );
        switch ( raftLogImplementation )
        {
        case IN_MEMORY:
        {
            return new InMemoryRaftLog();
        }

        case SEGMENTED:
        {
            long rotateAtSize = config.get( CausalClusteringSettings.raft_log_rotation_size );
            int readerPoolSize = config.get( CausalClusteringSettings.raft_log_reader_pool_size );

            CoreLogPruningStrategy pruningStrategy =
                    new CoreLogPruningStrategyFactory( config.get( CausalClusteringSettings.raft_log_pruning_strategy ),
                            logProvider ).newInstance();
            File directory = new File( clusterStateDirectory, RAFT_LOG_DIRECTORY_NAME );
            return life.add( new SegmentedRaftLog( fileSystem, directory, rotateAtSize, marshal, logProvider,
                    readerPoolSize, systemClock(), scheduler, pruningStrategy ) );
        }
        default:
            throw new IllegalStateException( "Unknown raft log implementation: " + raftLogImplementation );
        }
    }

    public RaftLog raftLog()
    {
        return raftLog;
    }

    public RaftMachine raftMachine()
    {
        return raftMachine;
    }

    public Lifecycle raftTimeoutService()
    {
        return raftTimeoutService;
    }

    public RaftMembershipManager raftMembershipManager()
    {
        return raftMembershipManager;
    }

    public InFlightCache inFlightCache()
    {
        return inFlightCache;
    }
}<|MERGE_RESOLUTION|>--- conflicted
+++ resolved
@@ -140,13 +140,8 @@
 
         raftMachine = new RaftMachine( myself, termState, voteState, raftLog, electionTimeout, heartbeatInterval,
                 raftTimeoutService, outbound, logProvider, raftMembershipManager, logShipping, inFlightCache,
-<<<<<<< HEAD
                 config.get( refuse_to_be_leader ),
-                platformModule.monitors, systemClock() );
-=======
-                RefuseToBeLeaderStrategy.shouldRefuseToBeLeader( config, logProvider.getLog( getClass() ) ),
-               supportsPreVoting, platformModule.monitors, systemClock() );
->>>>>>> d823b241
+                supportsPreVoting, platformModule.monitors, systemClock() );
 
         life.add( new RaftCoreTopologyConnector( coreTopologyService, raftMachine ) );
 
