/*
 * Copyright (c) 2002-2017 "Neo Technology,"
 * Network Engine for Objects in Lund AB [http://neotechnology.com]
 *
 * This file is part of Neo4j.
 *
 * Neo4j is free software: you can redistribute it and/or modify
 * it under the terms of the GNU Affero General Public License as
 * published by the Free Software Foundation, either version 3 of the
 * License, or (at your option) any later version.
 *
 * This program is distributed in the hope that it will be useful,
 * but WITHOUT ANY WARRANTY; without even the implied warranty of
 * MERCHANTABILITY or FITNESS FOR A PARTICULAR PURPOSE.  See the
 * GNU Affero General Public License for more details.
 *
 * You should have received a copy of the GNU Affero General Public License
 * along with this program. If not, see <http://www.gnu.org/licenses/>.
 */
package org.neo4j.kernel.builtinprocs;

import org.junit.After;
import org.junit.Rule;
import org.junit.Test;

import java.util.ArrayList;
import java.util.List;
import java.util.Map;
import java.util.StringJoiner;
import java.util.concurrent.ExecutionException;
import java.util.concurrent.ExecutorService;
import java.util.concurrent.Executors;
import java.util.concurrent.Future;
import java.util.concurrent.TimeUnit;

import org.neo4j.backup.OnlineBackupSettings;
import org.neo4j.graphdb.Label;
import org.neo4j.graphdb.Node;
import org.neo4j.graphdb.RelationshipType;
import org.neo4j.graphdb.Result;
import org.neo4j.graphdb.Transaction;
import org.neo4j.kernel.api.proc.ProcedureSignature;
import org.neo4j.kernel.configuration.Settings;
import org.neo4j.kernel.impl.proc.Procedures;
import org.neo4j.test.rule.DatabaseRule;
import org.neo4j.test.rule.EnterpriseDatabaseRule;

import static org.junit.Assert.assertNotNull;
import static org.junit.Assert.assertTrue;

public class ProcedureResourcesIT
{
    @Rule
    public DatabaseRule db = new EnterpriseDatabaseRule()
            .withSetting( OnlineBackupSettings.online_backup_enabled, Settings.FALSE );

    private final String indexDefinition = ":Label(prop)";
    private final String explicitIndexName = "explicitIndex";
    private final String relExplicitIndexName = "relExplicitIndex";
    private final ExecutorService executor = Executors.newSingleThreadExecutor();

    @After
    public void tearDown() throws InterruptedException
    {
        executor.shutdown();
        executor.awaitTermination( 5, TimeUnit.SECONDS );
    }

    @Test
    public void allProcedures() throws Exception
    {
        // when
<<<<<<< HEAD
        createExplicitIndex();
=======
        String procedureQuery = null;
>>>>>>> 86c2cbfe
        createIndex();
        for ( ProcedureSignature procedure : db.getDependencyResolver().resolveDependency( Procedures.class ).getAllProcedures() )
        {
            // then
            initialData();
<<<<<<< HEAD
            verifyProcedureCloseAllAcquiredKernelStatements( procedureDataFor( procedure ) );
=======
            try
            {
                procedureQuery = buildProcedureQuery( procedureWithParams.getKey(), procedureWithParams.getValue() );
                verifyProcedureCloseAllAcquiredKernelStatements( procedureQuery );
            }
            catch ( Exception e )
            {
                throw new Exception( "Failed on procedure query: \"" + procedureQuery + "\"", e );
            }
>>>>>>> 86c2cbfe
            clearDb();
        }
    }

    private void initialData()
    {
        Label unusedLabel = Label.label( "unusedLabel" );
        RelationshipType unusedRelType = RelationshipType.withName( "unusedRelType" );
        String unusedPropKey = "unusedPropKey";
        try ( Transaction tx = db.beginTx() )
        {
            Node node1 = db.createNode( unusedLabel );
            node1.setProperty( unusedPropKey, "value" );
            Node node2 = db.createNode( unusedLabel );
            node2.setProperty( unusedPropKey, 1 );
            node1.createRelationshipTo( node2, unusedRelType );
            tx.success();
        }
    }

<<<<<<< HEAD
    private void verifyProcedureCloseAllAcquiredKernelStatements( ProcedureData proc ) throws ExecutionException, InterruptedException
    {
        String failureMessage = "Failed on procedure " + proc.name;
        try ( Transaction outer = db.beginTx() )
        {
            String procedureQuery = proc.buildProcedureQuery();
=======
    private void verifyProcedureCloseAllAcquiredKernelStatements( String procedureQuery )
            throws ExecutionException, InterruptedException
    {
        String failureMessage = "Failed on procedure " + procedureQuery;
        try ( Transaction outer = db.beginTx() )
        {
>>>>>>> 86c2cbfe
            exhaust( db.execute( procedureQuery ) ).close();
            exhaust( db.execute( "MATCH (mo:Label) WHERE mo.prop = 'n/a' RETURN mo" ) ).close();
            executeInOtherThread( "CREATE(mo:Label) SET mo.prop = 'val' RETURN mo" );
            Result result = db.execute( "MATCH (mo:Label) WHERE mo.prop = 'val' RETURN mo" );
            assertTrue( failureMessage, result.hasNext() );
            Map<String,Object> next = result.next();
            assertNotNull( failureMessage, next.get( "mo" ) );
            exhaust( result );
            result.close();
            outer.success();
        }
    }

    private Result exhaust( Result execute )
    {
        while ( execute.hasNext() )
        {
            execute.next();
        }
        return execute;
    }

    private void createIndex()
    {
        try ( Transaction tx = db.beginTx() )
        {
            db.execute( "CREATE INDEX ON " + indexDefinition );
            tx.success();
        }
        try ( Transaction tx = db.beginTx() )
        {
            db.schema().awaitIndexesOnline( 5, TimeUnit.SECONDS );
            tx.success();
        }
    }

    private void createExplicitIndex()
    {
        try ( Transaction tx = db.beginTx() )
        {
            db.index().forNodes( explicitIndexName );
            db.index().forRelationships( relExplicitIndexName );
            tx.success();
        }
    }

    private void clearDb()
    {
        try ( Transaction tx = db.beginTx() )
        {
            db.execute( "MATCH (n) DETACH DELETE n" ).close();
            tx.success();
        }
    }

    private static class ProcedureData
    {
        private final String name;
        private final List<Object> params = new ArrayList<>();
        private String setupQuery;
        private String postQuery;

        private ProcedureData( ProcedureSignature procedure )
        {
            this.name = procedure.name().toString();
        }

        private void withParam( Object param )
        {
            this.params.add( param );
        }

        private void withSetup( String setupQuery, String postQuery )
        {
            this.setupQuery = setupQuery;
            this.postQuery = postQuery;
        }

        private String buildProcedureQuery()
        {
            StringJoiner stringJoiner = new StringJoiner( ",", "CALL " + name + "(", ")" );
            for ( Object parameter : params )
            {
                stringJoiner.add( parameter.toString() );
            }
            if ( setupQuery != null && postQuery != null )
            {
                return setupQuery + " " + stringJoiner.toString() + " " + postQuery;
            }
            else
            {
                return stringJoiner.toString();
            }
        }
    }

    private ProcedureData procedureDataFor( ProcedureSignature procedure )
    {
        ProcedureData proc = new ProcedureData( procedure );
        switch ( proc.name )
        {
        case "db.createProperty":
            proc.withParam( "'propKey'" );
            break;
        case "db.resampleIndex":
            proc.withParam( "'" + indexDefinition + "'" );
            break;
        case "db.createRelationshipType":
            proc.withParam( "'RelType'" );
            break;
        case "dbms.queryJmx":
            proc.withParam( "'*:*'" );
            break;
        case "db.awaitIndex":
            proc.withParam( "'" + indexDefinition + "'" );
            proc.withParam( 100 );
            break;
        case "db.createLabel":
            proc.withParam( "'OtherLabel'" );
            break;
        case "dbms.killQuery":
            proc.withParam( "'query-1234'" );
            break;
        case "dbms.killQueries":
            proc.withParam( "['query-1234']" );
            break;
        case "dbms.setTXMetaData":
            proc.withParam( "{realUser:'MyMan'}" );
            break;
        case "dbms.listActiveLocks":
            proc.withParam( "'query-1234'" );
            break;
        case "db.index.explicit.seekNodes":
            proc.withParam( "'" + explicitIndexName + "'" );
            proc.withParam( "'noKey'" );
            proc.withParam( "'noValue'" );
            break;
        case "db.index.explicit.searchNodes":
            proc.withParam( "'" + explicitIndexName + "'" );
            proc.withParam( "'noKey:foo*'" );
            break;
        case "db.index.explicit.searchRelationships":
            proc.withParam( "'" + relExplicitIndexName + "'" );
            proc.withParam( "'noKey:foo*'" );
            break;
        case "db.index.explicit.searchRelationshipsIn":
            proc.withParam( "'" + relExplicitIndexName + "'" );

            proc.withParam( "n" );
            proc.withParam( "'noKey:foo*'" );
            proc.withSetup( "OPTIONAL MATCH (n) WITH n LIMIT 1", "YIELD relationship AS r RETURN r" );
            break;
        case "db.index.explicit.searchRelationshipsOut":
            proc.withParam( "'" + relExplicitIndexName + "'" );
            proc.withParam( "n" );
            proc.withParam( "'noKey:foo*'" );
            proc.withSetup( "OPTIONAL MATCH (n) WITH n LIMIT 1", "YIELD relationship AS r RETURN r" );
            break;
        case "db.index.explicit.searchRelationshipsBetween":
            proc.withParam( "'" + relExplicitIndexName + "'" );
            proc.withParam( "n" );
            proc.withParam( "n" );
            proc.withParam( "'noKey:foo*'" );
            proc.withSetup( "OPTIONAL MATCH (n) WITH n LIMIT 1", "YIELD relationship AS r RETURN r" );
            break;
        case "db.index.explicit.seekRelationships":
            proc.withParam( "'" + relExplicitIndexName + "'" );
            proc.withParam( "'noKey'" );
            proc.withParam( "'noValue'" );
            break;
        case "db.index.explicit.auto.seekNodes":
            proc.withParam( "'noKey'" );
            proc.withParam( "'noValue'" );
            break;
        case "db.index.explicit.auto.searchNodes":
            proc.withParam( "'noKey:foo*'" );
            break;
        case "db.index.explicit.auto.searchRelationships":
            proc.withParam( "'noKey:foo*'" );
            break;
        case "db.index.explicit.auto.seekRelationships":
            proc.withParam( "'noKey'" );
            proc.withParam( "'noValue'" );
            break;
        case "db.index.explicit.existsForNodes":
            proc.withParam( "'" + explicitIndexName + "'" );
            break;
        case "db.index.explicit.existsForRelationships":
            proc.withParam( "'" + explicitIndexName + "'" );
            break;
        case "db.index.explicit.forNodes":
            proc.withParam( "'" + explicitIndexName + "'" );
            break;
        case "db.index.explicit.forRelationships":
            proc.withParam( "'" + explicitIndexName + "'" );
            break;
        case "db.index.explicit.addNode":
            proc.withParam( "'" + explicitIndexName + "'" );
            proc.withParam( "n" );
            proc.withParam( "'prop'" );
            proc.withParam( "'value'");
            proc.withSetup( "OPTIONAL MATCH (n) WITH n LIMIT 1", "YIELD success RETURN success" );
            break;
        case "db.index.explicit.addRelationship":
            proc.withParam( "'" + explicitIndexName + "'" );
            proc.withParam( "r" );
            proc.withParam( "'prop'" );
            proc.withParam( "'value'");
            proc.withSetup( "OPTIONAL MATCH ()-[r]->() WITH r LIMIT 1", "YIELD success RETURN success" );
            break;
        case "db.index.explicit.removeNode":
            proc.withParam( "'" + explicitIndexName + "'" );
            proc.withParam( "n" );
            proc.withParam( "'prop'" );
            proc.withSetup( "OPTIONAL MATCH (n) WITH n LIMIT 1", "YIELD success RETURN success" );
            break;
        case "db.index.explicit.removeRelationship":
            proc.withParam( "'" + explicitIndexName + "'" );
            proc.withParam( "r" );
            proc.withParam( "'prop'" );
            proc.withSetup( "OPTIONAL MATCH ()-[r]->() WITH r LIMIT 1", "YIELD success RETURN success" );
            break;
        case "db.index.explicit.drop":
            proc.withParam( "'" + explicitIndexName + "'" );
            break;
        case "dbms.setConfigValue":
            proc.withParam( "'dbms.logs.query.enabled'" );
            proc.withParam( "'false'" );
            break;
        default:
        }
        return proc;
    }

    private void executeInOtherThread( String query ) throws ExecutionException, InterruptedException
    {
        Future<?> future = executor.submit( () ->
        {
            try ( Transaction tx = db.beginTx() )
            {
                exhaust( db.execute( query ) );
                tx.success();
            }
        } );
        future.get();
    }

}<|MERGE_RESOLUTION|>--- conflicted
+++ resolved
@@ -70,29 +70,22 @@
     public void allProcedures() throws Exception
     {
         // when
-<<<<<<< HEAD
         createExplicitIndex();
-=======
-        String procedureQuery = null;
->>>>>>> 86c2cbfe
         createIndex();
         for ( ProcedureSignature procedure : db.getDependencyResolver().resolveDependency( Procedures.class ).getAllProcedures() )
         {
             // then
             initialData();
-<<<<<<< HEAD
-            verifyProcedureCloseAllAcquiredKernelStatements( procedureDataFor( procedure ) );
-=======
+            ProcedureData procedureData = null;
             try
             {
-                procedureQuery = buildProcedureQuery( procedureWithParams.getKey(), procedureWithParams.getValue() );
-                verifyProcedureCloseAllAcquiredKernelStatements( procedureQuery );
+                procedureData = procedureDataFor( procedure );
+                verifyProcedureCloseAllAcquiredKernelStatements( procedureData );
             }
             catch ( Exception e )
             {
-                throw new Exception( "Failed on procedure query: \"" + procedureQuery + "\"", e );
-            }
->>>>>>> 86c2cbfe
+                throw new Exception( "Failed on procedure: \"" + procedureData + "\"", e );
+            }
             clearDb();
         }
     }
@@ -113,21 +106,12 @@
         }
     }
 
-<<<<<<< HEAD
     private void verifyProcedureCloseAllAcquiredKernelStatements( ProcedureData proc ) throws ExecutionException, InterruptedException
     {
         String failureMessage = "Failed on procedure " + proc.name;
         try ( Transaction outer = db.beginTx() )
         {
             String procedureQuery = proc.buildProcedureQuery();
-=======
-    private void verifyProcedureCloseAllAcquiredKernelStatements( String procedureQuery )
-            throws ExecutionException, InterruptedException
-    {
-        String failureMessage = "Failed on procedure " + procedureQuery;
-        try ( Transaction outer = db.beginTx() )
-        {
->>>>>>> 86c2cbfe
             exhaust( db.execute( procedureQuery ) ).close();
             exhaust( db.execute( "MATCH (mo:Label) WHERE mo.prop = 'n/a' RETURN mo" ) ).close();
             executeInOtherThread( "CREATE(mo:Label) SET mo.prop = 'val' RETURN mo" );
@@ -222,6 +206,12 @@
                 return stringJoiner.toString();
             }
         }
+
+        @Override
+        public String toString()
+        {
+            return buildProcedureQuery();
+        }
     }
 
     private ProcedureData procedureDataFor( ProcedureSignature procedure )
