--- conflicted
+++ resolved
@@ -19,18 +19,14 @@
  */
 package org.neo4j.server.enterprise;
 
+import java.util.Map;
+
 import org.apache.commons.configuration.Configuration;
-import org.neo4j.helpers.Function;
+
 import org.neo4j.helpers.collection.Iterables;
 import org.neo4j.kernel.GraphDatabaseAPI;
-import org.neo4j.kernel.configuration.Config;
-import org.neo4j.kernel.extension.KernelExtensionFactory;
+import org.neo4j.kernel.InternalAbstractGraphDatabase.Dependencies;
 import org.neo4j.kernel.ha.HighlyAvailableGraphDatabase;
-<<<<<<< HEAD
-import org.neo4j.kernel.impl.cache.CacheProvider;
-import org.neo4j.kernel.impl.transaction.xaframework.TransactionInterceptorProvider;
-=======
->>>>>>> 126745c3
 import org.neo4j.kernel.logging.Logging;
 import org.neo4j.server.InterruptThreadTimer;
 import org.neo4j.server.advanced.AdvancedNeoServer;
@@ -46,6 +42,7 @@
 import org.neo4j.server.webadmin.rest.MasterInfoService;
 
 import static java.util.Arrays.asList;
+
 import static org.neo4j.helpers.collection.Iterables.mix;
 import static org.neo4j.server.configuration.Configurator.DB_MODE_KEY;
 import static org.neo4j.server.database.LifecycleManagingDatabase.EMBEDDED;
@@ -60,25 +57,21 @@
     private static final GraphFactory HA_FACTORY = new GraphFactory()
     {
         @Override
-        public GraphDatabaseAPI newGraphDatabase( Config config, Function<Config, Logging> loggingProvider,
-                                                  Iterable<KernelExtensionFactory<?>> kernelExtensions,
-                                                  Iterable<CacheProvider> cacheProviders,
-                                                  Iterable<TransactionInterceptorProvider> txInterceptorProviders )
+        public GraphDatabaseAPI newGraphDatabase( String storeDir, Map<String, String> params,
+                Dependencies dependencies )
         {
-            return new HighlyAvailableGraphDatabase( config, loggingProvider,
-                kernelExtensions, cacheProviders, txInterceptorProviders );
+            return new HighlyAvailableGraphDatabase( storeDir, params, dependencies );
         }
     };
 
     public EnterpriseNeoServer( Configurator configurator, Logging logging )
     {
-<<<<<<< HEAD
-        super( configurator, createDbFactory( configurator.configuration() ) );
+        super( configurator, createDbFactory( configurator.configuration() ), logging );
     }
 
-    public EnterpriseNeoServer( Configurator configurator, Database.Factory dbFactory )
+    public EnterpriseNeoServer( Configurator configurator, Database.Factory dbFactory, Logging logging )
     {
-        super( configurator, dbFactory );
+        super( configurator, dbFactory, logging );
     }
 
     protected static Database.Factory createDbFactory( Configuration config )
@@ -87,11 +80,6 @@
         return mode.equals(HA) ?
             lifecycleManagingDatabase( HA_FACTORY ) :
             lifecycleManagingDatabase( EMBEDDED );
-=======
-        super( logging );
-        this.configurator = configurator;
-        init();
->>>>>>> 126745c3
     }
 
     @Override
@@ -110,15 +98,6 @@
                         configurator.getDatabaseTuningProperties(), System.out, logging ));
     }
 
-<<<<<<< HEAD
-=======
-    @Override
-    protected Database createDatabase()
-    {
-        return new EnterpriseDatabase( configurator, logging );
-    }
-
->>>>>>> 126745c3
     @SuppressWarnings( "unchecked" )
     @Override
     protected Iterable<ServerModule> createServerModules()
