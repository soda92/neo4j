/*
 * Copyright (c) 2002-2017 "Neo Technology,"
 * Network Engine for Objects in Lund AB [http://neotechnology.com]
 *
 * This file is part of Neo4j.
 *
 * Neo4j is free software: you can redistribute it and/or modify
 * it under the terms of the GNU Affero General Public License as
 * published by the Free Software Foundation, either version 3 of the
 * License, or (at your option) any later version.
 *
 * This program is distributed in the hope that it will be useful,
 * but WITHOUT ANY WARRANTY; without even the implied warranty of
 * MERCHANTABILITY or FITNESS FOR A PARTICULAR PURPOSE.  See the
 * GNU Affero General Public License for more details.
 *
 * You should have received a copy of the GNU Affero General Public License
 * along with this program. If not, see <http://www.gnu.org/licenses/>.
 */
package org.neo4j.kernel.impl.enterprise.lock.forseti;

import java.time.Clock;
import java.util.ArrayList;
import java.util.List;
import java.util.HashSet;
import java.util.Set;
import java.util.concurrent.ConcurrentMap;
import java.util.concurrent.TimeUnit;
import java.util.concurrent.locks.LockSupport;
import java.util.function.IntFunction;
import java.util.stream.Stream;

import org.neo4j.collection.pool.Pool;
import org.neo4j.collection.primitive.Primitive;
import org.neo4j.collection.primitive.PrimitiveIntIterator;
import org.neo4j.collection.primitive.PrimitiveLongIntMap;
import org.neo4j.collection.primitive.PrimitiveLongVisitor;
import org.neo4j.graphdb.factory.GraphDatabaseSettings;
import org.neo4j.graphdb.TransactionFailureException;
import org.neo4j.kernel.DeadlockDetectedException;
import org.neo4j.kernel.impl.enterprise.lock.forseti.ForsetiLockManager.DeadlockResolutionStrategy;
import org.neo4j.kernel.impl.locking.ActiveLock;
import org.neo4j.kernel.impl.locking.LockAcquisitionTimeoutException;
import org.neo4j.kernel.impl.locking.LockClientStateHolder;
import org.neo4j.kernel.impl.locking.LockClientStoppedException;
import org.neo4j.kernel.impl.locking.LockTracer;
import org.neo4j.kernel.impl.locking.LockWaitEvent;
import org.neo4j.kernel.impl.locking.Locks;
import org.neo4j.kernel.impl.locking.ResourceTypes;
import org.neo4j.kernel.impl.util.collection.SimpleBitSet;
import org.neo4j.storageengine.api.lock.AcquireLockTimeoutException;
import org.neo4j.storageengine.api.lock.ResourceType;
import org.neo4j.storageengine.api.lock.WaitStrategy;
import org.neo4j.unsafe.impl.internal.dragons.UnsafeUtil;

import static java.lang.String.format;

// Please note. Except separate test cases for particular classes related to community locking
// see also LockingCompatibilityTestSuite test suite

/**
 * These clients act as agents against the lock manager. The clients hold and release locks.
 * <p/>
 * The Forseti client tracks which locks it already holds, and will only communicate with the global lock manager if
 * necessary. Grabbing the same lock multiple times will honor re-entrancy et cetera, but the client will track in
 * local fields how many times the lock has been grabbed, such that it will only grab and release the lock once from
 * the
 * global lock manager.
 */
public class ForsetiClient implements Locks.Client
{
    /** Id for this client */
    private final int clientId;

    /** resourceType -> lock map. These are the global lock maps, shared across all clients. */
    private final ConcurrentMap<Long,ForsetiLockManager.Lock>[] lockMaps;

    /** resourceType -> wait strategy */
    private final WaitStrategy<AcquireLockTimeoutException>[] waitStrategies;

    /** How to resolve deadlocks. */
    private final DeadlockResolutionStrategy deadlockResolutionStrategy;

    /** Handle to return client to pool when closed. */
    private final Pool<ForsetiClient> clientPool;

    /** Look up a client by id */
    private final IntFunction<ForsetiClient> clientById;

    /**
     * The client uses this to track which locks it holds. It is solely an optimization to ensure we don't need to
     * coordinate if we grab the same lock multiple times.
     * <p/>
     * The data structure looks like:
     * Array[ resourceType -> Map( resourceId -> num locks ) ]
     */
    private final PrimitiveLongIntMap[] sharedLockCounts;

    /** @see #sharedLockCounts */
    private final PrimitiveLongIntMap[] exclusiveLockCounts;

    /**
     * Time within which any particular lock should be acquired.
     * @see GraphDatabaseSettings#lock_acquisition_timeout
     */
    private final long lockAcquisitionTimeoutMillis;
    private final Clock clock;

    /** List of other clients this client is waiting for. */
    private final SimpleBitSet waitList = new SimpleBitSet( 64 );
    private long waitListCheckPoint;

    // To be able to close Locks.Client instance properly we should be able to do couple of things:
    //  - have a possibility to prevent new clients to come
    //  - wake up all the waiters and let them go
    //  - have a possibility to see how many clients are still using us and wait for them to finish
    // We need to do all of that to prevent a situation when a closing client will get a lock that will never be
    // closed and eventually will block other clients.
    private final LockClientStateHolder stateHolder = new LockClientStateHolder();

    /**
     * For exclusive locks, we only need a single re-usable one per client. We simply CAS this lock into whatever slots
     * we want to hold in the global lock map.
     */
    private final ExclusiveLock myExclusiveLock = new ExclusiveLock( this );

    private volatile boolean hasLocks;

<<<<<<< HEAD
    public ForsetiClient( int id, ConcurrentMap<Long,ForsetiLockManager.Lock>[] lockMaps,
            WaitStrategy<AcquireLockTimeoutException>[] waitStrategies, Pool<ForsetiClient> clientPool,
            DeadlockResolutionStrategy deadlockResolutionStrategy, IntFunction<ForsetiClient> clientById,
=======
    /**
     * When we *wait* for a specific lock to be released to us, we assign it to this field. This helps us during the
     * secondary deadlock verification process, where we traverse the waiter/lock-owner dependency graph.
     */
    private volatile ForsetiLockManager.Lock waitingForLock;

    public ForsetiClient( int id, ConcurrentMap<Long,ForsetiLockManager.Lock>[] lockMaps, WaitStrategy<AcquireLockTimeoutException>[] waitStrategies,
            Pool<ForsetiClient> clientPool, DeadlockResolutionStrategy deadlockResolutionStrategy, IntFunction<ForsetiClient> clientById,
>>>>>>> bb730210
            long lockAcquisitionTimeoutMillis, Clock clock )
    {
        this.clientId = id;
        this.lockMaps = lockMaps;
        this.waitStrategies = waitStrategies;
        this.deadlockResolutionStrategy = deadlockResolutionStrategy;
        this.clientPool = clientPool;
        this.clientById = clientById;
        this.sharedLockCounts = new PrimitiveLongIntMap[lockMaps.length];
        this.exclusiveLockCounts = new PrimitiveLongIntMap[lockMaps.length];
        this.lockAcquisitionTimeoutMillis = lockAcquisitionTimeoutMillis;
        this.clock = clock;

        for ( int i = 0; i < sharedLockCounts.length; i++ )
        {
            sharedLockCounts[i] = Primitive.longIntMap();
            exclusiveLockCounts[i] = Primitive.longIntMap();
        }
    }

    /**
     * Reset current client state. Make it ready for next bunch of operations.
     * Should be used before factory release client to public usage.
     */
    public void reset()
    {
        stateHolder.reset();
    }

    @Override
    public void acquireShared( LockTracer tracer, ResourceType resourceType, long... resourceIds ) throws AcquireLockTimeoutException
    {
        hasLocks = true;
        stateHolder.incrementActiveClients( this );
        LockWaitEvent waitEvent = null;

        try
        {
            // Grab the global lock map we will be using
            ConcurrentMap<Long,ForsetiLockManager.Lock> lockMap = lockMaps[resourceType.typeId()];

            // And grab our local lock maps
            PrimitiveLongIntMap heldShareLocks = sharedLockCounts[resourceType.typeId()];
            PrimitiveLongIntMap heldExclusiveLocks = exclusiveLockCounts[resourceType.typeId()];

            for ( long resourceId : resourceIds )
            {
                // First, check if we already hold this as a shared lock
                int heldCount = heldShareLocks.get( resourceId );
                if ( heldCount != -1 )
                {
                    // We already have a lock on this, just increment our local reference counter.
                    heldShareLocks.put( resourceId, Math.incrementExact( heldCount ) );
                    continue;
                }

                // Second, check if we hold it as an exclusive lock
                if ( heldExclusiveLocks.containsKey( resourceId ) )
                {
                    // We already have an exclusive lock, so just leave that in place.
                    // When the exclusive lock is released, it will be automatically downgraded to a shared lock,
                    // since we bumped the share lock reference count.
                    heldShareLocks.put( resourceId, 1 );
                    continue;
                }

                // We don't hold the lock, so we need to grab it via the global lock map
                int tries = 0;
                SharedLock mySharedLock = null;
                long waitStartMillis = clock.millis();

                // Retry loop
                while ( true )
                {
                    assertValid( waitStartMillis, resourceType, resourceId );

                    // Check if there is a lock for this entity in the map
                    ForsetiLockManager.Lock existingLock = lockMap.get( resourceId );

                    // No lock
                    if ( existingLock == null )
                    {
                        // Try to create a new shared lock
                        if ( mySharedLock == null )
                        {
                            mySharedLock = new SharedLock( this );
                        }

                        if ( lockMap.putIfAbsent( resourceId, mySharedLock ) == null )
                        {
                            // Success, we now hold the shared lock.
                            break;
                        }
                        else
                        {
                            continue;
                        }
                    }

                    // Someone holds shared lock on this entity, try and get in on that action
                    else if ( existingLock instanceof SharedLock )
                    {
                        if ( ((SharedLock) existingLock).acquire( this ) )
                        {
                            // Success!
                            break;
                        }
                    }

                    // Someone holds an exclusive lock on this entity
                    else if ( existingLock instanceof ExclusiveLock )
                    {
                        // We need to wait, just let the loop run.
                    }
                    else
                    {
                        throw new UnsupportedOperationException( "Unknown lock type: " + existingLock );
                    }

                    if ( waitEvent == null )
                    {
                        waitEvent = tracer.waitForLock( false, resourceType, resourceId );
                    }
                    // And take note of who we are waiting for. This is used for deadlock detection.
                    waitFor( existingLock, resourceType, resourceId, tries++ );
                }

                // Make a local note about the fact that we now hold this lock
                heldShareLocks.put( resourceId, 1 );
            }
        }
        finally
        {
            if ( waitEvent != null )
            {
                waitEvent.close();
            }
            clearWaitList();
            waitingForLock = null;
            stateHolder.decrementActiveClients();
        }
    }

    @Override
    public void acquireExclusive( LockTracer tracer, ResourceType resourceType, long... resourceIds ) throws AcquireLockTimeoutException
    {
        hasLocks = true;
        stateHolder.incrementActiveClients( this );
        LockWaitEvent waitEvent = null;

        try
        {
            ConcurrentMap<Long,ForsetiLockManager.Lock> lockMap = lockMaps[resourceType.typeId()];
            PrimitiveLongIntMap heldLocks = exclusiveLockCounts[resourceType.typeId()];

            for ( long resourceId : resourceIds )
            {
                int heldCount = heldLocks.get( resourceId );
                if ( heldCount != -1 )
                {
                    // We already have a lock on this, just increment our local reference counter.
                    heldLocks.put( resourceId, Math.incrementExact( heldCount ) );
                    continue;
                }

                // Grab the global lock
                ForsetiLockManager.Lock existingLock;
                int tries = 0;
                long waitStartMillis = clock.millis();
                while ( (existingLock = lockMap.putIfAbsent( resourceId, myExclusiveLock )) != null )
                {
                    assertValid( waitStartMillis, resourceType, resourceId );

                    // If this is a shared lock:
                    // Given a grace period of tries (to try and not starve readers), grab an update lock and wait
                    // for it to convert to an exclusive lock.
                    if ( tries > 50 && existingLock instanceof SharedLock )
                    {
                        // Then we should upgrade that lock
                        SharedLock sharedLock = (SharedLock) existingLock;
                        if ( tryUpgradeSharedToExclusive( tracer, waitEvent, resourceType, lockMap, resourceId, sharedLock,
                                waitStartMillis ) )
                        {
                            break;
                        }
                    }

                    if ( waitEvent == null )
                    {
                        waitEvent = tracer.waitForLock( true, resourceType, resourceId );
                    }
                    waitFor( existingLock, resourceType, resourceId, tries++ );
                }

                heldLocks.put( resourceId, 1 );
            }
        }
        finally
        {
            if ( waitEvent != null )
            {
                waitEvent.close();
            }
            clearWaitList();
            waitingForLock = null;
            stateHolder.decrementActiveClients();
        }
    }

    @Override
    public boolean tryExclusiveLock( ResourceType resourceType, long resourceId )
    {
        hasLocks = true;
        stateHolder.incrementActiveClients( this );

        try
        {
            ConcurrentMap<Long,ForsetiLockManager.Lock> lockMap = lockMaps[resourceType.typeId()];
            PrimitiveLongIntMap heldLocks = exclusiveLockCounts[resourceType.typeId()];

            int heldCount = heldLocks.get( resourceId );
            if ( heldCount != -1 )
            {
                // We already have a lock on this, just increment our local reference counter.
                heldLocks.put( resourceId, Math.incrementExact( heldCount ) );
                return true;
            }

            // Grab the global lock
            ForsetiLockManager.Lock lock;
            if ( (lock = lockMap.putIfAbsent( resourceId, myExclusiveLock )) != null )
            {
                if ( lock instanceof SharedLock && sharedLockCounts[resourceType.typeId()].containsKey( resourceId ) )
                {
                    SharedLock sharedLock = (SharedLock) lock;
                    if ( sharedLock.tryAcquireUpdateLock( this ) )
                    {
                        if ( sharedLock.numberOfHolders() == 1 )
                        {
                            heldLocks.put( resourceId, 1 );
                            return true;
                        }
                        else
                        {
                            sharedLock.releaseUpdateLock();
                            return false;
                        }
                    }
                }
                return false;
            }

            heldLocks.put( resourceId, 1 );
            return true;
        }
        finally
        {
            stateHolder.decrementActiveClients();
        }
    }

    @Override
    public boolean trySharedLock( ResourceType resourceType, long resourceId )
    {
        hasLocks = true;
        stateHolder.incrementActiveClients( this );

        try
        {
            ConcurrentMap<Long,ForsetiLockManager.Lock> lockMap = lockMaps[resourceType.typeId()];
            PrimitiveLongIntMap heldShareLocks = sharedLockCounts[resourceType.typeId()];
            PrimitiveLongIntMap heldExclusiveLocks = exclusiveLockCounts[resourceType.typeId()];

            int heldCount = heldShareLocks.get( resourceId );
            if ( heldCount != -1 )
            {
                // We already have a lock on this, just increment our local reference counter.
                heldShareLocks.put( resourceId, Math.incrementExact( heldCount ) );
                return true;
            }

            if ( heldExclusiveLocks.containsKey( resourceId ) )
            {
                // We already have an exclusive lock, so just leave that in place. When the exclusive lock is released,
                // it will be automatically downgraded to a shared lock, since we bumped the share lock reference count.
                heldShareLocks.put( resourceId, 1 );
                return true;
            }

            long waitStartMillis = clock.millis();
            while ( true )
            {
                assertValid( waitStartMillis, resourceType, resourceId );

                ForsetiLockManager.Lock existingLock = lockMap.get( resourceId );
                if ( existingLock == null )
                {
                    // Try to create a new shared lock
                    if ( lockMap.putIfAbsent( resourceId, new SharedLock( this ) ) == null )
                    {
                        // Success!
                        break;
                    }
                }
                else if ( existingLock instanceof SharedLock )
                {
                    // Note that there is a "safe" race here where someone may be releasing the last reference to a lock
                    // and thus removing that lock instance (making it unacquirable). In this case, we allow retrying,
                    // even though this is a try-lock call.
                    if ( ((SharedLock) existingLock).acquire( this ) )
                    {
                        // Success!
                        break;
                    }
                    else if ( ((SharedLock) existingLock).isUpdateLock() )
                    {
                        return false;
                    }
                }
                else if ( existingLock instanceof ExclusiveLock )
                {
                    return false;
                }
                else
                {
                    throw new UnsupportedOperationException( "Unknown lock type: " + existingLock );
                }
            }
            heldShareLocks.put( resourceId, 1 );
            return true;
        }
        finally
        {
            stateHolder.decrementActiveClients();
        }
    }

    @Override
    public boolean reEnterShared( ResourceType resourceType, long resourceId )
    {
        stateHolder.incrementActiveClients( this );
        try
        {
            PrimitiveLongIntMap heldShareLocks = sharedLockCounts[resourceType.typeId()];
            PrimitiveLongIntMap heldExclusiveLocks = exclusiveLockCounts[resourceType.typeId()];

            int heldCount = heldShareLocks.get( resourceId );
            if ( heldCount != -1 )
            {
                // We already have a lock on this, just increment our local reference counter.
                heldShareLocks.put( resourceId, Math.incrementExact( heldCount ) );
                return true;
            }

            if ( heldExclusiveLocks.containsKey( resourceId ) )
            {
                // We already have an exclusive lock, so just leave that in place. When the exclusive lock is released,
                // it will be automatically downgraded to a shared lock, since we bumped the share lock reference count.
                heldShareLocks.put( resourceId, 1 );
                return true;
            }

            // We didn't hold a lock already, so we cannot re-enter.
            return false;
        }
        finally
        {
            stateHolder.decrementActiveClients();
        }
    }

    @Override
    public boolean reEnterExclusive( ResourceType resourceType, long resourceId )
    {
        stateHolder.incrementActiveClients( this );
        try
        {
            PrimitiveLongIntMap heldLocks = exclusiveLockCounts[resourceType.typeId()];

            int heldCount = heldLocks.get( resourceId );
            if ( heldCount != -1 )
            {
                // We already have a lock on this, just increment our local reference counter.
                heldLocks.put( resourceId, Math.incrementExact( heldCount ) );
                return true;
            }

            // We didn't hold a lock already, so we cannot re-enter.
            return false;
        }
        finally
        {
            stateHolder.decrementActiveClients();
        }
    }

    @Override
    public void releaseShared( ResourceType resourceType, long resourceId )
    {
        stateHolder.incrementActiveClients( this );

        try
        {
            if ( releaseLocalLock( resourceType, resourceId, sharedLockCounts[resourceType.typeId()] ) )
            {
                return;
            }

            // Only release if we were not holding an exclusive lock as well
            if ( !exclusiveLockCounts[resourceType.typeId()].containsKey( resourceId ) )
            {
                releaseGlobalLock( lockMaps[resourceType.typeId()], resourceId );
            }
        }
        finally
        {
            stateHolder.decrementActiveClients();
        }
    }

    @Override
    public void releaseExclusive( ResourceType resourceType, long resourceId )
    {
        stateHolder.incrementActiveClients( this );

        try
        {
            if ( releaseLocalLock( resourceType, resourceId, exclusiveLockCounts[resourceType.typeId()] ) )
            {
                return;
            }

            ConcurrentMap<Long,ForsetiLockManager.Lock> lockMap = lockMaps[resourceType.typeId()];
            if ( sharedLockCounts[resourceType.typeId()].containsKey( resourceId ) )
            {
                // We are still holding a shared lock, so we will release it to be reused
                ForsetiLockManager.Lock lock = lockMap.get( resourceId );
                if ( lock instanceof SharedLock )
                {
                    SharedLock sharedLock = (SharedLock) lock;
                    if ( sharedLock.isUpdateLock() )
                    {
                        sharedLock.releaseUpdateLock();
                    }
                    else
                    {
                        throw new IllegalStateException( "Incorrect state of exclusive lock. Lock should be updated " +
                                                         "to exclusive before attempt to release it. Lock: " + this );
                    }
                }
                else
                {
                    // in case if current lock is exclusive we swap it to new shared lock
                    SharedLock sharedLock = new SharedLock( this );
                    lockMap.put( resourceId, sharedLock );
                }
            }
            else
            {
                // we do not hold shared lock so we just releasing it
                releaseGlobalLock( lockMap, resourceId );
            }
        }
        finally
        {
            stateHolder.decrementActiveClients();
        }
    }

    private void releaseAllClientLocks()
    {
        // Force the release of all locks held.
        for ( int i = 0; i < exclusiveLockCounts.length; i++ )
        {
            PrimitiveLongIntMap exclusiveLocks = exclusiveLockCounts[i];
            PrimitiveLongIntMap sharedLocks = sharedLockCounts[i];

            // Begin releasing exclusive locks, as we may hold both exclusive and shared locks on the same resource,
            // and so releasing exclusive locks means we can "throw away" our shared lock (which would normally have
            // been re-instated after releasing the exclusive lock).
            if ( exclusiveLocks != null )
            {
                int size = exclusiveLocks.size();
                exclusiveLocks.visitKeys(
                        releaseExclusiveAndClearSharedVisitor.initialize( sharedLocks, lockMaps[i] ) );
                if ( size <= 32 )
                {
                    // If the map is small, its fast and nice to GC to clear it. However, if its large, it is
                    // 1) Faster to simply allocate a new one and
                    // 2) Safer, because we guard against clients getting giant maps over time
                    if ( size > 0 )
                    {
                        exclusiveLocks.clear();
                    }
                }
                else
                {
                    exclusiveLockCounts[i] = Primitive.longIntMap();
                }
            }

            // Then release all remaining shared locks
            if ( sharedLocks != null )
            {
                int size = sharedLocks.size();
                sharedLocks.visitKeys( releaseSharedDontCheckExclusiveVisitor.initialize( lockMaps[i] ) );
                if ( size <= 32 )
                {
                    // If the map is small, its fast and nice to GC to clear it. However, if its large, it is
                    // 1) Faster to simply allocate a new one and
                    // 2) Safer, because we guard against clients getting giant maps over time
                    if ( size > 0 )
                    {
                        sharedLocks.clear();
                    }
                }
                else
                {
                    sharedLockCounts[i] = Primitive.longIntMap();
                }
            }
        }
    }

    @Override
    public void stop()
    {
        // marking client as closed
        stateHolder.stopClient();
        // waiting for all operations to be completed
        while ( stateHolder.hasActiveClients() )
        {
            try
            {
                Thread.sleep( 10 );
            }
            catch ( InterruptedException e )
            {
                Thread.interrupted();
            }
        }
    }

    @Override
    public void close()
    {
        stop();
        if ( hasLocks )
        {
            releaseAllClientLocks();
            clearWaitList();
            hasLocks = false;
        }
        clientPool.release( this );
    }

    @Override
    public int getLockSessionId()
    {
        return clientId;
    }

    @Override
    public Stream<? extends ActiveLock> activeLocks()
    {
        List<ActiveLock> locks = new ArrayList<>();
        collectActiveLocks( exclusiveLockCounts, locks, ActiveLock.Factory.EXCLUSIVE_LOCK );
        collectActiveLocks( sharedLockCounts, locks, ActiveLock.Factory.SHARED_LOCK );
        return locks.stream();
    }

    @Override
    public long activeLockCount()
    {
        return countLocks( exclusiveLockCounts ) + countLocks( sharedLockCounts );
    }

    private static void collectActiveLocks(
            PrimitiveLongIntMap[] counts,
            List<ActiveLock> locks,
            ActiveLock.Factory activeLock )
    {
        for ( int typeId = 0; typeId < counts.length; typeId++ )
        {
            PrimitiveLongIntMap lockCounts = counts[typeId];
            if ( lockCounts != null )
            {
                ResourceType resourceType = ResourceTypes.fromId( typeId );
                lockCounts.visitEntries( ( resourceId, count ) ->
                {
                    locks.add( activeLock.create( resourceType, resourceId ) );
                    return false;
                } );
            }
        }
    }

    private long countLocks( PrimitiveLongIntMap[] lockCounts )
    {
        long count = 0;
        for ( PrimitiveLongIntMap lockCount : lockCounts )
        {
            if ( lockCount != null )
            {
                count += lockCount.size();
            }
        }
        return count;
    }

    int waitListSize()
    {
        return waitList.size();
    }

    void copyWaitListTo( SimpleBitSet other )
    {
        other.put( waitList );
    }

    boolean isWaitingFor( int clientId )
    {
        return clientId != this.clientId && waitList.contains( clientId );
    }

    @Override
    public boolean equals( Object o )
    {
        if ( this == o )
        {
            return true;
        }
        if ( o == null || getClass() != o.getClass() )
        {
            return false;
        }

        ForsetiClient that = (ForsetiClient) o;

        return clientId == that.clientId;
    }

    @Override
    public int hashCode()
    {
        return clientId;
    }

    @Override
    public String toString()
    {
        return String.format( "ForsetiClient[%d]", clientId );
    }

    /** Release a lock from the global pool. */
    private void releaseGlobalLock( ConcurrentMap<Long,ForsetiLockManager.Lock> lockMap, long resourceId )
    {
        ForsetiLockManager.Lock lock = lockMap.get( resourceId );
        if ( lock instanceof ExclusiveLock )
        {
            lockMap.remove( resourceId );
        }
        else if ( lock instanceof SharedLock && ((SharedLock) lock).release( this ) )
        {
            // We were the last to hold this lock, it is now dead and we should remove it.
            // Also cleaning updater referense that can hold lock in memory
            ((SharedLock) lock).cleanUpdateHolder();
            lockMap.remove( resourceId );
        }
    }

    /** Release a lock locally, and return true if we still hold more references to that lock. */
    private boolean releaseLocalLock( ResourceType type, long resourceId, PrimitiveLongIntMap localLocks )
    {
        int lockCount = localLocks.remove( resourceId );
        if ( lockCount == -1 )
        {
            throw new IllegalStateException( this + " cannot release lock that it does not hold: " +
                                             type + "[" + resourceId + "]." );
        }

        if ( lockCount > 1 )
        {
            localLocks.put( resourceId, lockCount - 1 );
            return true;
        }
        return false;
    }

    /**
     * Attempt to upgrade a share lock to an exclusive lock, grabbing the share lock if we don't hold it.
     **/
    private boolean tryUpgradeSharedToExclusive(
            LockTracer tracer,
            LockWaitEvent waitEvent,
            ResourceType resourceType,
            ConcurrentMap<Long,ForsetiLockManager.Lock> lockMap,
            long resourceId,
            SharedLock sharedLock,
            long waitStartMillis )
            throws AcquireLockTimeoutException
    {
        int tries = 0;
        boolean holdsSharedLock = sharedLockCounts[resourceType.typeId()].containsKey( resourceId );
        if ( !holdsSharedLock )
        {
            // We don't hold the shared lock, we need to grab it to upgrade it to an exclusive one
            if ( !sharedLock.acquire( this ) )
            {
                return false;
            }

            try
            {
                if ( tryUpgradeToExclusiveWithShareLockHeld( tracer, waitEvent, resourceType, resourceId, sharedLock,
                        tries, waitStartMillis ) )
                {
                    return true;
                }
                else
                {
                    releaseGlobalLock( lockMap, resourceId );
                    return false;
                }
            }
            catch ( Throwable e )
            {
                releaseGlobalLock( lockMap, resourceId );
                throw e;
            }
        }
        else
        {
            // We do hold the shared lock, so no reason to deal with the complexity in the case above.
            return tryUpgradeToExclusiveWithShareLockHeld( tracer, waitEvent, resourceType, resourceId, sharedLock,
                    tries, waitStartMillis );
        }
    }

    /** Attempt to upgrade a share lock that we hold to an exclusive lock. */
    private boolean tryUpgradeToExclusiveWithShareLockHeld(
            LockTracer tracer, LockWaitEvent priorEvent, ResourceType resourceType, long resourceId,
            SharedLock sharedLock, int tries, long waitStartMillis ) throws AcquireLockTimeoutException
    {
        if ( sharedLock.tryAcquireUpdateLock( this ) )
        {
            LockWaitEvent waitEvent = null;
            try
            {
                // Now we just wait for all clients to release the the share lock
                while ( sharedLock.numberOfHolders() > 1 )
                {
                    assertValid( waitStartMillis, resourceType, resourceId );
                    if ( waitEvent == null && priorEvent == null )
                    {
                        waitEvent = tracer.waitForLock( true, resourceType, resourceId );
                    }
                    waitFor( sharedLock, resourceType, resourceId, tries++ );
                }

                return true;
            }
            catch ( Throwable e )
            {
                sharedLock.releaseUpdateLock();
                if ( e instanceof DeadlockDetectedException || e instanceof LockClientStoppedException )
                {
                    throw (RuntimeException) e;
                }
                throw new TransactionFailureException( "Failed to upgrade shared lock to exclusive: " + sharedLock, e );
            }
            finally
            {
                if ( waitEvent != null )
                {
                    waitEvent.close();
                }
                clearWaitList();
                waitingForLock = null;
            }
        }
        return false;
    }

    private void clearWaitList()
    {
        waitListCheckPoint = waitList.checkPointAndPut( waitListCheckPoint, clientId );
    }

    private void waitFor( ForsetiLockManager.Lock lock, ResourceType type, long resourceId, int tries )
    {
        waitingForLock = lock;
        clearWaitList();
        lock.copyHolderWaitListsInto( waitList );
        applyWaitStrategy( type, tries );

        int b = lock.detectDeadlock( id() );
        if ( b != -1 && deadlockResolutionStrategy.shouldAbort( this, clientById.apply( b ) ) )
        {
            // Force the operations below to happen after the reads we do for deadlock
            // detection in the lines above, as a way to cut down on false-positive deadlocks
            UnsafeUtil.loadFence();

            // Create message before we clear the wait-list, to lower the chance of the message being insane
            String message = this + " can't acquire " + lock + " on " + type + "(" + resourceId +
                             "), because holders of that lock " +
                             "are waiting for " + this + ".\n Wait list:" + lock.describeWaitList();

            // Minimize the risk of false positives by double-checking that the deadlock remains
            // after we've generated a description of it.
            if ( lock.detectDeadlock( id() ) != -1 )
            {
                // If the deadlock is real, then an owner of this lock must be (transitively) waiting on a lock that
                // we own. So to verify the deadlock, we traverse the lock owners and their `waitingForLock` fields,
                // to find a lock that has us among the owners.
                // We only act upon the result of this method if the `tries` count is above some threshold. The reason
                // is that the Lock.collectOwners, which is algorithm relies upon, is inherently racy, and so only
                // reduces the probably of a false positive, but does not eliminate them.
                if ( isDeadlockReal( lock, tries ) )
                {
                    // After checking several times, this really does look like a real deadlock.
                    throw new DeadlockDetectedException( message );
                }
            }
        }
    }

    private boolean isDeadlockReal( ForsetiLockManager.Lock lock, int tries )
    {
        Set<ForsetiLockManager.Lock> waitedUpon = new HashSet<>();
        Set<ForsetiClient> owners = new HashSet<>();
        Set<ForsetiLockManager.Lock> nextWaitedUpon = new HashSet<>();
        Set<ForsetiClient> nextOwners = new HashSet<>();
        lock.collectOwners( owners );

        do
        {
            waitedUpon.addAll( nextWaitedUpon );
            collectNextOwners( waitedUpon, owners, nextWaitedUpon, nextOwners );
            if ( nextOwners.contains( this ) && tries > 20 )
            {
                // Worrying... let's take a deep breath
                nextOwners.clear();
                LockSupport.parkNanos( TimeUnit.MILLISECONDS.toNanos( 10 ) );
                // ... and check again
                collectNextOwners( waitedUpon, owners, nextWaitedUpon, nextOwners );
                if ( nextOwners.contains( this ) )
                {
                    // Yes, this deadlock looks real.
                    return true;
                }
            }
            owners.clear();
            Set<ForsetiClient> ownersTmp = owners;
            owners = nextOwners;
            nextOwners = ownersTmp;
        }
        while ( !nextWaitedUpon.isEmpty() );
        // Nope, we didn't find any real wait cycles.
        return false;
    }

    private void collectNextOwners( Set<ForsetiLockManager.Lock> waitedUpon, Set<ForsetiClient> owners,
                                    Set<ForsetiLockManager.Lock> nextWaitedUpon, Set<ForsetiClient> nextOwners )
    {
        nextWaitedUpon.clear();
        for ( ForsetiClient owner : owners )
        {
            ForsetiLockManager.Lock waitingForLock = owner.waitingForLock;
            if ( waitingForLock != null && !waitedUpon.contains( waitingForLock ) )
            {
                nextWaitedUpon.add( waitingForLock );
            }
        }
        for ( ForsetiLockManager.Lock lck : nextWaitedUpon )
        {
            lck.collectOwners( nextOwners );
        }
    }

    /**
     * @return an approximate (assuming data is concurrently being edited) count of the number of locks held by this
     * client.
     */
    int lockCount()
    {
        int count = 0;
        for ( PrimitiveLongIntMap sharedLockCount : sharedLockCounts )
        {
            count += sharedLockCount.size();
        }
        for ( PrimitiveLongIntMap exclusiveLockCount : exclusiveLockCounts )
        {
            count += exclusiveLockCount.size();
        }
        return count;
    }

    String describeWaitList()
    {
        StringBuilder sb = new StringBuilder( format( "%nClient[%d] waits for [", id() ) );
        PrimitiveIntIterator iter = waitList.iterator();
        for ( boolean first = true; iter.hasNext(); )
        {
            int next = iter.next();
            if ( next == clientId )
            {
                // Skip our own id from the wait list, that's an implementation detail
                continue;
            }
            sb.append( (!first) ? "," : "" ).append( next );
            first = false;
        }
        sb.append( "]" );
        return sb.toString();
    }

    public int id()
    {
        return clientId;
    }

    private void applyWaitStrategy( ResourceType resourceType, int tries )
    {
        WaitStrategy<AcquireLockTimeoutException> waitStrategy = waitStrategies[resourceType.typeId()];
        waitStrategy.apply( tries );
    }

    private void assertValid( long waitStartMillis, ResourceType resourceType, long resourceId )
    {
        assertNotStopped();
        assertNotExpired( waitStartMillis, resourceType, resourceId );
    }

    private void assertNotStopped()
    {
        if ( stateHolder.isStopped() )
        {
            throw new LockClientStoppedException( this );
        }
    }

    private void assertNotExpired( long waitStartMillis, ResourceType resourceType, long resourceId )
    {
        if ( lockAcquisitionTimeoutMillis > 0 )
        {
            if ( (lockAcquisitionTimeoutMillis + waitStartMillis) < clock.millis() )
            {
                throw new LockAcquisitionTimeoutException( resourceType, resourceId, lockAcquisitionTimeoutMillis );
            }
        }
    }

    // Visitors used for bulk ops on the lock maps (such as releasing all locks)

    /**
     * Release all shared locks, assuming that there will be no exclusive locks held by this client, such that there
     * is no need to check for those. It is used when releasing all locks.
     */
    private class ReleaseSharedDontCheckExclusiveVisitor implements PrimitiveLongVisitor<RuntimeException>
    {
        private ConcurrentMap<Long,ForsetiLockManager.Lock> lockMap;

        private PrimitiveLongVisitor<RuntimeException> initialize( ConcurrentMap<Long,ForsetiLockManager.Lock> lockMap )
        {
            this.lockMap = lockMap;
            return this;
        }

        @Override
        public boolean visited( long resourceId )
        {
            releaseGlobalLock( lockMap, resourceId );
            return false;
        }
    }

    /**
     * Release exclusive locks and remove any local reference to the shared lock.
     * This is an optimization used when releasing all locks.
     */
    private class ReleaseExclusiveLocksAndClearSharedVisitor implements PrimitiveLongVisitor<RuntimeException>
    {
        private PrimitiveLongIntMap sharedLockCounts;
        private ConcurrentMap<Long,ForsetiLockManager.Lock> lockMap;

        private PrimitiveLongVisitor<RuntimeException> initialize( PrimitiveLongIntMap sharedLockCounts,
                                                                   ConcurrentMap<Long,ForsetiLockManager.Lock> lockMap )
        {
            this.sharedLockCounts = sharedLockCounts;
            this.lockMap = lockMap;
            return this;
        }

        @Override
        public boolean visited( long resourceId )
        {
            releaseGlobalLock( lockMap, resourceId );

            // If we hold this as a shared lock, we can throw that shared lock away directly, since we haven't
            // followed the down-grade protocol.
            if ( sharedLockCounts != null )
            {
                sharedLockCounts.remove( resourceId );
            }
            return false;
        }
    }

    private final ReleaseExclusiveLocksAndClearSharedVisitor releaseExclusiveAndClearSharedVisitor =
            new ReleaseExclusiveLocksAndClearSharedVisitor();
    private final ReleaseSharedDontCheckExclusiveVisitor releaseSharedDontCheckExclusiveVisitor =
            new ReleaseSharedDontCheckExclusiveVisitor();
}<|MERGE_RESOLUTION|>--- conflicted
+++ resolved
@@ -101,6 +101,7 @@
 
     /**
      * Time within which any particular lock should be acquired.
+     *
      * @see GraphDatabaseSettings#lock_acquisition_timeout
      */
     private final long lockAcquisitionTimeoutMillis;
@@ -126,21 +127,16 @@
 
     private volatile boolean hasLocks;
 
-<<<<<<< HEAD
-    public ForsetiClient( int id, ConcurrentMap<Long,ForsetiLockManager.Lock>[] lockMaps,
-            WaitStrategy<AcquireLockTimeoutException>[] waitStrategies, Pool<ForsetiClient> clientPool,
-            DeadlockResolutionStrategy deadlockResolutionStrategy, IntFunction<ForsetiClient> clientById,
-=======
     /**
      * When we *wait* for a specific lock to be released to us, we assign it to this field. This helps us during the
      * secondary deadlock verification process, where we traverse the waiter/lock-owner dependency graph.
      */
     private volatile ForsetiLockManager.Lock waitingForLock;
 
-    public ForsetiClient( int id, ConcurrentMap<Long,ForsetiLockManager.Lock>[] lockMaps, WaitStrategy<AcquireLockTimeoutException>[] waitStrategies,
-            Pool<ForsetiClient> clientPool, DeadlockResolutionStrategy deadlockResolutionStrategy, IntFunction<ForsetiClient> clientById,
->>>>>>> bb730210
-            long lockAcquisitionTimeoutMillis, Clock clock )
+    public ForsetiClient( int id, ConcurrentMap<Long,ForsetiLockManager.Lock>[] lockMaps,
+                          WaitStrategy<AcquireLockTimeoutException>[] waitStrategies, Pool<ForsetiClient> clientPool,
+                          DeadlockResolutionStrategy deadlockResolutionStrategy, IntFunction<ForsetiClient> clientById,
+                          long lockAcquisitionTimeoutMillis, Clock clock )
     {
         this.clientId = id;
         this.lockMaps = lockMaps;
@@ -170,7 +166,8 @@
     }
 
     @Override
-    public void acquireShared( LockTracer tracer, ResourceType resourceType, long... resourceIds ) throws AcquireLockTimeoutException
+    public void acquireShared( LockTracer tracer, ResourceType resourceType, long... resourceIds )
+            throws AcquireLockTimeoutException
     {
         hasLocks = true;
         stateHolder.incrementActiveClients( this );
@@ -284,7 +281,8 @@
     }
 
     @Override
-    public void acquireExclusive( LockTracer tracer, ResourceType resourceType, long... resourceIds ) throws AcquireLockTimeoutException
+    public void acquireExclusive( LockTracer tracer, ResourceType resourceType, long... resourceIds )
+            throws AcquireLockTimeoutException
     {
         hasLocks = true;
         stateHolder.incrementActiveClients( this );
@@ -320,7 +318,8 @@
                     {
                         // Then we should upgrade that lock
                         SharedLock sharedLock = (SharedLock) existingLock;
-                        if ( tryUpgradeSharedToExclusive( tracer, waitEvent, resourceType, lockMap, resourceId, sharedLock,
+                        if ( tryUpgradeSharedToExclusive( tracer, waitEvent, resourceType, lockMap, resourceId,
+                                sharedLock,
                                 waitStartMillis ) )
                         {
                             break;
