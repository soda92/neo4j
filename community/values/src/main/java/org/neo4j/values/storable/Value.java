--- conflicted
+++ resolved
@@ -64,8 +64,6 @@
     public abstract boolean equals( String[] x );
 
     @Override
-<<<<<<< HEAD
-=======
     public Boolean ternaryEquals( AnyValue other )
     {
         if ( other == null || other == NO_VALUE )
@@ -89,7 +87,6 @@
     }
 
     @Override
->>>>>>> 952804e9
     public <E extends Exception> void writeTo( AnyValueWriter<E> writer ) throws E
     {
         writeTo( (ValueWriter<E>)writer );
