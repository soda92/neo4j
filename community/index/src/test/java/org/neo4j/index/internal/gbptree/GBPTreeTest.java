/*
 * Copyright (c) 2002-2019 "Neo4j,"
 * Neo4j Sweden AB [http://neo4j.com]
 *
 * This file is part of Neo4j.
 *
 * Neo4j is free software: you can redistribute it and/or modify
 * it under the terms of the GNU General Public License as published by
 * the Free Software Foundation, either version 3 of the License, or
 * (at your option) any later version.
 *
 * This program is distributed in the hope that it will be useful,
 * but WITHOUT ANY WARRANTY; without even the implied warranty of
 * MERCHANTABILITY or FITNESS FOR A PARTICULAR PURPOSE.  See the
 * GNU General Public License for more details.
 *
 * You should have received a copy of the GNU General Public License
 * along with this program.  If not, see <http://www.gnu.org/licenses/>.
 */
package org.neo4j.index.internal.gbptree;

import org.apache.commons.lang3.mutable.MutableBoolean;
import org.apache.commons.lang3.mutable.MutableLong;
import org.apache.commons.lang3.tuple.Pair;
import org.hamcrest.CoreMatchers;
import org.junit.jupiter.api.AfterEach;
import org.junit.jupiter.api.BeforeEach;
import org.junit.jupiter.api.Test;
import org.junit.jupiter.api.extension.ExtendWith;
import org.junit.jupiter.api.extension.RegisterExtension;

import java.io.File;
import java.io.IOException;
import java.io.OutputStream;
import java.nio.file.NoSuchFileException;
import java.nio.file.OpenOption;
import java.nio.file.StandardOpenOption;
import java.time.Duration;
import java.util.ArrayList;
import java.util.Arrays;
import java.util.LinkedList;
import java.util.List;
import java.util.Queue;
import java.util.concurrent.Callable;
import java.util.concurrent.CountDownLatch;
import java.util.concurrent.ExecutionException;
import java.util.concurrent.ExecutorService;
import java.util.concurrent.Executors;
import java.util.concurrent.Future;
import java.util.concurrent.ThreadLocalRandom;
import java.util.concurrent.TimeUnit;
import java.util.concurrent.TimeoutException;
import java.util.concurrent.atomic.AtomicBoolean;
import java.util.concurrent.atomic.AtomicInteger;
import java.util.concurrent.atomic.AtomicReference;
import java.util.function.BiConsumer;
import java.util.function.Consumer;

import org.neo4j.cursor.RawCursor;
import org.neo4j.function.ThrowingConsumer;
import org.neo4j.graphdb.mockfs.EphemeralFileSystemAbstraction;
import org.neo4j.helpers.Exceptions;
import org.neo4j.index.internal.gbptree.GBPTree.Monitor;
import org.neo4j.io.fs.FileSystemAbstraction;
import org.neo4j.io.pagecache.DelegatingPageCache;
import org.neo4j.io.pagecache.DelegatingPagedFile;
import org.neo4j.io.pagecache.IOLimiter;
import org.neo4j.io.pagecache.PageCache;
import org.neo4j.io.pagecache.PageCursor;
import org.neo4j.io.pagecache.PageSwapper;
import org.neo4j.io.pagecache.PagedFile;
import org.neo4j.io.pagecache.impl.FileIsNotMappedException;
import org.neo4j.io.pagecache.tracing.DefaultPageCacheTracer;
import org.neo4j.io.pagecache.tracing.PinEvent;
import org.neo4j.io.pagecache.tracing.cursor.DefaultPageCursorTracer;
import org.neo4j.io.pagecache.tracing.cursor.PageCursorTracer;
import org.neo4j.io.pagecache.tracing.cursor.PageCursorTracerSupplier;
import org.neo4j.test.Barrier;
import org.neo4j.test.extension.DefaultFileSystemExtension;
import org.neo4j.test.extension.Inject;
import org.neo4j.test.extension.RandomExtension;
import org.neo4j.test.extension.TestDirectoryExtension;
import org.neo4j.test.extension.pagecache.PageCacheSupportExtension;
import org.neo4j.test.rule.PageCacheConfig;
import org.neo4j.test.rule.RandomRule;
import org.neo4j.test.rule.TestDirectory;
<<<<<<< HEAD
import org.neo4j.util.FeatureToggles;
=======
import org.neo4j.test.rule.fs.DefaultFileSystemRule;
>>>>>>> a0eb4004

import static java.lang.Long.MAX_VALUE;
import static java.time.Duration.ofSeconds;
import static org.hamcrest.CoreMatchers.containsString;
import static org.hamcrest.MatcherAssert.assertThat;
import static org.hamcrest.Matchers.hasSize;
import static org.hamcrest.core.AllOf.allOf;
import static org.junit.jupiter.api.Assertions.assertArrayEquals;
import static org.junit.jupiter.api.Assertions.assertEquals;
import static org.junit.jupiter.api.Assertions.assertFalse;
import static org.junit.jupiter.api.Assertions.assertSame;
import static org.junit.jupiter.api.Assertions.assertThrows;
import static org.junit.jupiter.api.Assertions.assertTimeout;
import static org.junit.jupiter.api.Assertions.assertTimeoutPreemptively;
import static org.junit.jupiter.api.Assertions.assertTrue;
import static org.junit.jupiter.api.Assertions.fail;
import static org.neo4j.index.internal.gbptree.GBPTree.NO_HEADER_READER;
import static org.neo4j.index.internal.gbptree.SimpleLongLayout.longLayout;
import static org.neo4j.index.internal.gbptree.ThrowingRunnable.throwing;
import static org.neo4j.io.pagecache.IOLimiter.UNLIMITED;
import static org.neo4j.io.pagecache.PagedFile.PF_SHARED_WRITE_LOCK;
import static org.neo4j.test.rule.PageCacheConfig.config;

@ExtendWith( {DefaultFileSystemExtension.class, TestDirectoryExtension.class, RandomExtension.class} )
class GBPTreeTest
{
    private static final int DEFAULT_PAGE_SIZE = 256;
    private static final Layout<MutableLong,MutableLong> layout = longLayout().build();

    @RegisterExtension
    static PageCacheSupportExtension pageCacheExtension = new PageCacheSupportExtension( config().withAccessChecks( true ) );
    @Inject
    private FileSystemAbstraction fileSystem;
    @Inject
    private TestDirectory testDirectory;
    @Inject
    private RandomRule random;

    private File indexFile;
    private ExecutorService executor;

    @BeforeEach
    void setUp()
    {
        executor = Executors.newFixedThreadPool( Runtime.getRuntime().availableProcessors() );
        indexFile = testDirectory.file( "index" );
    }

    @AfterEach
    void teardown()
    {
        executor.shutdown();
    }

    /* Meta and state page tests */

    @Test
    void shouldReadWrittenMetaData() throws Exception
    {
        // GIVEN
        // open/close is enough
        index().build().close();

        // WHEN
        // open/close is enough
        index().build().close();

        // THEN being able to open validates that the same meta data was read
    }

    @Test
    void shouldFailToOpenOnDifferentMetaData() throws Exception
    {
        // GIVEN
        index( 1024 ).build().close();

        // WHEN
        SimpleLongLayout otherLayout = longLayout().withCustomerNameAsMetaData( "Something else" ).build();

        try ( GBPTree<MutableLong,MutableLong> ignored = index().with( otherLayout ).build() )
        {
            fail( "Should not load" );
        }
        catch ( MetadataMismatchException e )
        {
            // THEN good
        }

        // THEN being able to open validates that the same meta data was read
        // the test also closes the index afterwards
    }

    @Test
    void shouldFailToOpenOnDifferentLayout() throws Exception
    {
        // GIVEN
        index().build().close();

        // WHEN
        SimpleLongLayout otherLayout = longLayout().withIdentifier( 123456 ).build();
        try ( GBPTree<MutableLong,MutableLong> ignored = index().with( otherLayout ).build() )
        {
            fail( "Should not load" );
        }
        catch ( MetadataMismatchException e )
        {
            // THEN good
        }
    }

    @Test
    void shouldFailToOpenOnDifferentMajorVersion() throws Exception
    {
        // GIVEN
        index( 1024 ).build().close();

        // WHEN
        SimpleLongLayout otherLayout = longLayout().withMajorVersion( 123 ).build();
        try ( GBPTree<MutableLong,MutableLong> ignored = index().with( otherLayout ).build() )
        {
            fail( "Should not load" );
        }
        catch ( MetadataMismatchException e )
        {
            // THEN good
        }
    }

    @Test
    void shouldFailToOpenOnDifferentMinorVersion() throws Exception
    {
        // GIVEN
        index().build().close();

        // WHEN
        SimpleLongLayout otherLayout = longLayout().withMinorVersion( 123 ).build();
        try ( GBPTree<MutableLong,MutableLong> ignored = index().with( otherLayout ).build() )
        {
            fail( "Should not load" );
        }
        catch ( MetadataMismatchException e )
        {
            // THEN good
        }
    }

    @Test
    void shouldFailOnOpenWithDifferentPageSize() throws Exception
    {
        // GIVEN
        int pageSize = 1024;
        index( pageSize ).build().close();

        // WHEN
        try ( GBPTree<MutableLong,MutableLong> ignored = index( pageSize / 2 ).build() )
        {
            fail( "Should not load" );
        }
        catch ( MetadataMismatchException e )
        {
            // THEN good
            assertThat( e.getMessage(), containsString( "page size" ) );
        }
    }

    @Test
    void shouldFailOnStartingWithPageSizeLargerThanThatOfPageCache() throws Exception
    {
        // WHEN
        int pageCachePageSize = 512;
        try ( GBPTree<MutableLong,MutableLong> ignored = index( pageCachePageSize )
                .withIndexPageSize( 2 * pageCachePageSize )
                .build() )
        {
            fail( "Shouldn't have been created" );
        }
        catch ( MetadataMismatchException e )
        {
            // THEN good
            assertThat( e.getMessage(), containsString( "page size" ) );
        }
    }

    @Test
    void shouldMapIndexFileWithProvidedPageSizeIfLessThanOrEqualToCachePageSize() throws Exception
    {
        // WHEN
        int pageCachePageSize = 1024;
        index( pageCachePageSize ).withIndexPageSize( pageCachePageSize / 2 ).build().close();
    }

    @Test
    void shouldFailWhenTryingToRemapWithPageSizeLargerThanCachePageSize() throws Exception
    {
        // WHEN
        int pageCachePageSize = 1024;
        index( pageCachePageSize ).build().close();

        try ( GBPTree<MutableLong, MutableLong> ignored = index( pageCachePageSize / 2 )
                .withIndexPageSize( pageCachePageSize )
                .build() )
        {
            fail( "Expected to fail" );
        }
        catch ( MetadataMismatchException e )
        {
            // THEN Good
            assertThat( e.getMessage(), containsString( "page size" ) );
        }
    }

    @Test
    void shouldRemapFileIfMappedWithPageSizeLargerThanCreationSize() throws Exception
    {
        // WHEN
        int pageSize = 1024;
        List<Long> expectedData = new ArrayList<>();
        for ( long i = 0; i < 100; i++ )
        {
            expectedData.add( i );
        }
        try ( GBPTree<MutableLong,MutableLong> index = index( pageSize )
                .withIndexPageSize( pageSize / 2 )
                .build() )
        {
            // Insert some data
            try ( Writer<MutableLong,MutableLong> writer = index.writer() )
            {
                MutableLong key = new MutableLong();
                MutableLong value = new MutableLong();

                for ( Long insert : expectedData )
                {
                    key.setValue( insert );
                    value.setValue( insert );
                    writer.put( key, value );
                }
            }
            index.checkpoint( UNLIMITED );
        }

        // THEN
        try ( GBPTree<MutableLong,MutableLong> index = index( pageSize ).build() )
        {
            MutableLong fromInclusive = new MutableLong( 0L );
            MutableLong toExclusive = new MutableLong( 200L );
            try ( RawCursor<Hit<MutableLong,MutableLong>,IOException> seek = index.seek( fromInclusive, toExclusive ) )
            {
                int i = 0;
                while ( seek.next() )
                {
                    Hit<MutableLong,MutableLong> hit = seek.get();
                    assertEquals( hit.key().getValue(), expectedData.get( i ) );
                    assertEquals( hit.value().getValue(), expectedData.get( i ) );
                    i++;
                }
            }
        }
    }

    @Test
    void shouldFailWhenTryingToOpenWithDifferentFormatIdentifier() throws Exception
    {
        // GIVEN
        PageCache pageCache = createPageCache( DEFAULT_PAGE_SIZE );
        GBPTreeBuilder<MutableLong,MutableLong> builder = index( pageCache );
        builder.build().close();

        try
        {
            // WHEN
            builder.with( longLayout().withFixedSize( false ).build() ).build();
            fail( "Should have failed" );
        }
        catch ( MetadataMismatchException e )
        {
            // THEN good
        }
    }

    @Test
    void shouldReturnNoResultsOnEmptyIndex() throws Exception
    {
        // GIVEN
        try ( GBPTree<MutableLong,MutableLong> index = index().build() )
        {

            // WHEN
            RawCursor<Hit<MutableLong,MutableLong>,IOException> result =
                    index.seek( new MutableLong( 0 ), new MutableLong( 10 ) );

            // THEN
            assertFalse( result.next() );
        }
    }

    /* Lifecycle tests */

    @Test
    void shouldNotBeAbleToAcquireModifierTwice() throws Exception
    {
        // GIVEN
        try ( GBPTree<MutableLong,MutableLong> index = index().build() )
        {
            Writer<MutableLong,MutableLong> writer = index.writer();

            // WHEN
            try
            {
                index.writer();
                fail( "Should have failed" );
            }
            catch ( IllegalStateException e )
            {
                // THEN good
            }

            // Should be able to close old writer
            writer.close();
            // And open and closing a new one
            index.writer().close();
        }
    }

    @Test
    void shouldNotAllowClosingWriterMultipleTimes() throws Exception
    {
        // GIVEN
        try ( GBPTree<MutableLong,MutableLong> index = index().build() )
        {
            Writer<MutableLong,MutableLong> writer = index.writer();
            writer.put( new MutableLong( 0 ), new MutableLong( 1 ) );
            writer.close();

            try
            {
                // WHEN
                writer.close();
                fail( "Should have failed" );
            }
            catch ( IllegalStateException e )
            {
                // THEN
                assertThat( e.getMessage(), containsString( "already closed" ) );
            }
        }
    }

    @Test
    void failureDuringInitializeWriterShouldNotFailNextInitialize() throws Exception
    {
        // GIVEN
        IOException no = new IOException( "No" );
        AtomicBoolean throwOnNextIO = new AtomicBoolean();
        PageCache controlledPageCache = pageCacheThatThrowExceptionWhenToldTo( no, throwOnNextIO );
        try ( GBPTree<MutableLong, MutableLong> index = index( controlledPageCache ).build() )
        {
            // WHEN
            assertTrue( throwOnNextIO.compareAndSet( false, true ) );
            try ( Writer<MutableLong,MutableLong> ignored = index.writer() )
            {
                fail( "Expected to throw" );
            }
            catch ( IOException e )
            {
                assertSame( no, e );
            }

            // THEN
            try ( Writer<MutableLong,MutableLong> writer = index.writer() )
            {
                writer.put( new MutableLong( 1 ), new MutableLong( 1 ) );
            }
        }
    }

    @Test
    void shouldAllowClosingTreeMultipleTimes() throws Exception
    {
        // GIVEN
        GBPTree<MutableLong,MutableLong> index = index().build();

        // WHEN
        index.close();

        // THEN
        index.close(); // should be OK
    }

    /* Header test */

    @Test
    void shouldPutHeaderDataInCheckPoint() throws Exception
    {
        BiConsumer<GBPTree<MutableLong,MutableLong>,byte[]> beforeClose = ( index, expected ) ->
        {
            ThrowingRunnable throwingRunnable = () ->
                    index.checkpoint( UNLIMITED, cursor -> cursor.putBytes( expected ) );
            ThrowingRunnable.throwing( throwingRunnable ).run();
        };
        verifyHeaderDataAfterClose( beforeClose );
    }

    @Test
    void shouldCarryOverHeaderDataInCheckPoint() throws Exception
    {
        BiConsumer<GBPTree<MutableLong,MutableLong>,byte[]> beforeClose = ( index, expected ) ->
        {
            ThrowingRunnable throwingRunnable = () ->
            {
                index.checkpoint( UNLIMITED, cursor -> cursor.putBytes( expected ) );
                insert( index, 0, 1 );

                // WHEN
                // Should carry over header data
                index.checkpoint( UNLIMITED );
            };
            ThrowingRunnable.throwing( throwingRunnable ).run();
        };
        verifyHeaderDataAfterClose( beforeClose );
    }

    @Test
    void shouldCarryOverHeaderDataOnDirtyClose() throws Exception
    {
        BiConsumer<GBPTree<MutableLong,MutableLong>,byte[]> beforeClose = ( index, expected ) ->
        {
            ThrowingRunnable throwingRunnable = () ->
            {
                index.checkpoint( UNLIMITED, cursor -> cursor.putBytes( expected ) );
                insert( index, 0, 1 );

                // No checkpoint
            };
            ThrowingRunnable.throwing( throwingRunnable ).run();
        };
        verifyHeaderDataAfterClose( beforeClose );
    }

    @Test
    void shouldReplaceHeaderDataInNextCheckPoint() throws Exception
    {
        BiConsumer<GBPTree<MutableLong,MutableLong>,byte[]> beforeClose = ( index, expected ) ->
        {
            ThrowingRunnable throwingRunnable = () ->
            {
                index.checkpoint( UNLIMITED, cursor -> cursor.putBytes( expected ) );
                ThreadLocalRandom.current().nextBytes( expected );
                index.checkpoint( UNLIMITED, cursor -> cursor.putBytes( expected ) );
            };
            ThrowingRunnable.throwing( throwingRunnable ).run();
        };

        verifyHeaderDataAfterClose( beforeClose );
    }

    @Test
    void mustWriteHeaderOnInitialization() throws Exception
    {
        // GIVEN
        byte[] headerBytes = new byte[12];
        ThreadLocalRandom.current().nextBytes( headerBytes );
        Consumer<PageCursor> headerWriter = pc -> pc.putBytes( headerBytes );

        // WHEN
        PageCache pageCache = createPageCache( DEFAULT_PAGE_SIZE );
        index( pageCache ).with( headerWriter ).build().close();

        // THEN
        verifyHeader( pageCache, headerBytes );
    }

    @Test
    void mustNotOverwriteHeaderOnExistingTree() throws Exception
    {
        // GIVEN
        byte[] expectedBytes = new byte[12];
        ThreadLocalRandom.current().nextBytes( expectedBytes );
        Consumer<PageCursor> headerWriter = pc -> pc.putBytes( expectedBytes );
        PageCache pageCache = createPageCache( DEFAULT_PAGE_SIZE );
        index( pageCache ).with( headerWriter ).build().close();

        // WHEN
        byte[] fraudulentBytes = new byte[12];
        do
        {
            ThreadLocalRandom.current().nextBytes( fraudulentBytes );
        }
        while ( Arrays.equals( expectedBytes, fraudulentBytes ) );

        index( pageCache ).with( headerWriter ).build().close();

        // THEN
        verifyHeader( pageCache, expectedBytes );
    }

    @Test
    void overwriteHeaderMustOnlyOverwriteHeaderNotState() throws Exception
    {
        ThreadLocalRandom random = ThreadLocalRandom.current();
        byte[] initialHeader = new byte[random.nextInt( 100 )];
        random.nextBytes( initialHeader );
        Consumer<PageCursor> headerWriter = pc -> pc.putBytes( initialHeader );
        PageCache pageCache = createPageCache( DEFAULT_PAGE_SIZE );
        index( pageCache ).with( headerWriter ).build().close();

        Pair<TreeState,TreeState> treeStatesBeforeOverwrite = readTreeStates( pageCache );

        byte[] newHeader = new byte[random.nextInt( 100 )];
        ThreadLocalRandom.current().nextBytes( newHeader );
        GBPTree.overwriteHeader( pageCache, indexFile, pc -> pc.putBytes( newHeader ) );

        Pair<TreeState,TreeState> treeStatesAfterOverwrite = readTreeStates( pageCache );

        // TreeStates are the same
        assertEquals( treeStatesBeforeOverwrite.getLeft(), treeStatesAfterOverwrite.getLeft(),
                "expected tree state to exactly the same before and after overwriting header" );
        assertEquals( treeStatesBeforeOverwrite.getRight(), treeStatesAfterOverwrite.getRight(),
                "expected tree state to exactly the same before and after overwriting header" );

        // Verify header was actually overwritten. Do this after reading tree states because it will bump tree generation.
        verifyHeader( pageCache, newHeader );
    }

    private Pair<TreeState,TreeState> readTreeStates( PageCache pageCache ) throws IOException
    {
        Pair<TreeState,TreeState> treeStatesBeforeOverwrite;
        try ( PagedFile pagedFile = pageCache.map( indexFile, pageCache.pageSize() );
              PageCursor cursor = pagedFile.io( 0, PF_SHARED_WRITE_LOCK ) )
        {
            treeStatesBeforeOverwrite = TreeStatePair.readStatePages( cursor, IdSpace.STATE_PAGE_A, IdSpace.STATE_PAGE_B );
        }
        return treeStatesBeforeOverwrite;
    }

    private void verifyHeaderDataAfterClose( BiConsumer<GBPTree<MutableLong,MutableLong>,byte[]> beforeClose )
            throws IOException
    {
        byte[] expectedHeader = new byte[12];
        ThreadLocalRandom.current().nextBytes( expectedHeader );
        PageCache pageCache = createPageCache( DEFAULT_PAGE_SIZE );

        // GIVEN
        try ( GBPTree<MutableLong,MutableLong> index = index( pageCache ).build() )
        {
            beforeClose.accept( index, expectedHeader );
        }

        verifyHeader( pageCache, expectedHeader );
    }

    @Test
    void writeHeaderInDirtyTreeMustNotDeadlock()
    {
        assertTimeoutPreemptively( ofSeconds( 10 ), () ->
        {
            PageCache pageCache = createPageCache( 256 );
            makeDirty( pageCache );

            Consumer<PageCursor> headerWriter = pc -> pc.putBytes( "failed".getBytes() );
            try ( GBPTree<MutableLong,MutableLong> index = index( pageCache ).with( RecoveryCleanupWorkCollector.ignore() ).build() )
            {
                index.checkpoint( UNLIMITED, headerWriter );
            }

            verifyHeader( pageCache, "failed".getBytes() );
        } );
    }

    private void verifyHeader( PageCache pageCache, byte[] expectedHeader ) throws IOException
    {
        // WHEN
        byte[] readHeader = new byte[expectedHeader.length];
        AtomicInteger length = new AtomicInteger();
        Header.Reader headerReader = headerData ->
        {
            length.set( headerData.limit() );
            headerData.get( readHeader );
        };

        // Read as part of construction
        // open/close is enough to read header
        index( pageCache ).with( headerReader ).build().close();

        // THEN
        assertEquals( expectedHeader.length, length.get() );
        assertArrayEquals( expectedHeader, readHeader );

        // WHEN
        // Read separate
        GBPTree.readHeader( pageCache, indexFile, headerReader );

        assertEquals( expectedHeader.length, length.get() );
        assertArrayEquals( expectedHeader, readHeader );
    }

    @Test
    void readHeaderMustThrowIfFileDoesNotExist() throws Exception
    {
        // given
        File doesNotExist = new File( "Does not exist" );
        try
        {
            GBPTree.readHeader( createPageCache( DEFAULT_PAGE_SIZE ), doesNotExist, NO_HEADER_READER );
            fail( "Should have failed" );
        }
        catch ( NoSuchFileException e )
        {
            // good
        }
    }

    @Test
    void openWithReadHeaderMustThrowMetadataMismatchExceptionIfFileIsEmpty() throws Exception
    {
        openMustThrowMetadataMismatchExceptionIfFileIsEmpty( pageCache -> GBPTree.readHeader( pageCache, indexFile, NO_HEADER_READER ) );
    }

    @Test
    void openWithConstructorMustThrowMetadataMismatchExceptionIfFileIsEmpty() throws Exception
    {
        openMustThrowMetadataMismatchExceptionIfFileIsEmpty( pageCache -> index( pageCache ).build() );
    }

    private void openMustThrowMetadataMismatchExceptionIfFileIsEmpty( ThrowingConsumer<PageCache,IOException> opener ) throws Exception
    {
        // given an existing empty file
        PageCache pageCache = createPageCache( DEFAULT_PAGE_SIZE );
        pageCache.map( indexFile, pageCache.pageSize(), StandardOpenOption.CREATE ).close();

        // when
        try
        {
            opener.accept( pageCache );
            fail( "Should've thrown IOException" );
        }
        catch ( MetadataMismatchException e )
        {
            // then good
        }
    }

    @Test
    void readHeaderMustThrowMetadataMismatchExceptionIfSomeMetaPageIsMissing() throws Exception
    {
        openMustThrowMetadataMismatchExceptionIfSomeMetaPageIsMissing(
                pageCache -> GBPTree.readHeader( pageCache, indexFile, NO_HEADER_READER ) );
    }

    @Test
    void constructorMustThrowMetadataMismatchExceptionIfSomeMetaPageIsMissing() throws Exception
    {
        openMustThrowMetadataMismatchExceptionIfSomeMetaPageIsMissing( pageCache -> index( pageCache ).build() );
    }

    private void openMustThrowMetadataMismatchExceptionIfSomeMetaPageIsMissing( ThrowingConsumer<PageCache,IOException> opener ) throws Exception
    {
        // given an existing index with only the first page in it
        PageCache pageCache = createPageCache( DEFAULT_PAGE_SIZE );
        index( pageCache ).build().close();
        fileSystem.truncate( indexFile, DEFAULT_PAGE_SIZE /*truncate right after the first page*/ );

        // when
        try
        {
            opener.accept( pageCache );
            fail( "Should've thrown IOException" );
        }
        catch ( MetadataMismatchException e )
        {
            // then good
        }
    }

    @Test
    void readHeaderMustThrowIOExceptionIfStatePagesAreAllZeros() throws Exception
    {
        openMustThrowMetadataMismatchExceptionIfStatePagesAreAllZeros(
                pageCache -> GBPTree.readHeader( pageCache, indexFile, NO_HEADER_READER ) );
    }

    @Test
    void constructorMustThrowMetadataMismatchExceptionIfStatePagesAreAllZeros() throws Exception
    {
        openMustThrowMetadataMismatchExceptionIfStatePagesAreAllZeros( pageCache -> index( pageCache ).build() );
    }

    private void openMustThrowMetadataMismatchExceptionIfStatePagesAreAllZeros( ThrowingConsumer<PageCache,IOException> opener ) throws Exception
    {
        // given an existing index with all-zero state pages
        PageCache pageCache = createPageCache( DEFAULT_PAGE_SIZE );
        index( pageCache ).build().close();
        fileSystem.truncate( indexFile, DEFAULT_PAGE_SIZE /*truncate right after the first page*/ );
        try ( OutputStream out = fileSystem.openAsOutputStream( indexFile, true ) )
        {
            byte[] allZeroPage = new byte[DEFAULT_PAGE_SIZE];
            out.write( allZeroPage ); // page A
            out.write( allZeroPage ); // page B
        }

        // when
        try
        {
            opener.accept( pageCache );
            fail( "Should've thrown IOException" );
        }
        catch ( MetadataMismatchException e )
        {
            // then good
        }
    }

    @Test
    void readHeaderMustWorkWithOpenIndex() throws Exception
    {
        // GIVEN
        byte[] headerBytes = new byte[12];
        ThreadLocalRandom.current().nextBytes( headerBytes );
        Consumer<PageCursor> headerWriter = pc -> pc.putBytes( headerBytes );
        PageCache pageCache = createPageCache( DEFAULT_PAGE_SIZE );

        // WHEN
        try ( GBPTree<MutableLong,MutableLong> ignore = index( pageCache ).with( headerWriter ).build() )
        {
            byte[] readHeader = new byte[headerBytes.length];
            AtomicInteger length = new AtomicInteger();
            Header.Reader headerReader = headerData ->
            {
                length.set( headerData.limit() );
                headerData.get( readHeader );
            };
            GBPTree.readHeader( pageCache, indexFile, headerReader );

            // THEN
            assertEquals( headerBytes.length, length.get() );
            assertArrayEquals( headerBytes, readHeader);
        }
    }

    /* Mutex tests */

    @Test
    void checkPointShouldLockOutWriter()
    {
        assertTimeoutPreemptively( ofSeconds( 5 ), () ->
        {
            CheckpointControlledMonitor monitor = new CheckpointControlledMonitor();
            try ( GBPTree<MutableLong,MutableLong> index = index().with( monitor ).build() )
            {
                long key = 10;
                try ( Writer<MutableLong,MutableLong> writer = index.writer() )
                {
                    writer.put( new MutableLong( key ), new MutableLong( key ) );
                }

                // WHEN
                monitor.enabled = true;
                Future<?> checkpoint = executor.submit( throwing( () -> index.checkpoint( UNLIMITED ) ) );
                monitor.barrier.awaitUninterruptibly();
                // now we're in the smack middle of a checkpoint
                Future<?> writerClose = executor.submit( throwing( () -> index.writer().close() ) );

                // THEN
                shouldWait( writerClose );
                monitor.barrier.release();

                writerClose.get();
                checkpoint.get();
            }
        } );
    }

    @Test
    void checkPointShouldWaitForWriter()
    {
        assertTimeoutPreemptively( ofSeconds( 5 ), () ->
        {
            // GIVEN
            try ( GBPTree<MutableLong,MutableLong> index = index().build() )
            {
                // WHEN
                Barrier.Control barrier = new Barrier.Control();
                Future<?> write = executor.submit( throwing( () ->
                {
                    try ( Writer<MutableLong,MutableLong> writer = index.writer() )
                    {
                        writer.put( new MutableLong( 1 ), new MutableLong( 1 ) );
                        barrier.reached();
                    }
                } ) );
                barrier.awaitUninterruptibly();
                Future<?> checkpoint = executor.submit( throwing( () -> index.checkpoint( UNLIMITED ) ) );
                shouldWait( checkpoint );

                // THEN
                barrier.release();
                checkpoint.get();
                write.get();
            }
        } );
    }

    @Test
    void closeShouldLockOutWriter()
    {
        assertTimeoutPreemptively( ofSeconds( 50 ), () ->
        {
            // GIVEN
            AtomicBoolean enabled = new AtomicBoolean();
            Barrier.Control barrier = new Barrier.Control();
            PageCache pageCacheWithBarrier = pageCacheWithBarrierInClose( enabled, barrier );
            GBPTree<MutableLong,MutableLong> index = index( pageCacheWithBarrier ).build();
            long key = 10;
            try ( Writer<MutableLong,MutableLong> writer = index.writer() )
            {
                writer.put( new MutableLong( key ), new MutableLong( key ) );
            }

            // WHEN
            enabled.set( true );
            Future<?> close = executor.submit( throwing( index::close ) );
            barrier.awaitUninterruptibly();
            // now we're in the smack middle of a close/checkpoint
            AtomicReference<Exception> writerError = new AtomicReference<>();
            Future<?> write = executor.submit( () ->
            {
                try
                {
                    index.writer().close();
                }
                catch ( Exception e )
                {
                    writerError.set( e );
                }
            } );

            shouldWait( write );
            barrier.release();

            // THEN
            write.get();
            close.get();
            assertTrue( writerError.get() instanceof FileIsNotMappedException, "Writer should not be able to acquired after close" );
        } );
    }

    private PageCache pageCacheWithBarrierInClose( final AtomicBoolean enabled, final Barrier.Control barrier )
    {
        return new DelegatingPageCache( createPageCache( 1024 ) )
        {
            @Override
            public PagedFile map( File file, int pageSize, OpenOption... openOptions ) throws IOException
            {
                return new DelegatingPagedFile( super.map( file, pageSize, openOptions ) )
                {
                    @Override
                    public void close()
                    {
                        if ( enabled.get() )
                        {
                            barrier.reached();
                        }
                        super.close();
                    }
                };
            }
        };
    }

    @Test
    void writerShouldLockOutClose()
    {
        assertTimeoutPreemptively( ofSeconds( 5 ), () ->
        {
            // GIVEN
            GBPTree<MutableLong,MutableLong> index = index().build();

            // WHEN
            Barrier.Control barrier = new Barrier.Control();
            Future<?> write = executor.submit( throwing( () ->
            {
                try ( Writer<MutableLong,MutableLong> writer = index.writer() )
                {
                    writer.put( new MutableLong( 1 ), new MutableLong( 1 ) );
                    barrier.reached();
                }
            } ) );
            barrier.awaitUninterruptibly();
            Future<?> close = executor.submit( throwing( index::close ) );
            shouldWait( close );

            // THEN
            barrier.release();
            close.get();
            write.get();
        } );
    }

    @Test
    void dirtyIndexIsNotCleanOnNextStartWithoutRecovery() throws IOException
    {
        makeDirty();

        try ( GBPTree<MutableLong, MutableLong> index = index().with( RecoveryCleanupWorkCollector.ignore() ).build() )
        {
            assertTrue( index.wasDirtyOnStartup() );
        }
    }

    @Test
    void correctlyShutdownIndexIsClean() throws IOException
    {
        try ( GBPTree<MutableLong,MutableLong> index = index().build() )
        {
            try ( Writer<MutableLong,MutableLong> writer = index.writer() )
            {
                writer.put( new MutableLong( 1L ), new MutableLong( 2L ) );
            }
            index.checkpoint( UNLIMITED );
        }
        try ( GBPTree<MutableLong,MutableLong> index = index().build() )
        {
            assertFalse( index.wasDirtyOnStartup() );
        }
    }

    @Test
    void cleanJobShouldLockOutCheckpoint()
    {
        assertTimeoutPreemptively( ofSeconds( 5 ), () -> {
            // GIVEN
            makeDirty();

            RecoveryCleanupWorkCollector cleanupWork = new ControlledRecoveryCleanupWorkCollector();
            CleanJobControlledMonitor monitor = new CleanJobControlledMonitor();
            try ( GBPTree<MutableLong,MutableLong> index = index().with( monitor ).with( cleanupWork ).build() )
            {
                // WHEN cleanup not finished
                Future<?> cleanup = executor.submit( throwing( cleanupWork::start ) );
                monitor.barrier.awaitUninterruptibly();
                index.writer().close();

                // THEN
                Future<?> checkpoint = executor.submit( throwing( () -> index.checkpoint( UNLIMITED ) ) );
                shouldWait( checkpoint );

                monitor.barrier.release();
                cleanup.get();
                checkpoint.get();
            }
        } );
    }

    @Test
    void cleanJobShouldLockOutCheckpointOnNoUpdate()
    {
        assertTimeoutPreemptively( ofSeconds( 5 ), () -> {
            // GIVEN
            makeDirty();

            RecoveryCleanupWorkCollector cleanupWork = new ControlledRecoveryCleanupWorkCollector();
            CleanJobControlledMonitor monitor = new CleanJobControlledMonitor();
            try ( GBPTree<MutableLong,MutableLong> index = index().with( monitor ).with( cleanupWork ).build() )
            {
                // WHEN cleanup not finished
                Future<?> cleanup = executor.submit( throwing( cleanupWork::start ) );
                monitor.barrier.awaitUninterruptibly();

                // THEN
                Future<?> checkpoint = executor.submit( throwing( () -> index.checkpoint( UNLIMITED ) ) );
                shouldWait( checkpoint );

                monitor.barrier.release();
                cleanup.get();
                checkpoint.get();
            }
        } );
    }

    @Test
    void cleanJobShouldNotLockOutClose()
    {
        assertTimeoutPreemptively( ofSeconds( 5 ), () -> {
            // GIVEN
            makeDirty();

            RecoveryCleanupWorkCollector cleanupWork = new ControlledRecoveryCleanupWorkCollector();
            CleanJobControlledMonitor monitor = new CleanJobControlledMonitor();
            GBPTree<MutableLong,MutableLong> index = index().with( monitor ).with( cleanupWork ).build();

            // WHEN
            // Cleanup not finished
            Future<?> cleanup = executor.submit( throwing( cleanupWork::start ) );
            monitor.barrier.awaitUninterruptibly();

            // THEN
            Future<?> close = executor.submit( throwing( index::close ) );
            close.get();

            monitor.barrier.release();
            cleanup.get();
        } );
    }

    @Test
    void cleanJobShouldNotLockOutWriter()
    {
        assertTimeoutPreemptively( ofSeconds( 5 ), () -> {
            // GIVEN
            makeDirty();

            RecoveryCleanupWorkCollector cleanupWork = new ControlledRecoveryCleanupWorkCollector();
            CleanJobControlledMonitor monitor = new CleanJobControlledMonitor();
            try ( GBPTree<MutableLong,MutableLong> index = index().with( monitor ).with( cleanupWork ).build() )
            {
                // WHEN
                // Cleanup not finished
                Future<?> cleanup = executor.submit( throwing( cleanupWork::start ) );
                monitor.barrier.awaitUninterruptibly();

                // THEN
                Future<?> writer = executor.submit( throwing( () -> index.writer().close() ) );
                writer.get();

                monitor.barrier.release();
                cleanup.get();
            }
        } );
    }

    @Test
    void writerShouldNotLockOutCleanJob() throws Exception
    {
        // GIVEN
        makeDirty();

        RecoveryCleanupWorkCollector cleanupWork = new ControlledRecoveryCleanupWorkCollector();
        try ( GBPTree<MutableLong,MutableLong> index = index().with( cleanupWork ).build() )
        {
            // WHEN
            try ( Writer<MutableLong,MutableLong> writer = index.writer() )
            {
                // THEN
                Future<?> cleanup = executor.submit( throwing( cleanupWork::start ) );
                // Move writer to let cleaner pass
                writer.put( new MutableLong( 1 ), new MutableLong( 1 ) );
                cleanup.get();
            }
        }
    }

    /* Cleaner test */

    @Test
    void cleanerShouldDieSilentlyOnClose() throws Throwable
    {
        // GIVEN
        makeDirty();

        AtomicBoolean blockOnNextIO = new AtomicBoolean();
        Barrier.Control control = new Barrier.Control();
        PageCache pageCache = pageCacheThatBlockWhenToldTo( control, blockOnNextIO );
        ControlledRecoveryCleanupWorkCollector collector = new ControlledRecoveryCleanupWorkCollector();
        collector.init();

        Future<List<CleanupJob>> cleanJob;
        try ( GBPTree<MutableLong, MutableLong> ignored = index( pageCache ).with( collector ).build() )
        {
            blockOnNextIO.set( true );
            cleanJob = executor.submit( startAndReturnStartedJobs( collector ) );

            // WHEN
            // ... cleaner is still alive
            control.await();

            // ... close
        }

        // THEN
        control.release();
        assertFailedDueToUnmappedFile( cleanJob );
    }

    @Test
    void treeMustBeDirtyAfterCleanerDiedOnClose() throws Throwable
    {
        // GIVEN
        makeDirty();

        AtomicBoolean blockOnNextIO = new AtomicBoolean();
        Barrier.Control control = new Barrier.Control();
        PageCache pageCache = pageCacheThatBlockWhenToldTo( control, blockOnNextIO );
        ControlledRecoveryCleanupWorkCollector collector = new ControlledRecoveryCleanupWorkCollector();
        collector.init();

        Future<List<CleanupJob>> cleanJob;
        try ( GBPTree<MutableLong,MutableLong> ignored = index( pageCache ).with( collector ).build() )
        {
            blockOnNextIO.set( true );
            cleanJob = executor.submit( startAndReturnStartedJobs( collector ) );

            // WHEN
            // ... cleaner is still alive
            control.await();

            // ... close
        }

        // THEN
        control.release();
        assertFailedDueToUnmappedFile( cleanJob );

        MonitorDirty monitor = new MonitorDirty();
        try ( GBPTree<MutableLong,MutableLong> ignored = index().with( monitor ).build() )
        {
            assertFalse( monitor.cleanOnStart() );
        }
    }

    private Callable<List<CleanupJob>> startAndReturnStartedJobs(
            ControlledRecoveryCleanupWorkCollector collector )
    {
        return () ->
        {
            try
            {
                collector.start();
            }
            catch ( Throwable throwable )
            {
                throw new RuntimeException( throwable );
            }
            return collector.allStartedJobs();
        };
    }

    private void assertFailedDueToUnmappedFile( Future<List<CleanupJob>> cleanJob )
            throws InterruptedException, ExecutionException
    {
        for ( CleanupJob job : cleanJob.get() )
        {
            assertTrue( job.hasFailed() );
            assertThat( job.getCause().getMessage(),
                    allOf( containsString( "File" ), containsString( "unmapped" ) ) );
        }
    }

    @Test
    void checkpointMustRecognizeFailedCleaning() throws Exception
    {
        // given
        makeDirty();
        RuntimeException cleanupException = new RuntimeException( "Fail cleaning job" );
        CleanJobControlledMonitor cleanupMonitor = new CleanJobControlledMonitor()
        {
            @Override
            public void cleanupFinished( long numberOfPagesVisited, long numberOfTreeNodes, long numberOfCleanedCrashPointers,
                    long durationMillis )
            {
                super.cleanupFinished( numberOfPagesVisited, numberOfTreeNodes, numberOfCleanedCrashPointers, durationMillis );
                throw cleanupException;
            }
        };
        ControlledRecoveryCleanupWorkCollector collector = new ControlledRecoveryCleanupWorkCollector();

        // when
        try ( GBPTree<MutableLong,MutableLong> index = index()
                .with( cleanupMonitor )
                .with( collector )
                .build() )
        {
            index.writer().close(); // Changes since last checkpoint

            Future<?> cleanup = executor.submit( throwing( collector::start ) );
            shouldWait( cleanup );

            Future<?> checkpoint = executor.submit( throwing( () -> index.checkpoint( UNLIMITED ) ) );
            shouldWait( checkpoint );

            cleanupMonitor.barrier.release();
            cleanup.get();

            // then
            try
            {
                checkpoint.get();
                fail( "Expected checkpoint to fail because of failed cleaning job" );
            }
            catch ( ExecutionException e )
            {
                assertThat( e.getMessage(), allOf( containsString( "cleaning" ), containsString( "failed" ) ) );
            }
        }
    }

    /* Checkpoint tests */

    @Test
    void shouldCheckpointAfterInitialCreation() throws Exception
    {
        // GIVEN
        CheckpointCounter checkpointCounter = new CheckpointCounter();

        // WHEN
        GBPTree<MutableLong,MutableLong> index = index().with( checkpointCounter ).build();

        // THEN
        assertEquals( 1, checkpointCounter.count() );
        index.close();
    }

    @Test
    void shouldNotCheckpointOnClose() throws Exception
    {
        // GIVEN
        CheckpointCounter checkpointCounter = new CheckpointCounter();

        // WHEN
        try ( GBPTree<MutableLong,MutableLong> index = index().with( checkpointCounter ).build() )
        {
            checkpointCounter.reset();
            try ( Writer<MutableLong,MutableLong> writer = index.writer() )
            {
                writer.put( new MutableLong( 0 ), new MutableLong( 1 ) );
            }
            index.checkpoint( UNLIMITED );
            assertEquals( 1, checkpointCounter.count() );
        }

        // THEN
        assertEquals( 1, checkpointCounter.count() );
    }

    @Test
    void shouldCheckpointEvenIfNoChanges() throws Exception
    {
        // GIVEN
        CheckpointCounter checkpointCounter = new CheckpointCounter();

        // WHEN
        try ( GBPTree<MutableLong,MutableLong> index = index().with( checkpointCounter ).build() )
        {
            checkpointCounter.reset();
            index.checkpoint( UNLIMITED );

            // THEN
            assertEquals( 1, checkpointCounter.count() );
        }
    }

    @Test
    void mustNotSeeUpdatesThatWasNotCheckpointed() throws Exception
    {
        // GIVEN
        try ( GBPTree<MutableLong, MutableLong> index = index().build() )
        {
            insert( index, 0, 1 );

            // WHEN
            // No checkpoint before close
        }

        // THEN
        try ( GBPTree<MutableLong, MutableLong> index = index().build() )
        {
            MutableLong from = new MutableLong( Long.MIN_VALUE );
            MutableLong to = new MutableLong( MAX_VALUE );
            try ( RawCursor<Hit<MutableLong,MutableLong>,IOException> seek = index.seek( from, to ) )
            {
                assertFalse( seek.next() );
            }
        }
    }

    @Test
    void mustSeeUpdatesThatWasCheckpointed() throws Exception
    {
        // GIVEN
        int key = 1;
        int value = 2;
        try ( GBPTree<MutableLong, MutableLong> index = index().build() )
        {
            insert( index, key, value );

            // WHEN
            index.checkpoint( UNLIMITED );
        }

        // THEN
        try ( GBPTree<MutableLong, MutableLong> index = index().build() )
        {
            MutableLong from = new MutableLong( Long.MIN_VALUE );
            MutableLong to = new MutableLong( MAX_VALUE );
            try ( RawCursor<Hit<MutableLong,MutableLong>,IOException> seek = index.seek( from, to ) )
            {
                assertTrue( seek.next() );
                assertEquals( key, seek.get().key().longValue() );
                assertEquals( value, seek.get().value().longValue() );
            }
        }
    }

    @Test
    void mustBumpUnstableGenerationOnOpen() throws Exception
    {
        // GIVEN
        try ( GBPTree<MutableLong, MutableLong> index = index().build() )
        {
            insert( index, 0, 1 );

            // no checkpoint
        }

        // WHEN
        SimpleCleanupMonitor monitor = new SimpleCleanupMonitor();
        index().with( monitor ).build().close();

        // THEN
        assertTrue( monitor.cleanupFinished, "Expected monitor to get recovery complete message" );
        assertEquals( 1, monitor.numberOfCleanedCrashPointers, "Expected index to have exactly 1 crash pointer from root to successor of root" );
        assertEquals( 2, monitor.numberOfPagesVisited,
                "Expected index to have exactly 2 tree node pages, root and successor of root" ); // Root and successor of root
    }

    /* Dirty state tests */

    @Test
    void indexMustBeCleanOnFirstInitialization() throws Exception
    {
        // GIVEN
        assertFalse( fileSystem.fileExists( indexFile ) );
        MonitorDirty monitorDirty = new MonitorDirty();

        // WHEN
        index().with( monitorDirty ).build().close();

        // THEN
        assertTrue( monitorDirty.cleanOnStart(), "Expected to be clean on start" );
    }

    @Test
    void indexMustBeCleanWhenClosedWithoutAnyChanges() throws Exception
    {
        // GIVEN
        index().build().close();

        // WHEN
        MonitorDirty monitorDirty = new MonitorDirty();
        index().with( monitorDirty ).build().close();

        // THEN
        assertTrue( monitorDirty.cleanOnStart(), "Expected to be clean on start after close with no changes" );
    }

    @Test
    void indexMustBeCleanWhenClosedAfterCheckpoint() throws Exception
    {
        // GIVEN
        try ( GBPTree<MutableLong, MutableLong> index = index().build() )
        {
            insert( index, 0, 1 );

            index.checkpoint( UNLIMITED );
        }

        // WHEN
        MonitorDirty monitorDirty = new MonitorDirty();
        index().with( monitorDirty ).build().close();

        // THEN
        assertTrue( monitorDirty.cleanOnStart(), "Expected to be clean on start after close with checkpoint" );
    }

    @Test
    void indexMustBeDirtyWhenClosedWithChangesSinceLastCheckpoint() throws Exception
    {
        // GIVEN
        try ( GBPTree<MutableLong, MutableLong> index = index().build() )
        {
            insert( index, 0, 1 );

            // no checkpoint
        }

        // WHEN
        MonitorDirty monitorDirty = new MonitorDirty();
        index().with( monitorDirty ).build().close();

        // THEN
        assertFalse( monitorDirty.cleanOnStart(), "Expected to be dirty on start after close without checkpoint" );
    }

    @Test
    void indexMustBeDirtyWhenCrashedWithChangesSinceLastCheckpoint() throws Exception
    {
        // GIVEN
        try ( EphemeralFileSystemAbstraction ephemeralFs = new EphemeralFileSystemAbstraction() )
        {
            ephemeralFs.mkdirs( indexFile.getParentFile() );
            PageCache pageCache = pageCacheExtension.getPageCache( ephemeralFs );
            EphemeralFileSystemAbstraction snapshot;
            try ( GBPTree<MutableLong, MutableLong> index = index( pageCache ).build() )
            {
                insert( index, 0, 1 );

                // WHEN
                // crash
                snapshot = ephemeralFs.snapshot();
            }
            pageCache.close();

            // THEN
            MonitorDirty monitorDirty = new MonitorDirty();
            pageCache = pageCacheExtension.getPageCache( snapshot );
            index( pageCache ).with( monitorDirty ).build().close();
            assertFalse( monitorDirty.cleanOnStart(), "Expected to be dirty on start after crash" );
        }
    }

    @Test
    void cleanCrashPointersMustTriggerOnDirtyStart() throws Exception
    {
        // GIVEN
        try ( GBPTree<MutableLong, MutableLong> index = index().build() )
        {
            insert( index, 0, 1 );

            // No checkpoint
        }

        // WHEN
        MonitorCleanup monitor = new MonitorCleanup();
        try ( GBPTree<MutableLong, MutableLong> ignored = index().with( monitor ).build() )
        {
            // THEN
            assertTrue( monitor.cleanupCalled(), "Expected cleanup to be called when starting on dirty tree" );
        }
    }

    @Test
    void cleanCrashPointersMustNotTriggerOnCleanStart() throws Exception
    {
        // GIVEN
        try ( GBPTree<MutableLong, MutableLong> index = index().build() )
        {
            insert( index, 0, 1 );

            index.checkpoint( UNLIMITED );
        }

        // WHEN
        MonitorCleanup monitor = new MonitorCleanup();
        try ( GBPTree<MutableLong, MutableLong> ignored = index().with( monitor ).build() )
        {
            // THEN
            assertFalse( monitor.cleanupCalled(), "Expected cleanup not to be called when starting on clean tree" );
        }
    }

    /* TreeState has outdated root */

    @Test
    void shouldThrowIfTreeStatePointToRootWithValidSuccessor() throws Exception
    {
        // GIVEN
        try ( PageCache specificPageCache = createPageCache( DEFAULT_PAGE_SIZE ) )
        {
            index( specificPageCache ).build().close();

            // a tree state pointing to root with valid successor
            try ( PagedFile pagedFile = specificPageCache.map( indexFile, specificPageCache.pageSize() );
                  PageCursor cursor = pagedFile.io( 0, PF_SHARED_WRITE_LOCK ) )
            {
                Pair<TreeState,TreeState> treeStates =
                        TreeStatePair.readStatePages( cursor, IdSpace.STATE_PAGE_A, IdSpace.STATE_PAGE_B );
                TreeState newestState = TreeStatePair.selectNewestValidState( treeStates );
                long rootId = newestState.rootId();
                long stableGeneration = newestState.stableGeneration();
                long unstableGeneration = newestState.unstableGeneration();

                TreeNode.goTo( cursor, "root", rootId );
                TreeNode.setSuccessor( cursor, 42, stableGeneration + 1, unstableGeneration + 1 );
            }

            // WHEN
            try ( GBPTree<MutableLong,MutableLong> index = index( specificPageCache ).build() )
            {
                try ( Writer<MutableLong, MutableLong> ignored = index.writer() )
                {
                    fail( "Expected to throw because root pointed to by tree state should have a valid successor." );
                }
            }
            catch ( TreeInconsistencyException e )
            {
                assertThat( e.getMessage(), containsString( PointerChecking.WRITER_TRAVERSE_OLD_STATE_MESSAGE ) );
            }
        }
    }

    /* IO failure on close */

    @Test
    void mustRetryCloseIfFailure() throws Exception
    {
        // GIVEN
        AtomicBoolean throwOnNext = new AtomicBoolean();
        IOException exception = new IOException( "My failure" );
        PageCache pageCache = pageCacheThatThrowExceptionWhenToldTo( exception, throwOnNext );
        try ( GBPTree<MutableLong, MutableLong> ignored = index( pageCache ).build() )
        {
            // WHEN
            throwOnNext.set( true );
        }
    }

    @Test
    void shouldThrowIllegalStateExceptionOnCallingNextAfterClose() throws Exception
    {
        // given
        try ( GBPTree<MutableLong,MutableLong> tree = index().build() )
        {
            try ( Writer<MutableLong,MutableLong> writer = tree.writer() )
            {
                MutableLong value = new MutableLong();
                for ( int i = 0; i < 10; i++ )
                {
                    value.setValue( i );
                    writer.put( value, value );
                }
            }

            RawCursor<Hit<MutableLong,MutableLong>,IOException> seek =
                    tree.seek( new MutableLong( 0 ), new MutableLong( MAX_VALUE ) );
            assertTrue( seek.next() );
            assertTrue( seek.next() );
            seek.close();

            for ( int i = 0; i < 2; i++ )
            {
                assertThrows( IllegalStateException.class, seek::next );
            }
        }
    }

    @Test
    void skipFlushingPageFileOnCloseWhenPageFileMarkForDeletion() throws IOException
    {
        DefaultPageCacheTracer defaultPageCacheTracer = new DefaultPageCacheTracer();
        PageCacheConfig config = config().withTracer( defaultPageCacheTracer );
        try ( PageCache pageCache = pageCacheExtension.getPageCache( fileSystem, config );
              GBPTree<MutableLong,MutableLong> tree = index( pageCache ).with( RecoveryCleanupWorkCollector.ignore() ).build() )
        {
            List<PagedFile> pagedFiles = pageCache.listExistingMappings();
            assertThat( pagedFiles, hasSize( 1 ) );

            long flushesBefore = defaultPageCacheTracer.flushes();

            PagedFile indexPageFile = pagedFiles.get( 0 );
            indexPageFile.setDeleteOnClose( true );
            tree.close();

            assertEquals( flushesBefore, defaultPageCacheTracer.flushes() );
        }
    }

    /* Inconsistency tests */

    @Test
    void mustThrowIfStuckInInfiniteRootCatchup() throws IOException
    {
        // Create a tree with root and two children.
        // Corrupt one of the children and make it look like a freelist node.
        // This will cause seekCursor to start from root in an attempt, believing it went wrong because of concurrent updates.
        // When seekCursor comes back to the same corrupt child again and again it should eventually escape from that loop
        // with an exception.

        List<Long> trace = new ArrayList<>();
        MutableBoolean onOffSwitch = new MutableBoolean( true );
        PageCursorTracer pageCursorTracer = trackingPageCursorTracer( trace, onOffSwitch );
        PageCache pageCache = pageCacheWithTrace( pageCursorTracer );

        // Build a tree with root and two children.
        try ( GBPTree<MutableLong,MutableLong> tree = index( pageCache ).build() )
        {
            // Insert data until we have a split in root
            treeWithRootSplit( trace, tree );
            long corruptChild = trace.get( 1 );

            // We are not interested in further trace tracking
            onOffSwitch.setFalse();

            // Corrupt the child
            corruptTheChild( pageCache, corruptChild );

            assertTimeout( Duration.ofSeconds( 60 ), () ->
            {
                TreeInconsistencyException e = assertThrows( TreeInconsistencyException.class, () ->
                {
                    // when seek end up in this corrupt child we should eventually fail with a tree inconsistency exception
                    try ( RawCursor<Hit<MutableLong,MutableLong>,IOException> seek = tree.seek( new MutableLong( 0 ), new MutableLong( 0 ) ) )
                    {
                        seek.next();
                    }
                } );
                assertThat( e.getMessage(), CoreMatchers.containsString(
                        "Index traversal aborted due to being stuck in infinite loop. This is most likely caused by an inconsistency in the index. " +
                                "Loop occurred when restarting search from root from page " + corruptChild + "." ) );
            } );
        }
    }

    @Test
    void mustThrowIfStuckInInfiniteRootCatchupMultipleConcurrentSeekers() throws IOException, InterruptedException
    {
        List<Long> trace = new ArrayList<>();
        MutableBoolean onOffSwitch = new MutableBoolean( true );
        PageCursorTracer pageCursorTracer = trackingPageCursorTracer( trace, onOffSwitch );
        PageCache pageCache = pageCacheWithTrace( pageCursorTracer );

        // Build a tree with root and two children.
        try ( GBPTree<MutableLong,MutableLong> tree = index( pageCache ).build() )
        {
            // Insert data until we have a split in root
            treeWithRootSplit( trace, tree );
            long leftChild = trace.get( 1 );
            long rightChild = trace.get( 2 );

            // Stop trace tracking because we will soon start pinning pages from different threads
            onOffSwitch.setFalse();

            // Corrupt the child
            corruptTheChild( pageCache, leftChild );
            corruptTheChild( pageCache, rightChild );

            // When seek end up in this corrupt child we should eventually fail with a tree inconsistency exception
            // even if we have multiple seeker that traverse different part of the tree and both get stuck in start from root loop.
            ExecutorService executor = Executors.newFixedThreadPool( 2 );
            CountDownLatch go = new CountDownLatch( 2 );
            Future<Object> execute1 = executor.submit( () ->
            {
<<<<<<< HEAD
                // Insert data until we have a split in root
                treeWithRootSplit( trace, tree );
                long leftChild = trace.get( 1 );
                long rightChild = trace.get( 2 );

                // Stop trace tracking because we will soon start pinning pages from different threads
                onOffSwitch.setFalse();

                // Corrupt the child
                corruptTheChild( pageCache, leftChild );
                corruptTheChild( pageCache, rightChild );

                assertTimeout( Duration.ofSeconds( 5 ), () ->
                {
                    // When seek end up in this corrupt child we should eventually fail with a tree inconsistency exception
                    // even if we have multiple seeker that traverse different part of the tree and both get stuck in start from root loop.
                    ExecutorService executor = Executors.newFixedThreadPool( 2 );
                    CountDownLatch go = new CountDownLatch( 2 );
                    Future<Object> execute1 = executor.submit( () ->
                    {
                        go.countDown();
                        go.await();
                        try ( RawCursor<Hit<MutableLong,MutableLong>,IOException> seek = tree.seek( new MutableLong( 0 ), new MutableLong( 0 ) ) )
                        {
                            seek.next();
                        }
                        return null;
                    } );

                    Future<Object> execute2 = executor.submit( () ->
                    {
                        go.countDown();
                        go.await();
                        try ( RawCursor<Hit<MutableLong,MutableLong>,IOException> seek = tree
                                .seek( new MutableLong( MAX_VALUE ), new MutableLong( MAX_VALUE ) ) )
                        {
                            seek.next();
                        }
                        return null;
                    } );

                    assertFutureFailsWithTreeInconsistencyException( execute1 );
                    assertFutureFailsWithTreeInconsistencyException( execute2 );
                } );
            }
        }
        finally
        {
            FeatureToggles.clear( TripCountingRootCatchup.class, TripCountingRootCatchup.MAX_TRIP_COUNT_NAME );
=======
                go.countDown();
                go.await();
                try ( RawCursor<Hit<MutableLong,MutableLong>,IOException> seek = tree.seek( new MutableLong( 0 ), new MutableLong( 0 ) ) )
                {
                    seek.next();
                }
                return null;
            } );

            Future<Object> execute2 = executor.submit( () ->
            {
                go.countDown();
                go.await();
                try ( RawCursor<Hit<MutableLong,MutableLong>,IOException> seek = tree.seek( new MutableLong( MAX_VALUE ), new MutableLong( MAX_VALUE ) ) )
                {
                    seek.next();
                }
                return null;
            } );

            assertFutureFailsWithTreeInconsistencyException( execute1 );
            assertFutureFailsWithTreeInconsistencyException( execute2 );
>>>>>>> a0eb4004
        }
    }

    private DefaultPageCursorTracer trackingPageCursorTracer( List<Long> trace, MutableBoolean onOffSwitch )
    {
        return new DefaultPageCursorTracer()
        {
            @Override
            public PinEvent beginPin( boolean writeLock, long filePageId, PageSwapper swapper )
            {
                if ( onOffSwitch.isTrue() )
                {
                    trace.add( filePageId );
                }
                return super.beginPin( writeLock, filePageId, swapper );
            }
        };
    }

    private void assertFutureFailsWithTreeInconsistencyException( Future<Object> future )
    {
        ExecutionException e = assertThrows( ExecutionException.class, future::get );
        Throwable cause = e.getCause();
        if ( !(cause instanceof TreeInconsistencyException) )
        {
            fail( "Expected cause to be " + TreeInconsistencyException.class + " but was " + Exceptions.stringify( cause ) );
        }
    }

    private void corruptTheChild( PageCache pageCache, long corruptChild ) throws IOException
    {
        try ( PagedFile pagedFile = pageCache.map( indexFile, DEFAULT_PAGE_SIZE );
              PageCursor cursor = pagedFile.io( 0, PF_SHARED_WRITE_LOCK ) )
        {
            assertTrue( cursor.next( corruptChild ) );
            assertTrue( TreeNode.isLeaf( cursor ) );

            // Make child look like freelist node
            cursor.putByte( TreeNode.BYTE_POS_NODE_TYPE, TreeNode.NODE_TYPE_FREE_LIST_NODE );
        }
    }

    /**
     * When split is done, trace contain:
     * trace.get( 0 ) - root
     * trace.get( 1 ) - leftChild
     * trace.get( 2 ) - rightChild
     */
    private void treeWithRootSplit( List<Long> trace, GBPTree<MutableLong,MutableLong> tree ) throws IOException
    {
        long count = 0;
        do
        {
            try ( Writer<MutableLong,MutableLong> writer = tree.writer() )
            {
                writer.put( new MutableLong( count ), new MutableLong( count ) );
                count++;
            }
            trace.clear();
            try ( RawCursor<Hit<MutableLong,MutableLong>,IOException> seek = tree.seek( new MutableLong( 0 ), new MutableLong( 0 ) ) )
            {
                seek.next();
            }
        }
        while ( trace.size() <= 1 );

        trace.clear();
        try ( RawCursor<Hit<MutableLong,MutableLong>,IOException> seek = tree.seek( new MutableLong( 0 ), new MutableLong( MAX_VALUE ) ) )
        {
            //noinspection StatementWithEmptyBody
            while ( seek.next() )
            {
            }
        }
    }

    private PageCache pageCacheWithTrace( PageCursorTracer pageCursorTracer  )
    {
        // A page cache tracer that we can use to see when tree has seen enough updates and to figure out on which page the child sits.Trace( trace );
        PageCursorTracerSupplier pageCursorTracerSupplier = () -> pageCursorTracer;
        return createPageCache( DEFAULT_PAGE_SIZE, pageCursorTracerSupplier );
    }

    private static class ControlledRecoveryCleanupWorkCollector extends RecoveryCleanupWorkCollector
    {
        Queue<CleanupJob> jobs = new LinkedList<>();
        List<CleanupJob> startedJobs = new LinkedList<>();

        @Override
        public void start()
        {
            executeWithExecutor( executor ->
            {
                CleanupJob job;
                while ( (job = jobs.poll()) != null )
                {
                    try
                    {
                        job.run( executor );
                        startedJobs.add( job );
                    }
                    finally
                    {
                        job.close();
                    }
                }
            } );
        }

        @Override
        public void add( CleanupJob job )
        {
            jobs.add( job );
        }

        List<CleanupJob> allStartedJobs()
        {
            return startedJobs;
        }
    }

    private PageCache pageCacheThatThrowExceptionWhenToldTo( final IOException e, final AtomicBoolean throwOnNextIO )
    {
        return new DelegatingPageCache( createPageCache( DEFAULT_PAGE_SIZE ) )
        {
            @Override
            public PagedFile map( File file, int pageSize, OpenOption... openOptions ) throws IOException
            {
                return new DelegatingPagedFile( super.map( file, pageSize, openOptions ) )
                {
                    @Override
                    public PageCursor io( long pageId, int pf_flags ) throws IOException
                    {
                        maybeThrow();
                        return super.io( pageId, pf_flags );
                    }

                    @Override
                    public void flushAndForce( IOLimiter limiter ) throws IOException
                    {
                        maybeThrow();
                        super.flushAndForce( limiter );
                    }

                    private void maybeThrow() throws IOException
                    {
                        if ( throwOnNextIO.get() )
                        {
                            throwOnNextIO.set( false );
                            assert e != null;
                            throw e;
                        }
                    }
                };
            }
        };
    }

    private PageCache pageCacheThatBlockWhenToldTo( final Barrier barrier, final AtomicBoolean blockOnNextIO )
    {
        return new DelegatingPageCache( createPageCache( DEFAULT_PAGE_SIZE ) )
        {
            @Override
            public PagedFile map( File file, int pageSize, OpenOption... openOptions ) throws IOException
            {
                return new DelegatingPagedFile( super.map( file, pageSize, openOptions ) )
                {
                    @Override
                    public PageCursor io( long pageId, int pf_flags ) throws IOException
                    {
                        maybeBlock();
                        return super.io( pageId, pf_flags );
                    }

                    private void maybeBlock()
                    {
                        if ( blockOnNextIO.get() )
                        {
                            barrier.reached();
                        }
                    }
                };
            }
        };
    }

    private void makeDirty() throws IOException
    {
        makeDirty( createPageCache( DEFAULT_PAGE_SIZE ) );
    }

    private void makeDirty( PageCache pageCache ) throws IOException
    {
        try ( GBPTree<MutableLong,MutableLong> index = index( pageCache ).build() )
        {
            // Make dirty
            index.writer().close();
        }
    }

    private void insert( GBPTree<MutableLong,MutableLong> index, long key, long value ) throws IOException
    {
        try ( Writer<MutableLong, MutableLong> writer = index.writer() )
        {
            writer.put( new MutableLong( key ), new MutableLong( value ) );
        }
    }

    private void shouldWait( Future<?> future ) throws InterruptedException, ExecutionException
    {
        try
        {
            future.get( 200, TimeUnit.MILLISECONDS );
            fail( "Expected timeout" );
        }
        catch ( TimeoutException e )
        {
            // good
        }
    }

    private PageCache createPageCache( int pageSize )
    {
        return pageCacheExtension.getPageCache( fileSystem, config().withPageSize( pageSize ) );
    }

    private PageCache createPageCache( int pageSize, PageCursorTracerSupplier pageCursorTracerSupplier )
    {
        return pageCacheExtension.getPageCache( fileSystem, config().withPageSize( pageSize ).withCursorTracerSupplier( pageCursorTracerSupplier ) );
    }

    private static class CleanJobControlledMonitor extends Monitor.Adaptor
    {
        private final Barrier.Control barrier = new Barrier.Control();

        @Override
        public void cleanupFinished( long numberOfPagesVisited, long numberOfTreeNodes, long numberOfCleanedCrashPointers, long durationMillis )
        {
            barrier.reached();
        }
    }

    // The most common tree builds in this test
    private GBPTreeBuilder<MutableLong,MutableLong> index()
    {
        return index( DEFAULT_PAGE_SIZE );
    }

    private GBPTreeBuilder<MutableLong,MutableLong> index( int pageSize )
    {
        return index( createPageCache( pageSize ) );
    }

    private GBPTreeBuilder<MutableLong,MutableLong> index( PageCache pageCache )
    {
        return new GBPTreeBuilder<>( pageCache, indexFile, layout );
    }

    private static class CheckpointControlledMonitor extends Monitor.Adaptor
    {
        private final Barrier.Control barrier = new Barrier.Control();
        private volatile boolean enabled;

        @Override
        public void checkpointCompleted()
        {
            if ( enabled )
            {
                barrier.reached();
            }
        }
    }

    private static class CheckpointCounter extends Monitor.Adaptor
    {
        private int count;

        @Override
        public void checkpointCompleted()
        {
            count++;
        }

        public void reset()
        {
            count = 0;
        }

        public int count()
        {
            return count;
        }
    }

    private static class MonitorDirty extends Monitor.Adaptor
    {
        private boolean called;
        private boolean cleanOnStart;

        @Override
        public void startupState( boolean clean )
        {
            if ( called )
            {
                throw new IllegalStateException( "State has already been set. Can't set it again." );
            }
            called = true;
            cleanOnStart = clean;
        }

        boolean cleanOnStart()
        {
            if ( !called )
            {
                throw new IllegalStateException( "State has not been set" );
            }
            return cleanOnStart;
        }
    }

    private static class MonitorCleanup extends Monitor.Adaptor
    {
        private boolean cleanupCalled;

        @Override
        public void cleanupFinished( long numberOfPagesVisited, long numberOfTreeNodes, long numberOfCleanedCrashPointers, long durationMillis )
        {
            cleanupCalled = true;
        }

        boolean cleanupCalled()
        {
            return cleanupCalled;
        }
    }
}<|MERGE_RESOLUTION|>--- conflicted
+++ resolved
@@ -84,11 +84,6 @@
 import org.neo4j.test.rule.PageCacheConfig;
 import org.neo4j.test.rule.RandomRule;
 import org.neo4j.test.rule.TestDirectory;
-<<<<<<< HEAD
-import org.neo4j.util.FeatureToggles;
-=======
-import org.neo4j.test.rule.fs.DefaultFileSystemRule;
->>>>>>> a0eb4004
 
 import static java.lang.Long.MAX_VALUE;
 import static java.time.Duration.ofSeconds;
@@ -1723,86 +1718,38 @@
             corruptTheChild( pageCache, leftChild );
             corruptTheChild( pageCache, rightChild );
 
-            // When seek end up in this corrupt child we should eventually fail with a tree inconsistency exception
-            // even if we have multiple seeker that traverse different part of the tree and both get stuck in start from root loop.
-            ExecutorService executor = Executors.newFixedThreadPool( 2 );
-            CountDownLatch go = new CountDownLatch( 2 );
-            Future<Object> execute1 = executor.submit( () ->
-            {
-<<<<<<< HEAD
-                // Insert data until we have a split in root
-                treeWithRootSplit( trace, tree );
-                long leftChild = trace.get( 1 );
-                long rightChild = trace.get( 2 );
-
-                // Stop trace tracking because we will soon start pinning pages from different threads
-                onOffSwitch.setFalse();
-
-                // Corrupt the child
-                corruptTheChild( pageCache, leftChild );
-                corruptTheChild( pageCache, rightChild );
-
-                assertTimeout( Duration.ofSeconds( 5 ), () ->
+            assertTimeout( Duration.ofSeconds( 5 ), () ->
+            {
+                // When seek end up in this corrupt child we should eventually fail with a tree inconsistency exception
+                // even if we have multiple seeker that traverse different part of the tree and both get stuck in start from root loop.
+                ExecutorService executor = Executors.newFixedThreadPool( 2 );
+                CountDownLatch go = new CountDownLatch( 2 );
+                Future<Object> execute1 = executor.submit( () ->
                 {
-                    // When seek end up in this corrupt child we should eventually fail with a tree inconsistency exception
-                    // even if we have multiple seeker that traverse different part of the tree and both get stuck in start from root loop.
-                    ExecutorService executor = Executors.newFixedThreadPool( 2 );
-                    CountDownLatch go = new CountDownLatch( 2 );
-                    Future<Object> execute1 = executor.submit( () ->
+                    go.countDown();
+                    go.await();
+                    try ( RawCursor<Hit<MutableLong,MutableLong>,IOException> seek = tree.seek( new MutableLong( 0 ), new MutableLong( 0 ) ) )
                     {
-                        go.countDown();
-                        go.await();
-                        try ( RawCursor<Hit<MutableLong,MutableLong>,IOException> seek = tree.seek( new MutableLong( 0 ), new MutableLong( 0 ) ) )
-                        {
-                            seek.next();
-                        }
-                        return null;
-                    } );
-
-                    Future<Object> execute2 = executor.submit( () ->
+                        seek.next();
+                    }
+                    return null;
+                } );
+
+                Future<Object> execute2 = executor.submit( () ->
+                {
+                    go.countDown();
+                    go.await();
+                    try ( RawCursor<Hit<MutableLong,MutableLong>,IOException> seek = tree
+                            .seek( new MutableLong( MAX_VALUE ), new MutableLong( MAX_VALUE ) ) )
                     {
-                        go.countDown();
-                        go.await();
-                        try ( RawCursor<Hit<MutableLong,MutableLong>,IOException> seek = tree
-                                .seek( new MutableLong( MAX_VALUE ), new MutableLong( MAX_VALUE ) ) )
-                        {
-                            seek.next();
-                        }
-                        return null;
-                    } );
-
-                    assertFutureFailsWithTreeInconsistencyException( execute1 );
-                    assertFutureFailsWithTreeInconsistencyException( execute2 );
+                        seek.next();
+                    }
+                    return null;
                 } );
-            }
-        }
-        finally
-        {
-            FeatureToggles.clear( TripCountingRootCatchup.class, TripCountingRootCatchup.MAX_TRIP_COUNT_NAME );
-=======
-                go.countDown();
-                go.await();
-                try ( RawCursor<Hit<MutableLong,MutableLong>,IOException> seek = tree.seek( new MutableLong( 0 ), new MutableLong( 0 ) ) )
-                {
-                    seek.next();
-                }
-                return null;
+
+                assertFutureFailsWithTreeInconsistencyException( execute1 );
+                assertFutureFailsWithTreeInconsistencyException( execute2 );
             } );
-
-            Future<Object> execute2 = executor.submit( () ->
-            {
-                go.countDown();
-                go.await();
-                try ( RawCursor<Hit<MutableLong,MutableLong>,IOException> seek = tree.seek( new MutableLong( MAX_VALUE ), new MutableLong( MAX_VALUE ) ) )
-                {
-                    seek.next();
-                }
-                return null;
-            } );
-
-            assertFutureFailsWithTreeInconsistencyException( execute1 );
-            assertFutureFailsWithTreeInconsistencyException( execute2 );
->>>>>>> a0eb4004
         }
     }
 
