--- conflicted
+++ resolved
@@ -39,12 +39,8 @@
 import static org.junit.Assert.assertArrayEquals;
 import static org.junit.Assert.assertFalse;
 import static org.junit.Assert.assertTrue;
-<<<<<<< HEAD
-=======
 import static org.neo4j.index.internal.gbptree.TreeNodeDynamicSize.keyValueSizeCapFromPageSize;
 import static org.neo4j.io.pagecache.PageCache.PAGE_SIZE;
-import static org.neo4j.test.Randoms.CSA_LETTERS_AND_DIGITS;
->>>>>>> 86e5d217
 import static org.neo4j.test.rule.PageCacheRule.config;
 
 public class LargeDynamicKeysIT
@@ -127,12 +123,7 @@
                     String string;
                     do
                     {
-<<<<<<< HEAD
-                        int keySizeCap = keyValueSizeCap - value.bytes.length;
-                        string = random.nextAlphaNumericString( keySizeCap - 1000, keySizeCap );
-=======
-                        string = random.string( minKeySize, maxKeySize, CSA_LETTERS_AND_DIGITS );
->>>>>>> 86e5d217
+                        string = random.nextAlphaNumericString( minKeySize, maxKeySize );
                     }
                     while ( !generatedStrings.add( string ) );
                     RawBytes key = new RawBytes();
