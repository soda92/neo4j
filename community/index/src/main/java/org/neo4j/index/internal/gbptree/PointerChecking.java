--- conflicted
+++ resolved
@@ -26,16 +26,14 @@
  */
 class PointerChecking
 {
-<<<<<<< HEAD
+    static final String WRITER_TRAVERSE_OLD_STATE_MESSAGE =
+            "Writer traversed to a tree node that has a valid successor, " +
+                    "This is most likely due to failure to checkpoint the tree before shutdown and/or tree state " +
+                    "being out of date.";
+
     private PointerChecking()
     {
     }
-=======
-    static final String WRITER_TRAVERSE_OLD_STATE_MESSAGE =
-                    "Writer traversed to a tree node that has a valid successor, " +
-                    "This is most likely due to failure to checkpoint the tree before shutdown and/or tree state " +
-                    "being out of date.";
->>>>>>> e8ab0667
 
     /**
      * Checks a read pointer for success/failure and throws appropriate exception with failure information
