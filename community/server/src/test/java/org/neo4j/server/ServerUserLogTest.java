/*
 * Copyright (c) 2002-2019 "Neo4j,"
 * Neo4j Sweden AB [http://neo4j.com]
 *
 * This file is part of Neo4j.
 *
 * Neo4j is free software: you can redistribute it and/or modify
 * it under the terms of the GNU General Public License as published by
 * the Free Software Foundation, either version 3 of the License, or
 * (at your option) any later version.
 *
 * This program is distributed in the hope that it will be useful,
 * but WITHOUT ANY WARRANTY; without even the implied warranty of
 * MERCHANTABILITY or FITNESS FOR A PARTICULAR PURPOSE.  See the
 * GNU General Public License for more details.
 *
 * You should have received a copy of the GNU General Public License
 * along with this program.  If not, see <http://www.gnu.org/licenses/>.
 */
package org.neo4j.server;

import org.junit.jupiter.api.Test;
import org.junit.jupiter.api.extension.ExtendWith;

import java.io.File;
import java.io.IOException;
import java.nio.file.Files;
import java.nio.file.Path;
import java.nio.file.Paths;
import java.util.ArrayList;
import java.util.List;
import java.util.Optional;
import java.util.stream.Collectors;
import java.util.stream.Stream;

import org.neo4j.configuration.Config;
import org.neo4j.graphdb.facade.GraphDatabaseDependencies;
import org.neo4j.logging.Log;
import org.neo4j.server.database.CommunityGraphFactory;
import org.neo4j.server.database.GraphFactory;
import org.neo4j.server.modules.ServerModule;
import org.neo4j.server.rest.management.AdvertisableService;
import org.neo4j.server.web.WebServer;
import org.neo4j.test.extension.Inject;
import org.neo4j.test.extension.SuppressOutputExtension;
import org.neo4j.test.extension.TestDirectoryExtension;
import org.neo4j.test.rule.SuppressOutput;
import org.neo4j.test.rule.TestDirectory;

import static org.hamcrest.Matchers.containsInAnyOrder;
import static org.hamcrest.Matchers.containsString;
import static org.hamcrest.MatcherAssert.assertThat;
import static org.hamcrest.Matchers.empty;
import static org.hamcrest.Matchers.hasItem;
import static org.hamcrest.Matchers.not;
import static org.hamcrest.Matchers.sameInstance;
import static org.junit.jupiter.api.Assertions.assertEquals;
import static org.junit.jupiter.api.Assertions.assertFalse;
import static org.junit.jupiter.api.Assertions.assertTrue;
import static org.neo4j.configuration.GraphDatabaseSettings.store_user_log_max_archives;
import static org.neo4j.configuration.GraphDatabaseSettings.store_user_log_rotation_delay;
import static org.neo4j.configuration.GraphDatabaseSettings.store_user_log_rotation_threshold;
import static org.neo4j.configuration.GraphDatabaseSettings.store_user_log_to_stdout;
import static org.neo4j.helpers.collection.MapUtil.stringMap;
import static org.neo4j.server.ServerBootstrapper.OK;

@ExtendWith( {TestDirectoryExtension.class, SuppressOutputExtension.class} )
class ServerUserLogTest
{
    @Inject
    private SuppressOutput suppress;
    @Inject
    private TestDirectory homeDir;

    @Test
    void shouldLogToStdOutByDefault()
    {
        // given
        ServerBootstrapper serverBootstrapper = getServerBootstrapper();
        File dir = homeDir.directory();
        Log logBeforeStart = serverBootstrapper.getLog();

        // when
        try
        {
            int returnCode = serverBootstrapper.start( dir, Optional.empty(), stringMap() );

            // then no exceptions are thrown and
            assertThat( getStdOut(), not( empty() ) );
            assertFalse( Files.exists( getUserLogFileLocation( dir ) ) );

            // then no exceptions are thrown and
            assertEquals( OK, returnCode );
            assertTrue( serverBootstrapper.getServer().getDatabase().isRunning() );
            assertThat( serverBootstrapper.getLog(), not( sameInstance( logBeforeStart ) ) );

            assertThat( getStdOut(), not( empty() ) );
            assertThat( getStdOut(), hasItem(containsString( "Started." ) ) );
        }
        finally
        {
            // stop the server so that resources are released and test teardown isn't flaky
            serverBootstrapper.stop();
        }
        assertFalse( Files.exists( getUserLogFileLocation( dir ) ) );
    }

    @Test
    void shouldLogToFileWhenConfigured() throws Exception
    {
        // given
        ServerBootstrapper serverBootstrapper = getServerBootstrapper();
        File dir = homeDir.directory();
        Log logBeforeStart = serverBootstrapper.getLog();

        // when
        try
        {
            int returnCode = serverBootstrapper.start( dir, Optional.empty(), stringMap( store_user_log_to_stdout.name(), "false" ) );
            // then no exceptions are thrown and
            assertEquals( OK, returnCode );
            assertTrue( serverBootstrapper.getServer().getDatabase().isRunning() );
            assertThat( serverBootstrapper.getLog(), not( sameInstance( logBeforeStart ) ) );

        }
        finally
        {
            // stop the server so that resources are released and test teardown isn't flaky
            serverBootstrapper.stop();
        }
        assertThat( getStdOut(), empty() );
        assertTrue( Files.exists( getUserLogFileLocation( dir ) ) );
        assertThat( readUserLogFile( dir ), not( empty() ) );
        assertThat( readUserLogFile( dir ), hasItem(containsString( "Started." ) ) );
    }

    @Test
    void logShouldRotateWhenConfigured() throws Exception
    {
        // given
        ServerBootstrapper serverBootstrapper = getServerBootstrapper();
        File dir = homeDir.directory();
        Log logBeforeStart = serverBootstrapper.getLog();
        int maxArchives = 4;

        // when
        try
        {
            int returnCode = serverBootstrapper.start( dir, Optional.empty(),
                    stringMap(
                            store_user_log_to_stdout.name(), "false",
<<<<<<< HEAD
                            store_user_log_rotation_delay.name(), rotationDelayMs + "ms",
=======
                            store_user_log_rotation_delay.name(), "0",
>>>>>>> c7497b7a
                            store_user_log_rotation_threshold.name(), "16",
                            store_user_log_max_archives.name(), Integer.toString( maxArchives )
                    )
            );

            // then
            assertEquals( OK, returnCode );
            assertThat( serverBootstrapper.getLog(), not( sameInstance( logBeforeStart ) ) );
            assertTrue( serverBootstrapper.getServer().getDatabase().isRunning() );

            // when we forcibly log some more stuff
            do
            {
                serverBootstrapper.getLog().info( "testing 123. This string should contain more than 16 bytes\n" );
                Thread.sleep( 2000 );
            }
            while ( allUserLogFiles( dir ).size() <= 4 );
        }
        finally
        {
            // stop the server so that resources are released and test teardown isn't flaky
            serverBootstrapper.stop();
        }

        // then no exceptions are thrown and
        assertThat( getStdOut(), empty() );
        assertTrue( Files.exists( getUserLogFileLocation( dir ) ) );
        assertThat( readUserLogFile( dir ), not( empty() ) );
        List<String> userLogFiles = allUserLogFiles( dir );
        assertThat( userLogFiles, containsInAnyOrder( "neo4j.log", "neo4j.log.1", "neo4j.log.2", "neo4j.log.3", "neo4j.log.4" ) );
        assertEquals( maxArchives + 1, userLogFiles.size() );
    }

    private List<String> getStdOut()
    {
        List<String> lines = suppress.getOutputVoice().lines();
        // Remove empty lines
        return lines.stream().filter( line -> !line.equals( "" ) ).collect( Collectors.toList() );
    }

    private static ServerBootstrapper getServerBootstrapper()
    {
        return new ServerBootstrapper()
        {
            @Override
            protected GraphFactory createGraphFactory( Config config )
            {
                return new CommunityGraphFactory();
            }

            @Override
            protected NeoServer createNeoServer( GraphFactory graphFactory, Config config, GraphDatabaseDependencies dependencies )
            {
                dependencies.userLogProvider();
                return new AbstractNeoServer( config, graphFactory, dependencies )
                {
                    @Override
                    protected Iterable<ServerModule> createServerModules()
                    {
                        return new ArrayList<>( 0 );
                    }

                    @Override
                    protected void configureWebServer()
                    {
                    }

                    @Override
                    protected void startWebServer()
                    {
                    }

                    @Override
                    protected WebServer createWebServer()
                    {
                        return null;
                    }

                    @Override
                    public Iterable<AdvertisableService> getServices()
                    {
                        return new ArrayList<>( 0 );
                    }
                };
            }
        };
    }

    private static List<String> readUserLogFile( File homeDir ) throws IOException
    {
        return Files.readAllLines( getUserLogFileLocation( homeDir ) ).stream().filter( line -> !line.equals( "" ) ).collect( Collectors.toList() );
    }

    private static Path getUserLogFileLocation( File homeDir )
    {
        return Paths.get( homeDir.getAbsolutePath(), "logs", "neo4j.log" );
    }

    private static List<String> allUserLogFiles( File homeDir ) throws IOException
    {
        try ( Stream<String> stream = Files.list( Paths.get( homeDir.getAbsolutePath(), "logs" ) )
                .map( x -> x.getFileName().toString() )
                .filter( x -> x.contains( "neo4j.log" ) ) )
        {
            return stream.collect( Collectors.toList() );
        }
    }
}<|MERGE_RESOLUTION|>--- conflicted
+++ resolved
@@ -149,11 +149,7 @@
             int returnCode = serverBootstrapper.start( dir, Optional.empty(),
                     stringMap(
                             store_user_log_to_stdout.name(), "false",
-<<<<<<< HEAD
-                            store_user_log_rotation_delay.name(), rotationDelayMs + "ms",
-=======
                             store_user_log_rotation_delay.name(), "0",
->>>>>>> c7497b7a
                             store_user_log_rotation_threshold.name(), "16",
                             store_user_log_max_archives.name(), Integer.toString( maxArchives )
                     )
