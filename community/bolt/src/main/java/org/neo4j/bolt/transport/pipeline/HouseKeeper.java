/*
 * Copyright (c) 2002-2018 "Neo4j,"
 * Neo4j Sweden AB [http://neo4j.com]
 *
 * This file is part of Neo4j.
 *
 * Neo4j is free software: you can redistribute it and/or modify
 * it under the terms of the GNU General Public License as published by
 * the Free Software Foundation, either version 3 of the License, or
 * (at your option) any later version.
 *
 * This program is distributed in the hope that it will be useful,
 * but WITHOUT ANY WARRANTY; without even the implied warranty of
 * MERCHANTABILITY or FITNESS FOR A PARTICULAR PURPOSE.  See the
 * GNU General Public License for more details.
 *
 * You should have received a copy of the GNU General Public License
 * along with this program.  If not, see <http://www.gnu.org/licenses/>.
 */
package org.neo4j.bolt.transport.pipeline;

import io.netty.channel.ChannelHandlerContext;
import io.netty.channel.ChannelInboundHandlerAdapter;

import org.neo4j.bolt.runtime.BoltConnection;
<<<<<<< HEAD
import org.neo4j.logging.internal.LogService;
=======
import org.neo4j.helpers.Exceptions;
import org.neo4j.logging.Log;
>>>>>>> 4ec76ba0

public class HouseKeeper extends ChannelInboundHandlerAdapter
{
    private final BoltConnection connection;
<<<<<<< HEAD
    private final LogService logging;
=======
    private final Log log;
    private boolean failed;
>>>>>>> 4ec76ba0

    public HouseKeeper( BoltConnection connection, Log log )
    {
        this.connection = connection;
        this.log = log;
    }

    @Override
    public void channelInactive( ChannelHandlerContext ctx )
    {
        connection.stop();
    }

    @Override
    public void exceptionCaught( ChannelHandlerContext ctx, Throwable cause )
    {
<<<<<<< HEAD
        logging.getInternalLog( getClass() ).error( "Fatal error occurred when handling a client connection: " + ctx.channel(), cause );

        ctx.close();
=======
        if ( failed || isShuttingDown( ctx ) )
        {
            return;
        }
        failed = true; // log only the first exception to not pollute the log

        try
        {
            // Netty throws a NativeIoException on connection reset - directly importing that class
            // caused a host of linking errors, because it depends on JNI to work. Hence, we just
            // test on the message we know we'll get.
            if ( Exceptions.contains( cause, e -> e.getMessage().contains( "Connection reset by peer" ) ) )
            {
                log.warn( "Fatal error occurred when handling a client connection, " +
                        "remote peer unexpectedly closed connection: %s", ctx.channel() );
            }
            else
            {
                log.error( "Fatal error occurred when handling a client connection: " + ctx.channel(),
                        cause );
            }
        }
        finally
        {
            ctx.close();
        }
>>>>>>> 4ec76ba0
    }
}<|MERGE_RESOLUTION|>--- conflicted
+++ resolved
@@ -21,24 +21,17 @@
 
 import io.netty.channel.ChannelHandlerContext;
 import io.netty.channel.ChannelInboundHandlerAdapter;
+import io.netty.util.concurrent.EventExecutorGroup;
 
 import org.neo4j.bolt.runtime.BoltConnection;
-<<<<<<< HEAD
-import org.neo4j.logging.internal.LogService;
-=======
 import org.neo4j.helpers.Exceptions;
 import org.neo4j.logging.Log;
->>>>>>> 4ec76ba0
 
 public class HouseKeeper extends ChannelInboundHandlerAdapter
 {
     private final BoltConnection connection;
-<<<<<<< HEAD
-    private final LogService logging;
-=======
     private final Log log;
     private boolean failed;
->>>>>>> 4ec76ba0
 
     public HouseKeeper( BoltConnection connection, Log log )
     {
@@ -55,11 +48,6 @@
     @Override
     public void exceptionCaught( ChannelHandlerContext ctx, Throwable cause )
     {
-<<<<<<< HEAD
-        logging.getInternalLog( getClass() ).error( "Fatal error occurred when handling a client connection: " + ctx.channel(), cause );
-
-        ctx.close();
-=======
         if ( failed || isShuttingDown( ctx ) )
         {
             return;
@@ -73,19 +61,22 @@
             // test on the message we know we'll get.
             if ( Exceptions.contains( cause, e -> e.getMessage().contains( "Connection reset by peer" ) ) )
             {
-                log.warn( "Fatal error occurred when handling a client connection, " +
-                        "remote peer unexpectedly closed connection: %s", ctx.channel() );
+                log.warn( "Fatal error occurred when handling a client connection, " + "remote peer unexpectedly closed connection: %s", ctx.channel() );
             }
             else
             {
-                log.error( "Fatal error occurred when handling a client connection: " + ctx.channel(),
-                        cause );
+                log.error( "Fatal error occurred when handling a client connection: " + ctx.channel(), cause );
             }
         }
         finally
         {
             ctx.close();
         }
->>>>>>> 4ec76ba0
+    }
+
+    private static boolean isShuttingDown( ChannelHandlerContext ctx )
+    {
+        EventExecutorGroup eventLoopGroup = ctx.executor().parent();
+        return eventLoopGroup != null && eventLoopGroup.isShuttingDown();
     }
 }