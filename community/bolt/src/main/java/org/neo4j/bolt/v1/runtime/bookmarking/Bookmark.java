/*
 * Copyright (c) 2002-2017 "Neo Technology,"
 * Network Engine for Objects in Lund AB [http://neotechnology.com]
 *
 * This file is part of Neo4j.
 *
 * Neo4j is free software: you can redistribute it and/or modify
 * it under the terms of the GNU General Public License as published by
 * the Free Software Foundation, either version 3 of the License, or
 * (at your option) any later version.
 *
 * This program is distributed in the hope that it will be useful,
 * but WITHOUT ANY WARRANTY; without even the implied warranty of
 * MERCHANTABILITY or FITNESS FOR A PARTICULAR PURPOSE.  See the
 * GNU General Public License for more details.
 *
 * You should have received a copy of the GNU General Public License
 * along with this program.  If not, see <http://www.gnu.org/licenses/>.
 */
package org.neo4j.bolt.v1.runtime.bookmarking;

import java.util.List;
import java.util.Map;

import org.neo4j.kernel.api.exceptions.KernelException;
import org.neo4j.kernel.api.exceptions.Status;

import static java.lang.String.format;

public class Bookmark
{
    private static final String BOOKMARK_KEY = "bookmark";
    private static final String BOOKMARKS_KEY = "bookmarks";
    private static final String BOOKMARK_TX_PREFIX = "neo4j:bookmark:v1:tx";

    private final long txId;

    public Bookmark( long txId )
    {
        this.txId = txId;
    }

    @Override
    public String toString()
    {
        return format( BOOKMARK_TX_PREFIX + "%d", txId );
    }

<<<<<<< HEAD
    public static Bookmark fromString( String bookmarkString ) throws BookmarkFormatException
=======
    public static Bookmark fromParamsOrNull( Map<String,Object> params ) throws BookmarkFormatException
>>>>>>> 6f0b4d80
    {
        // try to parse multiple bookmarks, if available
        Bookmark bookmark = parseMultipleBookmarks( params );
        if ( bookmark == null )
        {
            // fallback to parsing single bookmark, if available, for backwards compatibility reasons
            // some older drivers can only send a single bookmark
            return parseSingleBookmark( params );
        }
        return bookmark;
    }

    public long txId()
    {
        return txId;
    }

    private static Bookmark parseMultipleBookmarks( Map<String,Object> params ) throws BookmarkFormatException
    {
        Object bookmarksObject = params.get( BOOKMARKS_KEY );

        if ( bookmarksObject == null )
        {
            return null;
        }
        else if ( bookmarksObject instanceof List )
        {
            List<?> bookmarks = (List<?>) bookmarksObject;

            long maxTxId = -1;
            for ( Object bookmark : bookmarks )
            {
                if ( bookmark != null )
                {
                    long txId = txIdFrom( bookmark.toString() );
                    if ( txId > maxTxId )
                    {
                        maxTxId = txId;
                    }
                }
            }
            return maxTxId == -1 ? null : new Bookmark( maxTxId );
        }
        else
        {
            throw new BookmarkFormatException( bookmarksObject );
        }
    }

    private static Bookmark parseSingleBookmark( Map<String,Object> params ) throws BookmarkFormatException
    {
        Object bookmarkObject = params.get( BOOKMARK_KEY );
        if ( bookmarkObject == null )
        {
            return null;
        }

        String bookmarkString = bookmarkObject.toString();
        return new Bookmark( txIdFrom( bookmarkString ) );
    }

    private static long txIdFrom( String bookmarkString ) throws BookmarkFormatException
    {
        if ( !bookmarkString.startsWith( BOOKMARK_TX_PREFIX ) )
        {
            throw new BookmarkFormatException( bookmarkString );
        }

        try
        {
            return Long.parseLong( bookmarkString.substring( BOOKMARK_TX_PREFIX.length() ) );
        }
        catch ( NumberFormatException e )
        {
            throw new BookmarkFormatException( bookmarkString, e );
        }
    }

    static class BookmarkFormatException extends KernelException
    {
        BookmarkFormatException( String bookmarkString, NumberFormatException e )
        {
            super( Status.Transaction.InvalidBookmark, e, "Supplied bookmark [%s] does not conform to pattern %s; " +
                    "unable to parse transaction id", bookmarkString, BOOKMARK_TX_PREFIX );
        }

        BookmarkFormatException( Object bookmarkObject )
        {
            super( Status.Transaction.InvalidBookmark, "Supplied bookmark [%s] does not conform to pattern %s",
                    bookmarkObject, BOOKMARK_TX_PREFIX );
        }
    }
}<|MERGE_RESOLUTION|>--- conflicted
+++ resolved
@@ -46,11 +46,7 @@
         return format( BOOKMARK_TX_PREFIX + "%d", txId );
     }
 
-<<<<<<< HEAD
-    public static Bookmark fromString( String bookmarkString ) throws BookmarkFormatException
-=======
     public static Bookmark fromParamsOrNull( Map<String,Object> params ) throws BookmarkFormatException
->>>>>>> 6f0b4d80
     {
         // try to parse multiple bookmarks, if available
         Bookmark bookmark = parseMultipleBookmarks( params );
