--- conflicted
+++ resolved
@@ -110,18 +110,11 @@
 
         try
         {
-<<<<<<< HEAD
-            database = arguments.parse( "database", args );
-            backupPath = arguments.parseOptionalPath( "backup", args );
-            verbose = arguments.parseBoolean( "verbose", args );
-            additionalConfigFile = arguments.parseOptionalPath( "additional-config", args );
-            reportDir = arguments.parseOptionalPath( "report-dir", args )
-=======
             database = arguments.parse( args ).get( "database" );
+            backupPath = arguments.getOptionalPath( "backup" );
             verbose = arguments.getBoolean( "verbose" );
             additionalConfigFile = arguments.getOptionalPath( "additional-config" );
             reportDir = arguments.getOptionalPath( "report-dir" )
->>>>>>> 2eddf58b
                     .orElseThrow( () -> new IllegalArgumentException( "report-dir must be a valid path" ) );
         }
         catch ( IllegalArgumentException e )
@@ -131,7 +124,7 @@
 
         if ( backupPath.isPresent() )
         {
-            if ( arguments.has( "database", args ) )
+            if ( arguments.has( "database" ) )
             {
                 throw new IncorrectUsage( "Only one of '--database' and '--backup' can be specified." );
             }
@@ -146,33 +139,33 @@
         try
         {
             // We can remove the loading from config file in 4.0
-            if ( arguments.has( CHECK_GRAPH, args ) )
-            {
-                checkGraph = arguments.parseBoolean( CHECK_GRAPH, args );
+            if ( arguments.has( CHECK_GRAPH ) )
+            {
+                checkGraph = arguments.getBoolean( CHECK_GRAPH );
             }
             else
             {
                 checkGraph = ConsistencyCheckSettings.consistency_check_graph.from( config );
             }
-            if ( arguments.has( CHECK_INDEXES, args ) )
-            {
-                checkIndexes = arguments.parseBoolean( CHECK_INDEXES, args );
+            if ( arguments.has( CHECK_INDEXES ) )
+            {
+                checkIndexes = arguments.getBoolean( CHECK_INDEXES );
             }
             else
             {
                 checkIndexes = ConsistencyCheckSettings.consistency_check_indexes.from( config );
             }
-            if ( arguments.has( CHECK_LABEL_SCAN_STORE, args ) )
-            {
-                checkLabelScanStore = arguments.parseBoolean( CHECK_LABEL_SCAN_STORE, args );
+            if ( arguments.has( CHECK_LABEL_SCAN_STORE ) )
+            {
+                checkLabelScanStore = arguments.getBoolean( CHECK_LABEL_SCAN_STORE );
             }
             else
             {
                 checkLabelScanStore = ConsistencyCheckSettings.consistency_check_label_scan_store.from( config );
             }
-            if ( arguments.has( CHECK_PROPERTY_OWNERS, args ) )
-            {
-                checkPropertyOwners = arguments.parseBoolean( CHECK_PROPERTY_OWNERS, args );
+            if ( arguments.has( CHECK_PROPERTY_OWNERS ) )
+            {
+                checkPropertyOwners = arguments.getBoolean( CHECK_PROPERTY_OWNERS );
             }
             else
             {
