/*
 * Copyright (c) 2002-2017 "Neo Technology,"
 * Network Engine for Objects in Lund AB [http://neotechnology.com]
 *
 * This file is part of Neo4j.
 *
 * Neo4j is free software: you can redistribute it and/or modify
 * it under the terms of the GNU General Public License as published by
 * the Free Software Foundation, either version 3 of the License, or
 * (at your option) any later version.
 *
 * This program is distributed in the hope that it will be useful,
 * but WITHOUT ANY WARRANTY; without even the implied warranty of
 * MERCHANTABILITY or FITNESS FOR A PARTICULAR PURPOSE.  See the
 * GNU General Public License for more details.
 *
 * You should have received a copy of the GNU General Public License
 * along with this program.  If not, see <http://www.gnu.org/licenses/>.
 */
package org.neo4j.consistency;

import java.io.File;
import java.io.IOException;
import java.io.PrintWriter;
import java.text.SimpleDateFormat;
import java.util.Date;

import org.neo4j.consistency.checking.full.ConsistencyFlags;
import org.neo4j.consistency.checking.full.ConsistencyCheckIncompleteException;
import org.neo4j.consistency.checking.full.FullCheck;
import org.neo4j.consistency.report.ConsistencySummaryStatistics;
import org.neo4j.consistency.statistics.AccessStatistics;
import org.neo4j.consistency.statistics.AccessStatsKeepingStoreAccess;
import org.neo4j.consistency.statistics.DefaultCounts;
import org.neo4j.consistency.statistics.Statistics;
import org.neo4j.consistency.statistics.VerboseStatistics;
import org.neo4j.function.Suppliers;
import org.neo4j.graphdb.factory.GraphDatabaseSettings;
import org.neo4j.helpers.progress.ProgressMonitorFactory;
import org.neo4j.index.internal.gbptree.RecoveryCleanupWorkCollector;
import org.neo4j.io.fs.DefaultFileSystemAbstraction;
import org.neo4j.io.fs.FileSystemAbstraction;
import org.neo4j.io.pagecache.PageCache;
import org.neo4j.io.pagecache.tracing.PageCacheTracer;
import org.neo4j.io.pagecache.tracing.cursor.PageCursorTracerSupplier;
import org.neo4j.kernel.api.direct.DirectStoreAccess;
import org.neo4j.kernel.api.labelscan.LabelScanStore;
import org.neo4j.kernel.configuration.Config;
import org.neo4j.kernel.extension.KernelExtensions;
import org.neo4j.kernel.impl.api.index.SchemaIndexProviderMap;
import org.neo4j.kernel.impl.api.scan.FullStoreChangeStream;
import org.neo4j.kernel.impl.index.labelscan.NativeLabelScanStore;
import org.neo4j.kernel.impl.logging.SimpleLogService;
import org.neo4j.kernel.impl.pagecache.ConfiguringPageCacheFactory;
import org.neo4j.kernel.impl.store.NeoStores;
import org.neo4j.kernel.impl.store.StoreAccess;
import org.neo4j.kernel.impl.store.StoreFactory;
import org.neo4j.kernel.impl.store.id.DefaultIdGeneratorFactory;
import org.neo4j.kernel.lifecycle.LifeSupport;
import org.neo4j.kernel.monitoring.Monitors;
import org.neo4j.logging.DuplicatingLog;
import org.neo4j.logging.Log;
import org.neo4j.logging.LogProvider;

import static java.lang.String.format;
import static org.neo4j.consistency.internal.SchemaIndexExtensionLoader.RECOVERY_PREVENTING_COLLECTOR;
import static org.neo4j.consistency.internal.SchemaIndexExtensionLoader.instantiateKernelExtensions;
import static org.neo4j.consistency.internal.SchemaIndexExtensionLoader.loadSchemaIndexProviders;
import static org.neo4j.io.file.Files.createOrOpenAsOuputStream;
import static org.neo4j.kernel.configuration.Settings.TRUE;
import static org.neo4j.kernel.impl.factory.DatabaseInfo.COMMUNITY;

public class ConsistencyCheckService
{
    private final Date timestamp;

    public ConsistencyCheckService()
    {
        this( new Date() );
    }

    public ConsistencyCheckService( Date timestamp )
    {
        this.timestamp = timestamp;
    }

    @Deprecated
    public Result runFullConsistencyCheck( File storeDir, Config tuningConfiguration,
            ProgressMonitorFactory progressFactory, LogProvider logProvider, boolean verbose )
            throws ConsistencyCheckIncompleteException, IOException
    {
        return runFullConsistencyCheck( storeDir, tuningConfiguration, progressFactory, logProvider, verbose,
                new ConsistencyFlags( tuningConfiguration ) );
    }

    public Result runFullConsistencyCheck( File storeDir, Config config, ProgressMonitorFactory progressFactory,
            LogProvider logProvider, boolean verbose, ConsistencyFlags consistencyFlags )
            throws ConsistencyCheckIncompleteException, IOException
    {
        FileSystemAbstraction fileSystem = new DefaultFileSystemAbstraction();
        try
        {
            return runFullConsistencyCheck( storeDir, config, progressFactory, logProvider,
                    fileSystem, verbose, consistencyFlags );
        }
        finally
        {
            try
            {
                fileSystem.close();
            }
            catch ( IOException e )
            {
                Log log = logProvider.getLog( getClass() );
                log.error( "Failure during shutdown of file system", e );
            }
        }
    }

    @Deprecated
    public Result runFullConsistencyCheck( File storeDir, Config tuningConfiguration,
            ProgressMonitorFactory progressFactory, LogProvider logProvider, FileSystemAbstraction fileSystem,
            boolean verbose ) throws ConsistencyCheckIncompleteException, IOException
    {
        return runFullConsistencyCheck( storeDir, tuningConfiguration, progressFactory, logProvider, fileSystem,
                verbose, new ConsistencyFlags( tuningConfiguration ) );
    }

    public Result runFullConsistencyCheck( File storeDir, Config config, ProgressMonitorFactory progressFactory,
            LogProvider logProvider, FileSystemAbstraction fileSystem, boolean verbose,
            ConsistencyFlags consistencyFlags ) throws ConsistencyCheckIncompleteException, IOException
    {
        return runFullConsistencyCheck( storeDir, config, progressFactory, logProvider, fileSystem,
                verbose, defaultReportDir( config, storeDir ), consistencyFlags );
    }

    @Deprecated
    public Result runFullConsistencyCheck( File storeDir, Config tuningConfiguration,
            ProgressMonitorFactory progressFactory, LogProvider logProvider, FileSystemAbstraction fileSystem,
            boolean verbose, File reportDir ) throws ConsistencyCheckIncompleteException, IOException
    {
        return runFullConsistencyCheck( storeDir, tuningConfiguration, progressFactory, logProvider, fileSystem,
                verbose, reportDir, new ConsistencyFlags( tuningConfiguration ) );
    }

    public Result runFullConsistencyCheck( File storeDir, Config config, ProgressMonitorFactory progressFactory,
            LogProvider logProvider, FileSystemAbstraction fileSystem, boolean verbose, File reportDir,
            ConsistencyFlags consistencyFlags ) throws ConsistencyCheckIncompleteException, IOException
    {
        Log log = logProvider.getLog( getClass() );
        ConfiguringPageCacheFactory pageCacheFactory = new ConfiguringPageCacheFactory(
                fileSystem, config, PageCacheTracer.NULL, PageCursorTracerSupplier.NULL,
                logProvider.getLog( PageCache.class ) );
        PageCache pageCache = pageCacheFactory.getOrCreatePageCache();

        try
        {
            return runFullConsistencyCheck( storeDir, config, progressFactory, logProvider, fileSystem,
                    pageCache, verbose, reportDir, consistencyFlags );
        }
        finally
        {
            try
            {
                pageCache.close();
            }
            catch ( Exception e )
            {
                log.error( "Failure during shutdown of the page cache", e );
            }
        }
    }

    @Deprecated
    public Result runFullConsistencyCheck( final File storeDir, Config tuningConfiguration,
            ProgressMonitorFactory progressFactory, final LogProvider logProvider,
            final FileSystemAbstraction fileSystem, final PageCache pageCache, final boolean verbose )
            throws ConsistencyCheckIncompleteException
    {
        return runFullConsistencyCheck( storeDir, tuningConfiguration, progressFactory, logProvider, fileSystem,
                pageCache, verbose, new ConsistencyFlags( tuningConfiguration ) );
    }

    public Result runFullConsistencyCheck( final File storeDir, Config config, ProgressMonitorFactory progressFactory,
            final LogProvider logProvider, final FileSystemAbstraction fileSystem, final PageCache pageCache,
            final boolean verbose, ConsistencyFlags consistencyFlags )
            throws ConsistencyCheckIncompleteException
    {
        return runFullConsistencyCheck( storeDir, config, progressFactory, logProvider, fileSystem, pageCache,
                verbose, defaultReportDir( config, storeDir ), consistencyFlags );
    }

    @Deprecated
    public Result runFullConsistencyCheck( final File storeDir, Config tuningConfiguration,
            ProgressMonitorFactory progressFactory, final LogProvider logProvider,
            final FileSystemAbstraction fileSystem, final PageCache pageCache, final boolean verbose, File reportDir )
            throws ConsistencyCheckIncompleteException
    {
        return runFullConsistencyCheck( storeDir, tuningConfiguration, progressFactory, logProvider, fileSystem,
                pageCache, verbose, reportDir, new ConsistencyFlags( tuningConfiguration ) );
    }

    public Result runFullConsistencyCheck( final File storeDir, Config config, ProgressMonitorFactory progressFactory,
            final LogProvider logProvider, final FileSystemAbstraction fileSystem, final PageCache pageCache,
            final boolean verbose, File reportDir, ConsistencyFlags consistencyFlags )
            throws ConsistencyCheckIncompleteException
    {
        Log log = logProvider.getLog( getClass() );
        config.augment( GraphDatabaseSettings.read_only, TRUE );

        StoreFactory factory = new StoreFactory( storeDir, config,
                new DefaultIdGeneratorFactory( fileSystem ), pageCache, fileSystem, logProvider );

        ConsistencySummaryStatistics summary;
        final File reportFile = chooseReportPath( reportDir );
        Log reportLog = new ConsistencyReportLog( Suppliers.lazySingleton( () ->
        {
            try
            {
                return new PrintWriter( createOrOpenAsOuputStream( fileSystem, reportFile, true ) );
            }
            catch ( IOException e )
            {
                throw new RuntimeException( e );
            }
        } ) );

        // Bootstrap kernel extensions
        Monitors monitors = new Monitors();
        LifeSupport life = new LifeSupport();
        KernelExtensions extensions = life.add( instantiateKernelExtensions( storeDir,
                fileSystem, config, new SimpleLogService( logProvider, logProvider ), pageCache,
                RECOVERY_PREVENTING_COLLECTOR,
                // May be enterprise edition, but in consistency checker we only care about the operational mode
                COMMUNITY,
                monitors ) );

        try ( NeoStores neoStores = factory.openAllNeoStores() )
        {
            life.start();

            SchemaIndexProviderMap indexes = loadSchemaIndexProviders( extensions );

            LabelScanStore labelScanStore =
                    new NativeLabelScanStore( pageCache, storeDir, FullStoreChangeStream.EMPTY, true, monitors,
                            RecoveryCleanupWorkCollector.IMMEDIATE );
            life.add( labelScanStore );

            int numberOfThreads = defaultConsistencyCheckThreadsNumber();
            Statistics statistics;
            StoreAccess storeAccess;
            AccessStatistics stats = new AccessStatistics();
            if ( verbose )
            {
                statistics = new VerboseStatistics( stats, new DefaultCounts( numberOfThreads ), log );
                storeAccess = new AccessStatsKeepingStoreAccess( neoStores, stats );
            }
            else
            {
                statistics = Statistics.NONE;
                storeAccess = new StoreAccess( neoStores );
            }
            storeAccess.initialize();
            DirectStoreAccess stores = new DirectStoreAccess( storeAccess, labelScanStore, indexes );
<<<<<<< HEAD
            FullCheck check = new FullCheck( progressFactory, statistics, numberOfThreads, consistencyFlags );
=======
            FullCheck check = new FullCheck(
                    progressFactory, statistics, numberOfThreads, checkConsistencyConfig, config );
>>>>>>> c0b3dedf
            summary = check.execute( stores, new DuplicatingLog( log, reportLog ) );
        }
        finally
        {
            life.shutdown();
        }

        if ( !summary.isConsistent() )
        {
            log.warn( "See '%s' for a detailed consistency report.", reportFile.getPath() );
            return Result.failure( reportFile );
        }
        return Result.success( reportFile );
    }

    private File chooseReportPath( File reportDir )
    {
        return new File( reportDir, defaultLogFileName( timestamp ) );
    }

    private File defaultReportDir( Config tuningConfiguration, File storeDir )
    {
        if ( tuningConfiguration.get( GraphDatabaseSettings.neo4j_home ) == null )
        {
            tuningConfiguration.augment( GraphDatabaseSettings.neo4j_home, storeDir.getAbsolutePath() );
        }

        return tuningConfiguration.get( GraphDatabaseSettings.logs_directory );
    }

    private static String defaultLogFileName( Date date )
    {
        return format( "inconsistencies-%s.report", new SimpleDateFormat( "yyyy-MM-dd.HH.mm.ss" ).format( date ) );
    }

    public interface Result
    {
        static Result failure( File reportFile )
        {
            return new Result()
            {
                @Override
                public boolean isSuccessful()
                {
                    return false;
                }

                @Override
                public File reportFile()
                {
                    return reportFile;
                }
            };
        }

        static Result success( File reportFile )
        {
            return new Result()
            {
                @Override
                public boolean isSuccessful()
                {
                    return true;
                }

                @Override
                public File reportFile()
                {
                    return reportFile;
                }
            };
        }

        boolean isSuccessful();

        File reportFile();
    }

    public static int defaultConsistencyCheckThreadsNumber()
    {
        return Math.max( 1, Runtime.getRuntime().availableProcessors() - 1 );
    }
}<|MERGE_RESOLUTION|>--- conflicted
+++ resolved
@@ -262,12 +262,8 @@
             }
             storeAccess.initialize();
             DirectStoreAccess stores = new DirectStoreAccess( storeAccess, labelScanStore, indexes );
-<<<<<<< HEAD
-            FullCheck check = new FullCheck( progressFactory, statistics, numberOfThreads, consistencyFlags );
-=======
             FullCheck check = new FullCheck(
-                    progressFactory, statistics, numberOfThreads, checkConsistencyConfig, config );
->>>>>>> c0b3dedf
+                    progressFactory, statistics, numberOfThreads, consistencyFlags, config );
             summary = check.execute( stores, new DuplicatingLog( log, reportLog ) );
         }
         finally
