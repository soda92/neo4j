--- conflicted
+++ resolved
@@ -1474,20 +1474,11 @@
             }
         }
 
-<<<<<<< HEAD
+        AtomicBoolean end = new AtomicBoolean( false );
         Runnable writer = () -> {
-            while ( !Thread.currentThread().isInterrupted() )
+            while ( !end.get() )
             {
                 try ( PageCursor cursor = pagedFile.io( 0, PF_SHARED_WRITE_LOCK ) )
-=======
-        final AtomicBoolean end = new AtomicBoolean( false );
-        Runnable writer = new Runnable()
-        {
-            @Override
-            public void run()
-            {
-                while ( !end.get() )
->>>>>>> 9edd22fd
                 {
                     if ( cursor.next() )
                     {
