/*
 * Copyright (c) 2002-2018 "Neo4j,"
 * Neo4j Sweden AB [http://neo4j.com]
 *
 * This file is part of Neo4j.
 *
 * Neo4j is free software: you can redistribute it and/or modify
 * it under the terms of the GNU General Public License as published by
 * the Free Software Foundation, either version 3 of the License, or
 * (at your option) any later version.
 *
 * This program is distributed in the hope that it will be useful,
 * but WITHOUT ANY WARRANTY; without even the implied warranty of
 * MERCHANTABILITY or FITNESS FOR A PARTICULAR PURPOSE.  See the
 * GNU General Public License for more details.
 *
 * You should have received a copy of the GNU General Public License
 * along with this program.  If not, see <http://www.gnu.org/licenses/>.
 */
package org.neo4j.cypher.internal.runtime.interpreted.commands.expressions

import org.neo4j.cypher.internal.runtime.interpreted.ExecutionContext
import org.neo4j.cypher.internal.runtime.interpreted.pipes.QueryState
import org.neo4j.cypher.operations.{CypherFunctions, CypherMath}
import org.neo4j.values._
import org.neo4j.values.storable.Values.NO_VALUE
import org.neo4j.values.storable._
import org.neo4j.values.virtual.VirtualValues
import org.opencypher.v9_0.util.symbols._
import org.opencypher.v9_0.util.{CypherTypeException, InvalidArgumentException}

abstract class MathFunction(arg: Expression) extends Expression with NumericHelper {

  def innerExpectedType = CTNumber

  override def arguments = Seq(arg)

  override def symbolTableDependencies = arg.symbolTableDependencies
}

abstract class NullSafeMathFunction(arg: Expression) extends MathFunction(arg) {

  override def apply(ctx: ExecutionContext, state: QueryState): AnyValue = {
    val value = arg(ctx, state)
    if (NO_VALUE == value) NO_VALUE else Values.doubleValue(apply(asDouble(value).doubleValue()))
  }

  def apply(value: Double): Double
}

trait NumericHelper {

  protected def asLongEntityId(a: AnyValue): Option[Long] = a match {
    case a: IntegralValue => Some(a.longValue())
    case _ => None
  }

  protected def asDouble(a: AnyValue): DoubleValue = Values.doubleValue(asNumber(a).doubleValue())

  protected def asInt(a: AnyValue): IntValue = Values.intValue(asPrimitiveInt(a))

  protected def asPrimitiveInt(a: AnyValue): Int = asNumber(a).longValue().toInt

  protected def asLong(a: AnyValue): LongValue = Values.longValue(asPrimitiveLong(a))

  protected def asPrimitiveLong(a: AnyValue): Long = asNumber(a).longValue()

  private def asNumber(a: AnyValue): NumberValue = a match {
    case null => throw new CypherTypeException("Expected a numeric value for " + toString + ", but got null")
    case NO_VALUE => throw new CypherTypeException("Expected a numeric value for " + toString + ", but got null")
    case n: NumberValue => n
    case _ => throw new CypherTypeException("Expected a numeric value for " + toString + ", but got: " + a.toString)
  }
}

case class AbsFunction(argument: Expression) extends MathFunction(argument) {

  override def apply(ctx: ExecutionContext, state: QueryState): AnyValue =
    CypherFunctions.abs(argument(ctx, state))

  override def rewrite(f: (Expression) => Expression) = f(AbsFunction(argument.rewrite(f)))
}

case class AcosFunction(argument: Expression) extends MathFunction(argument) {

  override def apply(ctx: ExecutionContext,
                     state: QueryState): AnyValue = CypherFunctions.acos(argument(ctx, state))

  override def rewrite(f: (Expression) => Expression) = f(AcosFunction(argument.rewrite(f)))
}

case class AsinFunction(argument: Expression) extends MathFunction(argument) {

  override def apply(ctx: ExecutionContext,
                     state: QueryState): AnyValue = argument(ctx, state) match {
    case NO_VALUE => NO_VALUE
    case v => CypherFunctions.asin(v)
  }

  override def rewrite(f: (Expression) => Expression) = f(AsinFunction(argument.rewrite(f)))
}

case class AtanFunction(argument: Expression) extends MathFunction(argument) {

  override def apply(ctx: ExecutionContext,
                     state: QueryState): AnyValue = argument(ctx, state) match {
    case NO_VALUE => NO_VALUE
    case v => CypherFunctions.atan(v)
  }

  override def rewrite(f: (Expression) => Expression) = f(AtanFunction(argument.rewrite(f)))
}

case class Atan2Function(y: Expression, x: Expression) extends Expression with NumericHelper {

  def apply(ctx: ExecutionContext, state: QueryState): AnyValue = {
    val yValue = y(ctx, state)
    val xValue = x(ctx, state)
    if (NO_VALUE == yValue || NO_VALUE == xValue)
      NO_VALUE
    else
     CypherFunctions.atan2(yValue, xValue)
  }

  override def arguments = Seq(x, y)

  override def rewrite(f: (Expression) => Expression) = f(Atan2Function(y.rewrite(f), x.rewrite(f)))

  override def symbolTableDependencies = x.symbolTableDependencies ++ y.symbolTableDependencies
}

case class CeilFunction(argument: Expression) extends MathFunction(argument) {

  override def apply(ctx: ExecutionContext,
                     state: QueryState): AnyValue = argument(ctx, state) match {
    case NO_VALUE => NO_VALUE
    case v => CypherFunctions.ceil(v)
  }

  override def rewrite(f: (Expression) => Expression) = f(CeilFunction(argument.rewrite(f)))
}

case class CosFunction(argument: Expression) extends MathFunction(argument) {

  override def apply(ctx: ExecutionContext,
                     state: QueryState): AnyValue = argument(ctx, state) match {
    case NO_VALUE => NO_VALUE
    case v => CypherFunctions.cos(v)
  }

  override def rewrite(f: (Expression) => Expression) = f(CosFunction(argument.rewrite(f)))
}

case class CotFunction(argument: Expression) extends MathFunction(argument) {

  override def apply(ctx: ExecutionContext,
                     state: QueryState): AnyValue = argument(ctx, state) match {
    case NO_VALUE => NO_VALUE
    case v => CypherFunctions.cot(v)
  }

  override def rewrite(f: (Expression) => Expression) = f(CotFunction(argument.rewrite(f)))
}

case class DegreesFunction(argument: Expression) extends MathFunction(argument) {

  override def apply(ctx: ExecutionContext,
                     state: QueryState): AnyValue = argument(ctx, state) match {
    case NO_VALUE => NO_VALUE
    case v => CypherFunctions.toDegrees(v)
  }

  override def rewrite(f: (Expression) => Expression) = f(DegreesFunction(argument.rewrite(f)))
}

case class EFunction() extends Expression() {

  override def apply(ctx: ExecutionContext, state: QueryState): AnyValue = Values.E

  override def arguments = Seq()

  override def symbolTableDependencies = Set[String]()

  override def rewrite(f: (Expression) => Expression) = f(EFunction())
}

case class ExpFunction(argument: Expression) extends MathFunction(argument) {

  override def apply(ctx: ExecutionContext,
                     state: QueryState): AnyValue = argument(ctx, state) match {
    case NO_VALUE => NO_VALUE
    case v => CypherFunctions.exp(v)
  }

  override def rewrite(f: (Expression) => Expression) = f(ExpFunction(argument.rewrite(f)))
}

case class FloorFunction(argument: Expression) extends MathFunction(argument) {

  override def apply(ctx: ExecutionContext,
                     state: QueryState): AnyValue = argument(ctx, state) match {
    case NO_VALUE => NO_VALUE
    case v => CypherFunctions.floor(v)
  }

  override def rewrite(f: (Expression) => Expression) = f(FloorFunction(argument.rewrite(f)))
}

case class LogFunction(argument: Expression) extends MathFunction(argument) {

  override def apply(ctx: ExecutionContext,
                     state: QueryState): AnyValue = argument(ctx, state) match {
    case NO_VALUE => NO_VALUE
    case v => CypherFunctions.log(v)
  }

  override def rewrite(f: (Expression) => Expression) = f(LogFunction(argument.rewrite(f)))
}

case class Log10Function(argument: Expression) extends MathFunction(argument) {

  override def apply(ctx: ExecutionContext,
                     state: QueryState): AnyValue = argument(ctx, state) match {
    case NO_VALUE => NO_VALUE
    case v => CypherFunctions.log10(v)
  }

  override def rewrite(f: (Expression) => Expression) = f(Log10Function(argument.rewrite(f)))
}

case class PiFunction() extends Expression {

  override def apply(ctx: ExecutionContext, state: QueryState): AnyValue = Values.PI

  override def arguments = Seq()

  override def symbolTableDependencies = Set()

  override def rewrite(f: (Expression) => Expression) = f(PiFunction())
}

case class RadiansFunction(argument: Expression) extends MathFunction(argument) {

  override def apply(ctx: ExecutionContext,
                     state: QueryState): AnyValue = argument(ctx, state) match {
    case NO_VALUE => NO_VALUE
    case v => CypherFunctions.toRadians(v)
  }

  override def rewrite(f: (Expression) => Expression) = f(RadiansFunction(argument.rewrite(f)))
}

case class SinFunction(argument: Expression) extends MathFunction(argument) {

  override def apply(ctx: ExecutionContext,
                     state: QueryState): AnyValue = argument(ctx, state) match {
    case NO_VALUE => NO_VALUE
    case v => CypherFunctions.sin(v)
  }

  override def rewrite(f: (Expression) => Expression) = f(SinFunction(argument.rewrite(f)))
}

case class HaversinFunction(argument: Expression) extends MathFunction(argument) {

  override def apply(ctx: ExecutionContext,
                     state: QueryState): AnyValue = argument(ctx, state) match {
    case NO_VALUE => NO_VALUE
    case v => CypherFunctions.haversin(v)
  }

  override def rewrite(f: (Expression) => Expression) = f(HaversinFunction(argument.rewrite(f)))
}

case class TanFunction(argument: Expression) extends MathFunction(argument) {

  override def apply(ctx: ExecutionContext,
                     state: QueryState): AnyValue = argument(ctx, state) match {
    case NO_VALUE => NO_VALUE
    case v => CypherFunctions.tan(v)
  }

  override def rewrite(f: (Expression) => Expression) = f(TanFunction(argument.rewrite(f)))
}

case class RandFunction() extends Expression {

  override def apply(ctx: ExecutionContext, state: QueryState): AnyValue = CypherFunctions.rand()

  override def arguments = Seq()

  override def symbolTableDependencies = Set[String]()

  override def rewrite(f: (Expression) => Expression) = f(RandFunction())
}

case class RangeFunction(start: Expression, end: Expression, step: Expression) extends Expression with NumericHelper {

<<<<<<< HEAD
  override def apply(ctx: ExecutionContext, state: QueryState): AnyValue =
    CypherFunctions.range(start(ctx, state), end(ctx, state), step(ctx, state))
=======
  override def apply(ctx: ExecutionContext, state: QueryState): AnyValue = {
    val stepVal = asPrimitiveLong(step(ctx, state))
    if (stepVal == 0L)
      throw new InvalidArgumentException("step argument to range() cannot be zero")

    val startVal = asPrimitiveLong(start(ctx, state))
    val inclusiveEndVal = asPrimitiveLong(end(ctx, state))

    VirtualValues.range(startVal, inclusiveEndVal, stepVal)
  }
>>>>>>> 1f0dfd16

  override def arguments = Seq(start, end, step)

  override def rewrite(f: (Expression) => Expression) =
    f(RangeFunction(start.rewrite(f), end.rewrite(f), step.rewrite(f)))

  override def symbolTableDependencies = start.symbolTableDependencies ++
    end.symbolTableDependencies ++
    step.symbolTableDependencies
}

case class SignFunction(argument: Expression) extends MathFunction(argument) {

  override def apply(ctx: ExecutionContext, state: QueryState): AnyValue = {
    val value = argument(ctx, state)
    if (NO_VALUE == value) NO_VALUE
    else {
      Values.longValue(Math.signum(asDouble(value).doubleValue()).toLong)
    }
  }

  override def rewrite(f: (Expression) => Expression) = f(SignFunction(argument.rewrite(f)))
}

case class RoundFunction(expression: Expression) extends MathFunction(expression) {

  override def apply(ctx: ExecutionContext,
                     state: QueryState): AnyValue = expression(ctx, state) match {
    case NO_VALUE => NO_VALUE
    case v => CypherFunctions.round(v)
  }

  override def rewrite(f: (Expression) => Expression) = f(RoundFunction(expression.rewrite(f)))
}

case class SqrtFunction(argument: Expression) extends MathFunction(argument) {

  override def apply(ctx: ExecutionContext,
                     state: QueryState): AnyValue = argument(ctx, state) match {
    case NO_VALUE => NO_VALUE
    case v => CypherFunctions.sqrt(v)
  }

  override def rewrite(f: (Expression) => Expression) = f(SqrtFunction(argument.rewrite(f)))
}<|MERGE_RESOLUTION|>--- conflicted
+++ resolved
@@ -296,21 +296,8 @@
 
 case class RangeFunction(start: Expression, end: Expression, step: Expression) extends Expression with NumericHelper {
 
-<<<<<<< HEAD
   override def apply(ctx: ExecutionContext, state: QueryState): AnyValue =
     CypherFunctions.range(start(ctx, state), end(ctx, state), step(ctx, state))
-=======
-  override def apply(ctx: ExecutionContext, state: QueryState): AnyValue = {
-    val stepVal = asPrimitiveLong(step(ctx, state))
-    if (stepVal == 0L)
-      throw new InvalidArgumentException("step argument to range() cannot be zero")
-
-    val startVal = asPrimitiveLong(start(ctx, state))
-    val inclusiveEndVal = asPrimitiveLong(end(ctx, state))
-
-    VirtualValues.range(startVal, inclusiveEndVal, stepVal)
-  }
->>>>>>> 1f0dfd16
 
   override def arguments = Seq(start, end, step)
 
