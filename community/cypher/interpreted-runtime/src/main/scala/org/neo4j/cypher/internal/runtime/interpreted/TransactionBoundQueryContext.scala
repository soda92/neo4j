--- conflicted
+++ resolved
@@ -315,19 +315,13 @@
 
   override def lockingUniqueIndexSeek(indexReference: IndexReference, queries: Seq[IndexQuery.ExactPredicate]): Option[NodeValue] = {
     indexSearchMonitor.lockingUniqueIndexSeek(indexReference, queries)
-<<<<<<< HEAD
-    val index = transactionalContext.kernelTransaction.schemaRead().indexReferenceUnchecked(indexReference.label(), indexReference.properties():_*)
-    val nodeId = reads().lockingNodeUniqueIndexSeek(index, queries:_*)
-    if (StatementConstants.NO_SUCH_NODE == nodeId) None else Some(nodeOps.getById(nodeId))
-=======
     if (queries.exists(q => q.value() == Values.NO_VALUE))
       None
     else {
-      val index = DefaultIndexReference.general(indexReference.label(), indexReference.properties(): _*)
+      val index = transactionalContext.kernelTransaction.schemaRead().indexReferenceUnchecked(indexReference.label(), indexReference.properties(): _*)
       val nodeId = reads().lockingNodeUniqueIndexSeek(index, queries: _*)
       if (StatementConstants.NO_SUCH_NODE == nodeId) None else Some(nodeOps.getById(nodeId))
     }
->>>>>>> 53152e89
   }
 
   override def removeLabelsFromNode(node: Long, labelIds: Iterator[Int]): Int = labelIds.foldLeft(0) {
