--- conflicted
+++ resolved
@@ -47,21 +47,12 @@
                                                 config: CypherPlannerConfiguration,
                                                 clock: Clock,
                                                 kernelMonitors: KernelMonitors,
-<<<<<<< HEAD
-                                                log: Log,
                                                 plannerOption: CypherPlannerOption,
                                                 updateStrategy: CypherUpdateStrategy,
                                                 txIdProvider: () => Long
                                                ) extends CachingPlanner[PARSED_STATE] {
 
-  protected val logger: InfoLogger = new StringInfoLogger(log)
   protected val monitors: Monitors = WrappedMonitorsv4_0(kernelMonitors)
-=======
-                                                txIdProvider: () => Long
-                                               ) extends CachingPlanner[PARSED_STATE] {
-
-  protected val monitors: Monitors = WrappedMonitorsv3_5(kernelMonitors)
->>>>>>> e5b1790e
 
   protected val cacheTracer: CacheTracer[Pair[STATEMENT, ParameterTypeMap]] = monitors.newMonitor[CacheTracer[Pair[STATEMENT, ParameterTypeMap]]]("cypher4.0")
 
