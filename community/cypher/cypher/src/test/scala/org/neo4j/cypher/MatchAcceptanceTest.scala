--- conflicted
+++ resolved
@@ -1577,7 +1577,6 @@
     }
   }
 
-<<<<<<< HEAD
   test("should not break when using pattern expressions and order by") {
     val query =
       """
@@ -1587,7 +1586,8 @@
       """.stripMargin
 
     executeWithNewPlanner(query).toList
-=======
+  }
+
   test("issue #2907, varlength pattern should check label on endnode") {
 
     val a = createLabeledNode("LABEL")
@@ -1597,21 +1597,19 @@
     relate(a, b,  "r")
     relate(b, c,  "r")
 
-    val query = s"""START a=node(${a.getId}) WITH a AS a START b=node(*) WITH a AS a, b AS b
-                   |WHERE
-                   |(a)-[:r]->(b:LABEL) OR
-                   |(a)-[:r*]->(b:MISSING_LABEL)
+    val query = s"""MATCH (a), (b)
+                   |WHERE id(a) = ${a.getId} AND
+                   |      (a)-[:r]->(b:LABEL) OR
+                   |      (a)-[:r*]->(b:MISSING_LABEL)
                    |RETURN DISTINCT b""".stripMargin
 
 
     //WHEN
-    val result = execute(query)
+    val result = executeWithNewPlanner(query)
 
     //THEN
     result.toList should equal (List(Map("b" -> b)))
   }
-
-
 
   test("issue #2907 should only check label on end node") {
 
@@ -1632,7 +1630,5 @@
 
     //THEN
     result should equal (1)
->>>>>>> 9d7da3c2
-  }
-
+  }
 }