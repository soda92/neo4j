--- conflicted
+++ resolved
@@ -184,12 +184,8 @@
     <!-- neo4j-cypher -->
     <dependency>
       <groupId>org.neo4j</groupId>
-<<<<<<< HEAD
       <artifactId>neo4j-cypher-compiler-2.3</artifactId>
       <version>2.3.3</version>
-=======
-      <artifactId>neo4j-cypher-compiler-1.9_2.11</artifactId>
-      <version>2.0.5</version>
       <exclusions>
         <exclusion>
           <groupId>org.neo4j</groupId>
@@ -214,46 +210,6 @@
         <exclusion>
           <groupId>org.scala-lang</groupId>
           <artifactId>scala-library</artifactId>
-        </exclusion>
-      </exclusions>
-    </dependency>
-    <dependency>
-      <groupId>org.neo4j</groupId>
-      <artifactId>neo4j-cypher-compiler-2.2_2.11</artifactId>
-      <version>2.2.9</version>
->>>>>>> e2a2c014
-      <exclusions>
-        <exclusion>
-          <groupId>org.neo4j</groupId>
-          <artifactId>neo4j-kernel</artifactId>
-        </exclusion>
-        <exclusion>
-          <groupId>org.neo4j</groupId>
-          <artifactId>neo4j-lucene-index</artifactId>
-        </exclusion>
-        <exclusion>
-          <groupId>org.neo4j</groupId>
-          <artifactId>neo4j-graph-matching</artifactId>
-        </exclusion>
-        <exclusion>
-          <groupId>org.neo4j</groupId>
-          <artifactId>neo4j-graph-algo</artifactId>
-        </exclusion>
-        <exclusion>
-          <groupId>org.neo4j</groupId>
-          <artifactId>neo4j-cypher-commons</artifactId>
-        </exclusion>
-        <exclusion>
-          <groupId>org.scala-lang</groupId>
-          <artifactId>scala-library</artifactId>
-        </exclusion>
-        <exclusion>
-          <groupId>org.parboiled</groupId>
-          <artifactId>parboiled-scala_2.10</artifactId>
-        </exclusion>
-        <exclusion>
-          <groupId>net.sf.opencsv</groupId>
-          <artifactId>opencsv</artifactId>
         </exclusion>
       </exclusions>
     </dependency>
