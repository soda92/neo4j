--- conflicted
+++ resolved
@@ -91,13 +91,9 @@
     }
   }
 
-<<<<<<< HEAD
-  override def executionPlanDescription(): String = source.executionPlanDescription() + "\r\n" + "EagerAggregation( keys: [" + oldKeyExpressions.mkString(", ") + "], aggregates: [" + aggregations.mkString(", ") + "])"
-=======
   override def executionPlanDescription =
     source.executionPlanDescription
       .andThen("EagerAggregation", "keys" -> oldKeyExpressions, "aggregates" -> aggregations.mapValues(_.toString()))
->>>>>>> aba82832
 
   def throwIfSymbolsMissing(symbols: SymbolTable) {
     keyExpressions.foreach(_._2.throwIfSymbolsMissing(symbols))
