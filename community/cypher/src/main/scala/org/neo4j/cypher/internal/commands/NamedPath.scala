--- conflicted
+++ resolved
@@ -42,17 +42,10 @@
 
     val firstNode: String = getFirstNode
 
-<<<<<<< HEAD
-    val p: Seq[PropertyContainer] = pathPattern.foldLeft(Seq(get(firstNode)))((soFar, p) => p match {
-      case SingleNode(name)                         => Seq(get(name))
-      case RelatedTo(_, right, relName, _, _, _) => soFar ++ Seq(get(relName), get(right))
-      case path: PathPattern => getPath(ctx, path.pathName, soFar)
-=======
-    val p: Seq[PropertyContainer] = pathPattern.foldLeft(get(firstNode)::Nil)((soFar, p) => p match {
-      case SingleNode(name)                         => get(name)::Nil
-      case RelatedTo(_, right, relName, _, _, _, _) => soFar :+ get(relName) :+ get(right)
-      case path: PathPattern                        => getPath(ctx, path.pathName, soFar)
->>>>>>> e99f5aff
+    val p: Seq[PropertyContainer] = pathPattern.foldLeft(get(firstNode) :: Nil)((soFar, p) => p match {
+      case SingleNode(name)                      => get(name) :: Nil
+      case RelatedTo(_, right, relName, _, _, _) => soFar :+ get(relName) :+ get(right)
+      case path: PathPattern                     => getPath(ctx, path.pathName, soFar)
     })
 
     buildPath(p)
