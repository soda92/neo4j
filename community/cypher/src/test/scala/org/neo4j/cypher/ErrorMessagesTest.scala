--- conflicted
+++ resolved
@@ -227,7 +227,6 @@
       "Expected `r` to be a Map but it was a Collection")
   }
 
-<<<<<<< HEAD
   @Test def error_when_using_properties_on_relationships_in_match() {
     expectError(
       "START p=node(0) MATCH p-[r {a:'foo'}]->() RETURN r",
@@ -240,8 +239,6 @@
       "Properties on pattern elements are not allowed in MATCH")
   }
 
-=======
->>>>>>> 1f55c9fb
   private def expectError[T <: CypherException](query: String, expectedError: String)(implicit manifest: Manifest[T]): T = {
     val error = intercept[T](engine.execute(query).toList)
     val s = """
@@ -250,7 +247,6 @@
      Got: %s
             """.format(query, expectedError, error)
 
-
     if(!error.getMessage.contains(expectedError)) {
       fail(s)
     }
