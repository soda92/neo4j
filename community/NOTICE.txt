<<<<<<< HEAD
Neo4j
Copyright © 2002-2012 Network Engine for Objects in Lund AB (referred to
in this notice as “Neo Technology”)
   [http://neotechnology.com]

This product includes software ("Software") developed by Neo Technology.

The copyright in the bundled Neo4j graph database (including the
Software) is owned by Neo Technology. The Software developed and owned
by Neo Technology is licensed under the GNU GENERAL PUBLIC LICENSE
Version 3 (http://www.fsf.org/licensing/licenses/gpl-3.0.html) ("GPL")
to all third parties and that license, as required by the GPL, is
included in the LICENSE.txt file.

However, if you have executed an End User Software License and Services
Agreement or an OEM Software License and Support Services Agreement, or
another commercial license agreement with Neo Technology or one of its
affiliates (each, a "Commercial Agreement"), the terms of the license in
such Commercial Agreement will supersede the GPL and you may use the
software solely pursuant to the terms of the relevant Commercial
Agreement.

Third party libraries
---------------------

See the NOTICE.txt and LICENSES.txt files in the subdirectories for
information on included third party software.
=======
Neo4j
Copyright © 2002-2015 Network Engine for Objects in Lund AB (referred to
in this notice as “Neo Technology”)
   [http://neotechnology.com]

This product includes software ("Software") developed by Neo Technology.

The copyright in the bundled Neo4j graph database (including the
Software) is owned by Neo Technology. The Software developed and owned
by Neo Technology is licensed under the GNU GENERAL PUBLIC LICENSE
Version 3 (http://www.fsf.org/licensing/licenses/gpl-3.0.html) ("GPL")
to all third parties and that license, as required by the GPL, is
included in the LICENSE.txt file.

However, if you have executed an End User Software License and Services
Agreement or an OEM Software License and Support Services Agreement, or
another commercial license agreement with Neo Technology or one of its
affiliates (each, a "Commercial Agreement"), the terms of the license in
such Commercial Agreement will supersede the GPL and you may use the
software solely pursuant to the terms of the relevant Commercial
Agreement.

Third party libraries
---------------------

See the NOTICE.txt and LICENSES.txt files in the subdirectories for
information on included third party software.

>>>>>>> 28b44f3d
<|MERGE_RESOLUTION|>--- conflicted
+++ resolved
@@ -1,32 +1,3 @@
-<<<<<<< HEAD
-Neo4j
-Copyright © 2002-2012 Network Engine for Objects in Lund AB (referred to
-in this notice as “Neo Technology”)
-   [http://neotechnology.com]
-
-This product includes software ("Software") developed by Neo Technology.
-
-The copyright in the bundled Neo4j graph database (including the
-Software) is owned by Neo Technology. The Software developed and owned
-by Neo Technology is licensed under the GNU GENERAL PUBLIC LICENSE
-Version 3 (http://www.fsf.org/licensing/licenses/gpl-3.0.html) ("GPL")
-to all third parties and that license, as required by the GPL, is
-included in the LICENSE.txt file.
-
-However, if you have executed an End User Software License and Services
-Agreement or an OEM Software License and Support Services Agreement, or
-another commercial license agreement with Neo Technology or one of its
-affiliates (each, a "Commercial Agreement"), the terms of the license in
-such Commercial Agreement will supersede the GPL and you may use the
-software solely pursuant to the terms of the relevant Commercial
-Agreement.
-
-Third party libraries
----------------------
-
-See the NOTICE.txt and LICENSES.txt files in the subdirectories for
-information on included third party software.
-=======
 Neo4j
 Copyright © 2002-2015 Network Engine for Objects in Lund AB (referred to
 in this notice as “Neo Technology”)
@@ -54,5 +25,3 @@
 
 See the NOTICE.txt and LICENSES.txt files in the subdirectories for
 information on included third party software.
-
->>>>>>> 28b44f3d
