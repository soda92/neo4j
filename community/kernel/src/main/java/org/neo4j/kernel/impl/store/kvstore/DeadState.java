/*
 * Copyright (c) 2002-2018 "Neo Technology,"
 * Network Engine for Objects in Lund AB [http://neotechnology.com]
 *
 * This file is part of Neo4j.
 *
 * Neo4j is free software: you can redistribute it and/or modify
 * it under the terms of the GNU General Public License as published by
 * the Free Software Foundation, either version 3 of the License, or
 * (at your option) any later version.
 *
 * This program is distributed in the hope that it will be useful,
 * but WITHOUT ANY WARRANTY; without even the implied warranty of
 * MERCHANTABILITY or FITNESS FOR A PARTICULAR PURPOSE.  See the
 * GNU General Public License for more details.
 *
 * You should have received a copy of the GNU General Public License
 * along with this program.  If not, see <http://www.gnu.org/licenses/>.
 */
package org.neo4j.kernel.impl.store.kvstore;

import java.io.File;
import java.io.IOException;
import java.util.Optional;
import java.util.concurrent.locks.Lock;
import java.util.concurrent.locks.ReentrantLock;
import java.util.function.Consumer;
import java.util.function.Function;

import org.neo4j.helpers.collection.Pair;
import org.neo4j.io.pagecache.tracing.cursor.context.VersionContextSupplier;

abstract class DeadState<Key> extends ProgressiveState<Key>
{
    @Override
    protected Headers headers()
    {
        throw new IllegalStateException( "Cannot read in state: " + stateName() );
    }

    @Override
    protected boolean lookup( Key key, ValueSink sink )
    {
        throw new IllegalStateException( "Cannot read in state: " + stateName() );
    }

    @Override
    protected DataProvider dataProvider()
    {
        throw new IllegalStateException( "Cannot read in state: " + stateName() );
    }

    @Override
    protected int storedEntryCount()
    {
        throw new IllegalStateException( "Cannot read in state: " + stateName() );
    }

    @Override
    protected Optional<EntryUpdater<Key>> optionalUpdater( long version, Lock lock )
    {
        throw new IllegalStateException( "Cannot write in state: " + stateName() );
    }

    @Override
    protected EntryUpdater<Key> unsafeUpdater( Lock lock )
    {
        throw new IllegalStateException( "Cannot write in state: " + stateName() );
    }

    @Override
    protected boolean hasChanges()
    {
        return false;
    }

    @Override
    public void close()
    {
        throw new IllegalStateException( "Cannot close() in state: " + stateName() );
    }

    @Override
    protected File file()
    {
        throw new IllegalStateException( "No file assigned in state: " + stateName() );
    }

    @Override
    protected long version()
    {
        return keys.version( null );
    }

    @Override
    protected KeyFormat<Key> keyFormat()
    {
        return keys;
    }

    private final KeyFormat<Key> keys;
    final ActiveState.Factory stateFactory;
    final VersionContextSupplier versionContextSupplier;

    private DeadState( KeyFormat<Key> keys, ActiveState.Factory stateFactory, VersionContextSupplier versionContextSupplier )
    {
        this.keys = keys;
        this.stateFactory = stateFactory;
        this.versionContextSupplier = versionContextSupplier;
    }

    static class Stopped<Key> extends DeadState<Key>
    {
        Stopped( KeyFormat<Key> keys, ActiveState.Factory stateFactory, VersionContextSupplier versionContextSupplier )
        {
            super( keys, stateFactory, versionContextSupplier );
        }

        @Override
        String stateName()
        {
            return "stopped";
        }

        @Override
        ProgressiveState<Key> initialize( RotationStrategy rotation ) throws IOException
        {
            Pair<File, KeyValueStoreFile> opened = rotation.open();
            if ( opened == null )
            {
                return new NeedsCreation<>( keyFormat(), stateFactory, rotation, versionContextSupplier );
            }
            return new Prepared<>( stateFactory.open( ReadableState.store( keyFormat(), opened.other() ),
                                                      opened.first(), versionContextSupplier ) );
        }

        @Override
        ProgressiveState<Key> stop()
        {
            return this;
        }
    }

    private static class NeedsCreation<Key> extends DeadState<Key>
            implements Function<ActiveState<Key>, NeedsCreation<Key>>
    {
        private final RotationStrategy rotation;

        private NeedsCreation( KeyFormat<Key> keys, ActiveState.Factory stateFactory, RotationStrategy rotation,
                VersionContextSupplier versionContextSupplier )
        {
            super( keys, stateFactory, versionContextSupplier );
            this.rotation = rotation;
        }

        @Override
        ProgressiveState<Key> stop()
        {
            return new Stopped<>( keyFormat(), stateFactory, versionContextSupplier );
        }

        @Override
        String stateName()
        {
            return "needs creation";
        }

        @Override
        ActiveState<Key> start( DataInitializer<EntryUpdater<Key>> initializer ) throws IOException
        {
            if ( initializer == null )
            {
                throw new IllegalStateException( "Store needs to be created, and no initializer is given." );
            }
            Pair<File, KeyValueStoreFile> created = initialState( initializer );
            return stateFactory.open( ReadableState.store( keyFormat(), created.other() ), created.first(),
                    versionContextSupplier );
        }

        private Pair<File, KeyValueStoreFile> initialState( DataInitializer<EntryUpdater<Key>> initializer )
                throws IOException
        {
            long version = initializer.initialVersion();
<<<<<<< HEAD
            try ( ActiveState<Key> creation = stateFactory.open( ReadableState.empty( keyFormat(), version ), null ) )
=======
            ActiveState<Key> creation = stateFactory.open( ReadableState.empty( keyFormat(), version ), null,
                    versionContextSupplier );
            try
>>>>>>> 546c7446
            {
                try ( EntryUpdater<Key> updater = creation.resetter( new ReentrantLock(), () -> {} ) )
                {
                    initializer.initialize( updater );
                }
                return rotation.create( keyFormat().filter( creation.dataProvider() ), initializer.initialVersion() );
            }
        }

        /** called during recovery */
        @Override
        protected Optional<EntryUpdater<Key>> optionalUpdater( long version, Lock lock )
        {
            return Optional.empty();
        }

        /** for rotating recovered state (none) */
        @Override
        RotationState<Key> prepareRotation( long version )
        {
            return new Rotation<Key, NeedsCreation<Key>>( this )
            {
                @Override
                ProgressiveState<Key> rotate( boolean force, RotationStrategy strategy, RotationTimerFactory timerFactory,
                                              Consumer<Headers.Builder> headers )
                {
                    return state;
                }

                @Override
                public void close()
                {
                }

                @Override
                long rotationVersion()
                {
                    return state.version();
                }

                @Override
                ProgressiveState<Key> markAsFailed()
                {
                    return this;
                }
            };
        }

        @Override
        public NeedsCreation<Key> apply( ActiveState<Key> keyActiveState ) throws RuntimeException
        {
            return this;
        }
    }

    private static class Prepared<Key> extends DeadState<Key>
    {
        private final ActiveState<Key> state;

        private Prepared( ActiveState<Key> state )
        {
            super( state.keyFormat(), state.factory(), state.versionContextSupplier );
            this.state = state;
        }

        @Override
        protected Headers headers()
        {
            return state.headers();
        }

        /** for applying recovered transactions */
        @Override
        protected Optional<EntryUpdater<Key>> optionalUpdater( long version, Lock lock )
        {
            if ( version <= state.version() )
            {
                return Optional.empty();
            }
            else
            {
                return Optional.of( state.updater( version, lock ) );
            }
        }

        /** for rotating recovered state */
        @Override
        RotationState<Key> prepareRotation( long version )
        {
            return new Rotation<Key, RotationState.Rotation<Key>>( state.prepareRotation( version ) )
            {
                @Override
                ProgressiveState<Key> rotate( boolean force, RotationStrategy strategy, RotationTimerFactory timerFactory,
                                              Consumer<Headers.Builder> headers ) throws IOException
                {
                    return new Prepared<>( state.rotate( force, strategy, timerFactory, headers ) );
                }

                @Override
                public void close() throws IOException
                {
                    state.close();
                }

                @Override
                long rotationVersion()
                {
                    return state.rotationVersion();
                }

                @Override
                ProgressiveState<Key> markAsFailed()
                {
                    return state;
                }
            };
        }

        @Override
        ProgressiveState<Key> stop() throws IOException
        {
            return state.stop();
        }

        @Override
        String stateName()
        {
            return "prepared";
        }

        @Override
        ActiveState<Key> start( DataInitializer<EntryUpdater<Key>> stateInitializer )
        {
            return state;
        }

        @Override
        protected File file()
        {
            return state.file();
        }
    }

    private abstract static class Rotation<Key, State extends ProgressiveState<Key>> extends RotationState<Key>
    {
        final State state;

        Rotation( State state )
        {
            this.state = state;
        }

        @Override
        protected File file()
        {
            return state.file();
        }

        @Override
        Optional<EntryUpdater<Key>> optionalUpdater( long version, Lock lock )
        {
            throw new IllegalStateException( "Cannot write in state: " + stateName() );
        }

        @Override
        protected EntryUpdater<Key> unsafeUpdater( Lock lock )
        {
            throw new IllegalStateException( "Cannot write in state: " + stateName() );
        }

        @Override
        protected boolean hasChanges()
        {
            return state.hasChanges();
        }

        @Override
        protected KeyFormat<Key> keyFormat()
        {
            return state.keyFormat();
        }

        @Override
        protected Headers headers()
        {
            return state.headers();
        }

        @Override
        protected long version()
        {
            return state.version();
        }

        @Override
        protected boolean lookup( Key key, ValueSink sink )
        {
            throw new IllegalStateException( "Cannot read in state: " + stateName() );
        }

        @Override
        protected DataProvider dataProvider()
        {
            throw new IllegalStateException( "Cannot read in state: " + stateName() );
        }

        @Override
        protected int storedEntryCount()
        {
            throw new IllegalStateException( "Cannot read in state: " + stateName() );
        }
    }
}<|MERGE_RESOLUTION|>--- conflicted
+++ resolved
@@ -181,13 +181,8 @@
                 throws IOException
         {
             long version = initializer.initialVersion();
-<<<<<<< HEAD
-            try ( ActiveState<Key> creation = stateFactory.open( ReadableState.empty( keyFormat(), version ), null ) )
-=======
-            ActiveState<Key> creation = stateFactory.open( ReadableState.empty( keyFormat(), version ), null,
-                    versionContextSupplier );
-            try
->>>>>>> 546c7446
+            try ( ActiveState<Key> creation = stateFactory.open( ReadableState.empty( keyFormat(), version ), null,
+                    versionContextSupplier ) )
             {
                 try ( EntryUpdater<Key> updater = creation.resetter( new ReentrantLock(), () -> {} ) )
                 {
