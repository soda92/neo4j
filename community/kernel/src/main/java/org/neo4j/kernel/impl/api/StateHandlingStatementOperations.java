/**
 * Copyright (c) 2002-2014 "Neo Technology,"
 * Network Engine for Objects in Lund AB [http://neotechnology.com]
 *
 * This file is part of Neo4j.
 *
 * Neo4j is free software: you can redistribute it and/or modify
 * it under the terms of the GNU General Public License as published by
 * the Free Software Foundation, either version 3 of the License, or
 * (at your option) any later version.
 *
 * This program is distributed in the hope that it will be useful,
 * but WITHOUT ANY WARRANTY; without even the implied warranty of
 * MERCHANTABILITY or FITNESS FOR A PARTICULAR PURPOSE.  See the
 * GNU General Public License for more details.
 *
 * You should have received a copy of the GNU General Public License
 * along with this program.  If not, see <http://www.gnu.org/licenses/>.
 */
package org.neo4j.kernel.impl.api;

import java.util.Arrays;
import java.util.HashSet;
import java.util.Iterator;
import java.util.Map;
import java.util.Set;

import org.neo4j.collection.primitive.PrimitiveIntCollections;
import org.neo4j.collection.primitive.PrimitiveIntIterator;
import org.neo4j.collection.primitive.PrimitiveLongCollections;
import org.neo4j.collection.primitive.PrimitiveLongIterator;
import org.neo4j.cursor.Cursor;
import org.neo4j.function.primitive.PrimitiveLongPredicate;
import org.neo4j.graphdb.Direction;
import org.neo4j.helpers.Predicate;
import org.neo4j.helpers.ThisShouldNotHappenError;
import org.neo4j.kernel.api.EntityType;
import org.neo4j.kernel.api.LegacyIndex;
import org.neo4j.kernel.api.LegacyIndexHits;
import org.neo4j.kernel.api.Statement;
import org.neo4j.kernel.api.TxState;
import org.neo4j.kernel.api.constraints.UniquenessConstraint;
import org.neo4j.kernel.api.exceptions.EntityNotFoundException;
import org.neo4j.kernel.api.exceptions.LabelNotFoundKernelException;
import org.neo4j.kernel.api.exceptions.PropertyKeyIdNotFoundKernelException;
import org.neo4j.kernel.api.exceptions.RelationshipTypeIdNotFoundKernelException;
import org.neo4j.kernel.api.exceptions.TransactionFailureException;
import org.neo4j.kernel.api.exceptions.index.IndexNotFoundKernelException;
import org.neo4j.kernel.api.exceptions.legacyindex.LegacyIndexNotFoundKernelException;
import org.neo4j.kernel.api.exceptions.schema.ConstraintVerificationFailedKernelException;
import org.neo4j.kernel.api.exceptions.schema.CreateConstraintFailureException;
import org.neo4j.kernel.api.exceptions.schema.DropIndexFailureException;
import org.neo4j.kernel.api.exceptions.schema.IllegalTokenNameException;
import org.neo4j.kernel.api.exceptions.schema.IndexBrokenKernelException;
import org.neo4j.kernel.api.exceptions.schema.SchemaRuleNotFoundException;
import org.neo4j.kernel.api.exceptions.schema.TooManyLabelsException;
import org.neo4j.kernel.api.index.IndexDescriptor;
import org.neo4j.kernel.api.index.InternalIndexState;
import org.neo4j.kernel.api.properties.DefinedProperty;
import org.neo4j.kernel.api.properties.Property;
import org.neo4j.kernel.api.properties.PropertyKeyIdIterator;
import org.neo4j.kernel.impl.api.operations.EntityOperations;
import org.neo4j.kernel.impl.api.operations.KeyReadOperations;
import org.neo4j.kernel.impl.api.operations.KeyWriteOperations;
import org.neo4j.kernel.impl.api.operations.LegacyIndexReadOperations;
import org.neo4j.kernel.impl.api.operations.LegacyIndexWriteOperations;
import org.neo4j.kernel.impl.api.operations.SchemaReadOperations;
import org.neo4j.kernel.impl.api.operations.SchemaWriteOperations;
import org.neo4j.kernel.impl.api.state.AugmentWithLocalStateExpandCursor;
import org.neo4j.kernel.impl.api.state.ConstraintIndexCreator;
import org.neo4j.kernel.impl.api.store.StoreReadLayer;
import org.neo4j.kernel.impl.core.Token;
import org.neo4j.kernel.impl.index.IndexEntityType;
import org.neo4j.kernel.impl.index.LegacyIndexStore;
import org.neo4j.kernel.impl.nioneo.store.SchemaStorage;
import org.neo4j.kernel.impl.util.DiffSets;
import org.neo4j.kernel.impl.util.PrimitiveLongResourceIterator;
import org.neo4j.kernel.impl.util.register.NeoRegister;
import org.neo4j.register.Register;

import static java.util.Collections.emptyList;

import static org.neo4j.collection.primitive.PrimitiveLongCollections.single;
import static org.neo4j.helpers.collection.Iterables.filter;
import static org.neo4j.helpers.collection.Iterables.option;
import static org.neo4j.helpers.collection.IteratorUtil.resourceIterator;
import static org.neo4j.helpers.collection.IteratorUtil.singleOrNull;
import static org.neo4j.kernel.api.StatementConstants.NO_SUCH_NODE;

public class StateHandlingStatementOperations implements
        KeyReadOperations,
        KeyWriteOperations,
        EntityOperations,
        SchemaReadOperations,
        SchemaWriteOperations,
        LegacyIndexReadOperations,
        LegacyIndexWriteOperations
{
    private final StoreReadLayer storeLayer;
    private final LegacyPropertyTrackers legacyPropertyTrackers;
    private final ConstraintIndexCreator constraintIndexCreator;
    private final LegacyIndexStore legacyIndexStore;

    public StateHandlingStatementOperations(
            StoreReadLayer storeLayer, LegacyPropertyTrackers propertyTrackers,
            ConstraintIndexCreator constraintIndexCreator,
            LegacyIndexStore legacyIndexStore )
    {
        this.storeLayer = storeLayer;
        this.legacyPropertyTrackers = propertyTrackers;
        this.constraintIndexCreator = constraintIndexCreator;
        this.legacyIndexStore = legacyIndexStore;
    }

    @Override
    public long nodeCreate( KernelStatement state )
    {
        long nodeId = storeLayer.reserveNode();
        state.txState().nodeDoCreate( nodeId );
        return nodeId;
    }

    @Override
    public void nodeDelete( KernelStatement state, long nodeId ) throws EntityNotFoundException
    {
        assertNodeExists( state, nodeId );
        legacyPropertyTrackers.nodeDelete( nodeId );
        state.txState().nodeDoDelete( nodeId );
    }

    private void assertNodeExists( KernelStatement state, long nodeId ) throws EntityNotFoundException
    {
        if ( !nodeExists( state, nodeId ) )
        {
            throw new EntityNotFoundException( EntityType.NODE, nodeId );
        }
    }

    @Override
    public long relationshipCreate( KernelStatement state, int relationshipTypeId, long startNodeId, long endNodeId )
            throws EntityNotFoundException
    {
        assertNodeExists( state, startNodeId );
        assertNodeExists( state, endNodeId );
        long id = storeLayer.reserveRelationship();
        state.txState().relationshipDoCreate( id, relationshipTypeId, startNodeId, endNodeId );
        return id;
    }

    @Override
    public void relationshipDelete( final KernelStatement state, long relationshipId ) throws EntityNotFoundException
    {
        if ( !relationshipExists( state, relationshipId ) )
        {
            throw new EntityNotFoundException( EntityType.RELATIONSHIP, relationshipId );
        }

        // NOTE: We implicitly delegate to neoStoreTransaction via txState.legacyState here. This is because that
        // call returns modified properties, which node manager uses to update legacy tx state. This will be cleaned up
        // once we've removed legacy tx state.
        legacyPropertyTrackers.relationshipDelete( relationshipId );
        final TxState txState = state.txState();
        if ( txState.relationshipIsAddedInThisTx( relationshipId ) )
        {
            txState.relationshipDoDeleteAddedInThisTx( relationshipId );
        }
        else
        {
            try
            {
                storeLayer.relationshipVisit( relationshipId, new RelationshipVisitor<RuntimeException>()
                {
                    @Override
                    public void visit( long relId, int type, long startNode, long endNode )
                    {
                        txState.relationshipDoDelete( relId, type, startNode, endNode );
                    }
                });
            }
            catch ( EntityNotFoundException e )
            {
                // If it doesn't exist, it doesn't exist, and the user got what she wanted.
                return;
            }
        }
    }

    @Override
    public boolean nodeExists( KernelStatement state, long nodeId )
    {
        if ( state.hasTxStateWithChanges() )
        {
            if ( state.txState().nodeIsDeletedInThisTx( nodeId ) )
            {
                return false;
            }

            if ( state.txState().nodeIsAddedInThisTx( nodeId ) )
            {
                return true;
            }
        }

        return storeLayer.nodeExists( nodeId );
    }

    @Override
    public boolean relationshipExists( KernelStatement state, long relId )
    {
        if ( state.hasTxStateWithChanges() )
        {
            if ( state.txState().relationshipIsDeletedInThisTx( relId ) )
            {
                return false;
            }

            if ( state.txState().relationshipIsAddedInThisTx( relId ) )
            {
                return true;
            }
        }

        return storeLayer.relationshipExists( relId );
    }

    @Override
    public boolean nodeHasLabel( KernelStatement state, long nodeId, int labelId ) throws EntityNotFoundException
    {
        if ( state.hasTxStateWithChanges() )
        {
            if ( state.txState().nodeIsDeletedInThisTx( nodeId ) )
            {
                return false;
            }

            if ( state.txState().nodeIsAddedInThisTx( nodeId ) )
            {
                TxState.UpdateTriState labelState = state.txState().labelState( nodeId, labelId );
                return labelState.isTouched() && labelState.isAdded();
            }

            TxState.UpdateTriState labelState = state.txState().labelState( nodeId, labelId );
            if ( labelState.isTouched() )
            {
                return labelState.isAdded();
            }
        }

        return storeLayer.nodeHasLabel( nodeId, labelId );
    }

    @Override
    public PrimitiveIntIterator nodeGetLabels( KernelStatement state, long nodeId ) throws EntityNotFoundException
    {
        if ( state.hasTxStateWithChanges() )
        {
            if ( state.txState().nodeIsDeletedInThisTx( nodeId ) )
            {
                return PrimitiveIntCollections.emptyIterator();
            }

            if ( state.txState().nodeIsAddedInThisTx( nodeId ) )
            {
                return PrimitiveIntCollections.toPrimitiveIterator(
                        state.txState().nodeStateLabelDiffSets( nodeId ).getAdded().iterator() );
            }

            return state.txState().nodeStateLabelDiffSets( nodeId ).augment(
                    storeLayer.nodeGetLabels( nodeId ) );
        }

        return storeLayer.nodeGetLabels( nodeId );
    }

    @Override
    public PrimitiveLongIterator nodesGetAll( KernelStatement state )
    {
        return state.txState().augmentNodesGetAll( storeLayer.nodesGetAll() );
    }

    @Override
    public PrimitiveLongIterator relationshipsGetAll( KernelStatement state )
    {
        return state.txState().augmentRelationshipsGetAll( storeLayer.relationshipsGetAll() );
    }

    @Override
    public boolean nodeAddLabel( KernelStatement state, long nodeId, int labelId ) throws EntityNotFoundException
    {
        if ( nodeHasLabel( state, nodeId, labelId ) )
        {
            // Label is already in state or in store, no-op
            return false;
        }

        state.txState().nodeDoAddLabel( labelId, nodeId );
        for ( Iterator<DefinedProperty> properties = nodeGetAllProperties( state, nodeId ); properties.hasNext(); )
        {
            DefinedProperty property = properties.next();
            indexUpdateProperty( state, nodeId, labelId, property.propertyKeyId(), null, property.value() );
        }
        return true;
    }

    @Override
    public boolean nodeRemoveLabel( KernelStatement state, long nodeId, int labelId ) throws EntityNotFoundException
    {
        if ( !nodeHasLabel( state, nodeId, labelId ) )
        {
            // Label does not exist in state nor in store, no-op
            return false;
        }

        state.txState().nodeDoRemoveLabel( labelId, nodeId );
        for ( Iterator<DefinedProperty> properties = nodeGetAllProperties( state, nodeId ); properties.hasNext(); )
        {
            DefinedProperty property = properties.next();
            indexUpdateProperty( state, nodeId, labelId, property.propertyKeyId(), property.value(), null );
        }
        return true;
    }

    @Override
    public PrimitiveLongIterator nodesGetForLabel( KernelStatement state, int labelId )
    {
        if ( state.hasTxStateWithChanges() )
        {
            PrimitiveLongIterator wLabelChanges =
                    state.txState().nodesWithLabelChanged( labelId ).augment(
                            storeLayer.nodesGetForLabel( state, labelId ) );
            return state.txState().addedAndRemovedNodes().augmentWithRemovals( wLabelChanges );
        }

        return storeLayer.nodesGetForLabel( state, labelId );
    }

    @Override
    public IndexDescriptor indexCreate( KernelStatement state, int labelId, int propertyKey )
    {
        IndexDescriptor rule = new IndexDescriptor( labelId, propertyKey );
        state.txState().indexRuleDoAdd( rule );
        return rule;
    }

    @Override
    public void indexDrop( KernelStatement state, IndexDescriptor descriptor ) throws DropIndexFailureException
    {
        state.txState().indexDoDrop( descriptor );
    }

    @Override
    public void uniqueIndexDrop( KernelStatement state, IndexDescriptor descriptor ) throws DropIndexFailureException
    {
        state.txState().constraintIndexDoDrop( descriptor );
    }

    @Override
    public UniquenessConstraint uniquenessConstraintCreate( KernelStatement state, int labelId, int propertyKeyId )
            throws CreateConstraintFailureException
    {
        UniquenessConstraint constraint = new UniquenessConstraint( labelId, propertyKeyId );
        try
        {
            IndexDescriptor index = new IndexDescriptor( labelId, propertyKeyId );
            if ( state.txState().constraintIndexDoUnRemove( index ) ) // ..., DROP, *CREATE*
            { // creation is undoing a drop
                state.txState().constraintIndexDiffSetsByLabel( labelId ).unRemove( index );
                if ( !state.txState().constraintDoUnRemove( constraint ) ) // CREATE, ..., DROP, *CREATE*
                { // ... the drop we are undoing did itself undo a prior create...
                    state.txState().constraintsChangesForLabel( labelId ).unRemove( constraint );
                    state.txState().constraintDoAdd(
                            constraint, state.txState().indexCreatedForConstraint( constraint ) );
                }
            }
            else // *CREATE*
            { // create from scratch
                for ( Iterator<UniquenessConstraint> it = storeLayer.constraintsGetForLabelAndPropertyKey(
                        labelId, propertyKeyId ); it.hasNext(); )
                {
                    if ( it.next().equals( labelId, propertyKeyId ) )
                    {
                        return constraint;
                    }
                }
                long indexId = constraintIndexCreator.createUniquenessConstraintIndex(
                        state, this, labelId, propertyKeyId );
                state.txState().constraintDoAdd( constraint, indexId );
            }
            return constraint;
        }
        catch ( ConstraintVerificationFailedKernelException | DropIndexFailureException | TransactionFailureException e )
        {
            throw new CreateConstraintFailureException( constraint, e );
        }
    }

    @Override
    public Iterator<UniquenessConstraint> constraintsGetForLabelAndPropertyKey( KernelStatement state,
            int labelId, int propertyKeyId )
    {
        return applyConstraintsDiff( state, storeLayer.constraintsGetForLabelAndPropertyKey(
                labelId, propertyKeyId ), labelId, propertyKeyId );
    }

    @Override
    public Iterator<UniquenessConstraint> constraintsGetForLabel( KernelStatement state, int labelId )
    {
        return applyConstraintsDiff( state, storeLayer.constraintsGetForLabel( labelId ), labelId );
    }

    @Override
    public Iterator<UniquenessConstraint> constraintsGetAll( KernelStatement state )
    {
        return applyConstraintsDiff( state, storeLayer.constraintsGetAll() );
    }

    private Iterator<UniquenessConstraint> applyConstraintsDiff( KernelStatement state,
                                                                 Iterator<UniquenessConstraint> constraints,
                                                                 int labelId, int propertyKeyId )
    {
        if ( state.hasTxStateWithChanges() )
        {
            DiffSets<UniquenessConstraint> diff =
                    state.txState().constraintsChangesForLabelAndProperty( labelId, propertyKeyId );
            if ( diff != null )
            {
                return diff.apply( constraints );
            }
        }

        return constraints;
    }

    private Iterator<UniquenessConstraint> applyConstraintsDiff( KernelStatement state,
                                                                 Iterator<UniquenessConstraint> constraints,
                                                                 int labelId )
    {
        if ( state.hasTxStateWithChanges() )
        {
            DiffSets<UniquenessConstraint> diff = state.txState().constraintsChangesForLabel( labelId );
            if ( diff != null )
            {
                return diff.apply( constraints );
            }
        }

        return constraints;
    }

    private Iterator<UniquenessConstraint> applyConstraintsDiff( KernelStatement state,
                                                                 Iterator<UniquenessConstraint> constraints )
    {
        if ( state.hasTxStateWithChanges() )
        {
            DiffSets<UniquenessConstraint> diff = state.txState().constraintsChanges();
            if ( diff != null )
            {
                return diff.apply( constraints );
            }
        }

        return constraints;
    }

    @Override
    public void constraintDrop( KernelStatement state, UniquenessConstraint constraint )
    {
        state.txState().constraintDoDrop( constraint );
    }

    @Override
    public IndexDescriptor indexesGetForLabelAndPropertyKey( KernelStatement state, int labelId, int propertyKey )
    {
        Iterable<IndexDescriptor> committedRules;
        try
        {
            committedRules = option( storeLayer.indexesGetForLabelAndPropertyKey( labelId,
                    propertyKey ) );
        }
        catch ( SchemaRuleNotFoundException e )
        {
            committedRules = emptyList();
        }
        DiffSets<IndexDescriptor> ruleDiffSet = state.txState().indexDiffSetsByLabel( labelId );

        boolean hasTxStateWithChanges = state.hasTxStateWithChanges();
        Iterator<IndexDescriptor> rules = hasTxStateWithChanges ?
<<<<<<< HEAD
                filterByPropertyKeyId( ruleDiffSet.apply( committedRules.iterator() ),
                        propertyKey ) :
                committedRules.iterator();
        IndexDescriptor single = singleOrNull( rules );
        if ( single == null )
        {
            throw new SchemaRuleNotFoundException( "Index rule for label:" + labelId + " and property:" +
                    propertyKey + " not found" );
        }
        return single;
=======
                                          filterByPropertyKeyId( ruleDiffSet.apply( committedRules.iterator() ),
                                                                 propertyKey ) :
                                          committedRules.iterator();
        return singleOrNull( rules );
>>>>>>> b55e6aec
    }

    private Iterator<IndexDescriptor> filterByPropertyKeyId(
            Iterator<IndexDescriptor> descriptorIterator,
            final int propertyKey )
    {
        Predicate<IndexDescriptor> predicate = new Predicate<IndexDescriptor>()
        {
            @Override
            public boolean accept( IndexDescriptor item )
            {
                return item.getPropertyKeyId() == propertyKey;
            }
        };
        return filter( predicate, descriptorIterator );
    }

    @Override
    public InternalIndexState indexGetState( KernelStatement state, IndexDescriptor descriptor )
            throws IndexNotFoundKernelException
    {
        // If index is in our state, then return populating
        if ( state.hasTxStateWithChanges() )
        {
            if ( checkIndexState( descriptor, state.txState().indexDiffSetsByLabel( descriptor.getLabelId() ) ) )
            {
                return InternalIndexState.POPULATING;
            }
            if ( checkIndexState( descriptor, state.txState().constraintIndexDiffSetsByLabel( descriptor.getLabelId()
            ) ) )
            {
                return InternalIndexState.POPULATING;
            }
        }

        return storeLayer.indexGetState( descriptor );
    }

    private boolean checkIndexState( IndexDescriptor indexRule, DiffSets<IndexDescriptor> diffSet )
            throws IndexNotFoundKernelException
    {
        if ( diffSet.isAdded( indexRule ) )
        {
            return true;
        }
        if ( diffSet.isRemoved( indexRule ) )
        {
            throw new IndexNotFoundKernelException( String.format( "Index for label id %d on property id %d has been " +
                            "dropped in this transaction.",
                    indexRule.getLabelId(),
                    indexRule.getPropertyKeyId() ) );
        }
        return false;
    }

    @Override
    public Iterator<IndexDescriptor> indexesGetForLabel( KernelStatement state, int labelId )
    {
        if ( state.hasTxStateWithChanges() )
        {
            return state.txState().indexDiffSetsByLabel( labelId )
                    .apply( storeLayer.indexesGetForLabel( labelId ) );
        }

        return storeLayer.indexesGetForLabel( labelId );
    }

    @Override
    public Iterator<IndexDescriptor> indexesGetAll( KernelStatement state )
    {
        if ( state.hasTxStateWithChanges() )
        {
            return state.txState().indexChanges().apply( storeLayer.indexesGetAll() );
        }

        return storeLayer.indexesGetAll();
    }

    @Override
    public Iterator<IndexDescriptor> uniqueIndexesGetForLabel( KernelStatement state, int labelId )
    {
        if ( state.hasTxStateWithChanges() )
        {
            return state.txState().constraintIndexDiffSetsByLabel( labelId )
                    .apply( storeLayer.uniqueIndexesGetForLabel( labelId ) );
        }

        return storeLayer.uniqueIndexesGetForLabel( labelId );
    }

    @Override
    public Iterator<IndexDescriptor> uniqueIndexesGetAll( KernelStatement state )
    {
        if ( state.hasTxStateWithChanges() )
        {
            return state.txState().constraintIndexChanges()
                    .apply( storeLayer.uniqueIndexesGetAll() );
        }

        return storeLayer.uniqueIndexesGetAll();
    }

    @Override
    public long nodeGetUniqueFromIndexLookup( KernelStatement state, IndexDescriptor index, Object value )
            throws IndexNotFoundKernelException, IndexBrokenKernelException
    {
        PrimitiveLongResourceIterator committed = storeLayer.nodeGetUniqueFromIndexLookup( state, index, value );
        PrimitiveLongIterator exactMatches = filterExactIndexMatches( state, index, value, committed );
        PrimitiveLongIterator changeFilteredMatches = filterIndexStateChanges( state, index, value, exactMatches );
        return single( resourceIterator( changeFilteredMatches, committed ), NO_SUCH_NODE );
    }

    @Override
    public PrimitiveLongIterator nodesGetFromIndexLookup( KernelStatement state, IndexDescriptor index,
                                                          final Object value )
            throws IndexNotFoundKernelException
    {
        PrimitiveLongResourceIterator committed = storeLayer.nodesGetFromIndexLookup( state, index, value );
        PrimitiveLongIterator exactMatches = filterExactIndexMatches( state, index, value, committed );
        PrimitiveLongIterator changeFilteredMatches = filterIndexStateChanges( state, index, value, exactMatches );
        return resourceIterator( changeFilteredMatches, committed );
    }

    private PrimitiveLongIterator filterExactIndexMatches(
            KernelStatement state,
            IndexDescriptor index,
            Object value,
            PrimitiveLongIterator committed )
    {
        if ( isNumberOrArray( value ) )
        {
            return PrimitiveLongCollections.filter( committed, exactMatch( state, index.getPropertyKeyId(), value ) );
        }
        return committed;
    }

    private boolean isNumberOrArray( Object value )
    {
        return value instanceof Number || value.getClass().isArray();
    }

    private PrimitiveLongPredicate exactMatch(
            final KernelStatement state,
            final int propertyKeyId,
            final Object value )
    {
        return new PrimitiveLongPredicate()
        {
            @Override
            public boolean accept( long nodeId )
            {
                try
                {
                    return nodeGetProperty( state, nodeId, propertyKeyId ).valueEquals( value );
                }
                catch ( EntityNotFoundException e )
                {
                    throw new ThisShouldNotHappenError( "Chris", "An index claims a node by id " + nodeId +
                            " has the value. However, it looks like that node does not exist.", e);
                }
            }
        };
    }

    private PrimitiveLongIterator filterIndexStateChanges( KernelStatement state, IndexDescriptor index,
            Object value, PrimitiveLongIterator nodeIds )
    {
        if ( state.hasTxStateWithChanges() )
        {
            DiffSets<Long> labelPropertyChanges = state.txState().indexUpdates( index, value );
            DiffSets<Long> nodes = state.txState().addedAndRemovedNodes();

            // Apply to actual index lookup
            return nodes.augmentWithRemovals( labelPropertyChanges.augment( nodeIds ) );
        }
        return nodeIds;
    }

    @Override
    public Property nodeSetProperty( KernelStatement state, long nodeId, DefinedProperty property )
            throws EntityNotFoundException
    {
        Property existingProperty = nodeGetProperty( state, nodeId, property.propertyKeyId() );
        if ( !existingProperty.isDefined() )
        {
            legacyPropertyTrackers.nodeAddStoreProperty( nodeId, property );
        }
        else
        {
            legacyPropertyTrackers.nodeChangeStoreProperty( nodeId, (DefinedProperty) existingProperty, property );
        }
        state.txState().nodeDoReplaceProperty( nodeId, existingProperty, property );
        indexesUpdateProperty( state, nodeId, property.propertyKeyId(), existingProperty.value( null ),
                property.value() );
        return existingProperty;
    }

    @Override
    public Property relationshipSetProperty( KernelStatement state, long relationshipId, DefinedProperty property )
            throws EntityNotFoundException
    {
        Property existingProperty = relationshipGetProperty( state, relationshipId, property.propertyKeyId() );
        if ( !existingProperty.isDefined() )
        {
            legacyPropertyTrackers.relationshipAddStoreProperty( relationshipId, property );
        }
        else
        {
            legacyPropertyTrackers.relationshipChangeStoreProperty( relationshipId, (DefinedProperty)
                    existingProperty, property );
        }
        state.txState().relationshipDoReplaceProperty( relationshipId, existingProperty, property );
        return existingProperty;
    }

    @Override
    public Property graphSetProperty( KernelStatement state, DefinedProperty property )
    {
        Property existingProperty = graphGetProperty( state, property.propertyKeyId() );
        state.txState().graphDoReplaceProperty( existingProperty, property );
        return existingProperty;
    }

    @Override
    public Property nodeRemoveProperty( KernelStatement state, long nodeId, int propertyKeyId )
            throws EntityNotFoundException
    {
        Property existingProperty = nodeGetProperty( state, nodeId, propertyKeyId );
        if ( existingProperty.isDefined() )
        {
            legacyPropertyTrackers.nodeRemoveStoreProperty( nodeId, (DefinedProperty) existingProperty );
            state.txState().nodeDoRemoveProperty( nodeId, (DefinedProperty)existingProperty );
            indexesUpdateProperty( state, nodeId, propertyKeyId, ((DefinedProperty) existingProperty).value(), null );
        }
        return existingProperty;
    }

    @Override
    public Property relationshipRemoveProperty( KernelStatement state, long relationshipId, int propertyKeyId )
            throws EntityNotFoundException
    {
        Property existingProperty = relationshipGetProperty( state, relationshipId, propertyKeyId );
        if ( existingProperty.isDefined() )
        {
            legacyPropertyTrackers.relationshipRemoveStoreProperty( relationshipId, (DefinedProperty)
                    existingProperty );
            state.txState().relationshipDoRemoveProperty( relationshipId, (DefinedProperty)existingProperty );
        }
        return existingProperty;
    }

    @Override
    public Property graphRemoveProperty( KernelStatement state, int propertyKeyId )
    {
        Property existingProperty = graphGetProperty( state, propertyKeyId );
        if(existingProperty.isDefined())
        {
            state.txState().graphDoRemoveProperty( (DefinedProperty)existingProperty );
        }
        return existingProperty;
    }

    private void indexesUpdateProperty( KernelStatement state, long nodeId, int propertyKey,
                                        Object valueBefore, Object valueAfter ) throws EntityNotFoundException
    {
        for ( PrimitiveIntIterator labels = nodeGetLabels( state, nodeId ); labels.hasNext(); )
        {
            indexUpdateProperty( state, nodeId, labels.next(), propertyKey, valueBefore, valueAfter );
        }
    }

    private void indexUpdateProperty( KernelStatement state, long nodeId, int labelId, int propertyKey,
                                      Object valueBefore, Object valueAfter )
    {
        IndexDescriptor descriptor = indexesGetForLabelAndPropertyKey( state, labelId, propertyKey );
        if ( descriptor != null )
        {
            state.txState().indexUpdateProperty( descriptor, nodeId, valueBefore, valueAfter );
        }
    }

    @Override
    public PrimitiveLongIterator nodeGetPropertyKeys( KernelStatement state, long nodeId )
            throws EntityNotFoundException
    {
        if ( state.hasTxStateWithChanges() )
        {
            return new PropertyKeyIdIterator( nodeGetAllProperties( state, nodeId ) );
        }

        return storeLayer.nodeGetPropertyKeys( nodeId );
    }

    @Override
    public Property nodeGetProperty( KernelStatement state, long nodeId, int propertyKeyId )
            throws EntityNotFoundException
    {
        if ( state.hasTxStateWithChanges() )
        {
            Iterator<DefinedProperty> properties = nodeGetAllProperties( state, nodeId );
            while ( properties.hasNext() )
            {
                Property property = properties.next();
                if ( property.propertyKeyId() == propertyKeyId )
                {
                    return property;
                }
            }
            return Property.noNodeProperty( nodeId, propertyKeyId );
        }

        return storeLayer.nodeGetProperty( nodeId, propertyKeyId );
    }

    @Override
    public Iterator<DefinedProperty> nodeGetAllProperties( KernelStatement state, long nodeId )
            throws EntityNotFoundException
    {
        if ( state.hasTxStateWithChanges() )
        {
            if ( state.txState().nodeIsAddedInThisTx( nodeId ) )
            {
                return state.txState().addedAndChangedNodeProperties( nodeId );
            }
            if ( state.txState().nodeIsDeletedInThisTx( nodeId ) )
            {
                // TODO Throw IllegalStateException to conform with beans API. We may want to introduce
                // EntityDeletedException instead and use it instead of returning empty values in similar places
                throw new IllegalStateException( "Node " + nodeId + " has been deleted" );
            }
            return state.txState().augmentNodeProperties( nodeId, storeLayer.nodeGetAllProperties( nodeId ) );
        }

        return storeLayer.nodeGetAllProperties( nodeId );
    }

    @Override
    public PrimitiveLongIterator relationshipGetPropertyKeys( KernelStatement state, long relationshipId )
            throws EntityNotFoundException
    {
        if ( state.hasTxStateWithChanges() )
        {
            return new PropertyKeyIdIterator( relationshipGetAllProperties( state, relationshipId ) );
        }

        return storeLayer.relationshipGetPropertyKeys( relationshipId );
    }

    @Override
    public Property relationshipGetProperty( KernelStatement state, long relationshipId, int propertyKeyId )
            throws EntityNotFoundException
    {
        if ( state.hasTxStateWithChanges() )
        {
            Iterator<DefinedProperty> properties = relationshipGetAllProperties( state, relationshipId );
            while ( properties.hasNext() )
            {
                Property property = properties.next();
                if ( property.propertyKeyId() == propertyKeyId )
                {
                    return property;
                }
            }
            return Property.noRelationshipProperty( relationshipId, propertyKeyId );
        }
        return storeLayer.relationshipGetProperty( relationshipId, propertyKeyId );
    }

    @Override
    public Iterator<DefinedProperty> relationshipGetAllProperties( KernelStatement state, long relationshipId )
            throws EntityNotFoundException
    {
        if ( state.hasTxStateWithChanges() )
        {
            if ( state.txState().relationshipIsAddedInThisTx( relationshipId ) )
            {
                return state.txState().addedAndChangedRelProperties( relationshipId );
            }
            if ( state.txState().relationshipIsDeletedInThisTx( relationshipId ) )
            {
                // TODO Throw IllegalStateException to conform with beans API. We may want to introduce
                // EntityDeletedException instead and use it instead of returning empty values in similar places
                throw new IllegalStateException( "Relationship " + relationshipId + " has been deleted" );
            }
            return state.txState().augmentRelProperties( relationshipId,
                    storeLayer.relationshipGetAllProperties( relationshipId ) );
        }
        else
        {
            return storeLayer.relationshipGetAllProperties( relationshipId );
        }
    }

    @Override
    public PrimitiveLongIterator graphGetPropertyKeys( KernelStatement state )
    {
        if ( state.hasTxStateWithChanges() )
        {
            return new PropertyKeyIdIterator( graphGetAllProperties( state ) );
        }

        return storeLayer.graphGetPropertyKeys( state );
    }

    @Override
    public Property graphGetProperty( KernelStatement state, int propertyKeyId )
    {
        Iterator<DefinedProperty> properties = graphGetAllProperties( state );
        while ( properties.hasNext() )
        {
            Property property = properties.next();
            if ( property.propertyKeyId() == propertyKeyId )
            {
                return property;
            }
        }
        return Property.noGraphProperty( propertyKeyId );
    }

    @Override
    public Iterator<DefinedProperty> graphGetAllProperties( KernelStatement state )
    {
        if ( state.hasTxStateWithChanges() )
        {
            return state.txState().augmentGraphProperties( storeLayer.graphGetAllProperties() );
        }

        return storeLayer.graphGetAllProperties();
    }

    @Override
    public PrimitiveLongIterator nodeGetRelationships( KernelStatement state, long nodeId, Direction direction,
                                                       int[] relTypes ) throws EntityNotFoundException
    {
        relTypes = deduplicate( relTypes );

        if ( state.hasTxStateWithChanges() )
        {
            TxState txState = state.txState();
            PrimitiveLongIterator stored;
            if( txState.nodeIsAddedInThisTx( nodeId ) )
            {
                stored = PrimitiveLongCollections.emptyIterator();
            }
            else
            {
                stored = storeLayer.nodeListRelationships( nodeId, direction, relTypes );
            }
            return txState.augmentRelationships( nodeId, direction, relTypes, stored );
        }
        return storeLayer.nodeListRelationships( nodeId, direction, relTypes );
    }

    @Override
    public PrimitiveLongIterator nodeGetRelationships( KernelStatement state, long nodeId, Direction direction ) throws EntityNotFoundException
    {
        if ( state.hasTxStateWithChanges() )
        {
            TxState txState = state.txState();
            PrimitiveLongIterator stored;
            if( txState.nodeIsAddedInThisTx( nodeId ) )
            {
                stored = PrimitiveLongCollections.emptyIterator();
            }
            else
            {
                stored = storeLayer.nodeListRelationships( nodeId, direction );
            }
            return txState.augmentRelationships( nodeId, direction, stored );
        }
        return storeLayer.nodeListRelationships( nodeId, direction );
    }

    @Override
    public int nodeGetDegree( KernelStatement state, long nodeId, Direction direction, int relType ) throws EntityNotFoundException

    {
        if( state.hasTxStateWithChanges() )
        {
            int degree = 0;
            if(state.txState().nodeIsDeletedInThisTx( nodeId ))
            {
                return 0;
            }

            if( !state.txState().nodeIsAddedInThisTx( nodeId ))
            {
                degree = storeLayer.nodeGetDegree( nodeId, direction, relType );
            }

            return state.txState().augmentNodeDegree( nodeId, degree, direction, relType );
        }
        else
        {
            return storeLayer.nodeGetDegree( nodeId, direction, relType );
        }
    }

    @Override
    public int nodeGetDegree( KernelStatement state, long nodeId, Direction direction ) throws EntityNotFoundException
    {
        if( state.hasTxStateWithChanges() )
        {
            int degree = 0;
            if(state.txState().nodeIsDeletedInThisTx( nodeId ))
            {
                return 0;
            }

            if( !state.txState().nodeIsAddedInThisTx( nodeId ))
            {
                degree = storeLayer.nodeGetDegree( nodeId, direction );
            }
            return state.txState().augmentNodeDegree( nodeId, degree, direction );
        }
        else
        {
            return storeLayer.nodeGetDegree( nodeId, direction );
        }
    }

    @Override
    public PrimitiveIntIterator nodeGetRelationshipTypes( KernelStatement state, long nodeId )
            throws EntityNotFoundException
    {
        if(state.hasTxStateWithChanges() && state.txState().nodeModifiedInThisTx(nodeId))
        {
            TxState tx = state.txState();
            if(tx.nodeIsDeletedInThisTx( nodeId ))
            {
                return PrimitiveIntCollections.emptyIterator();
            }

            if(tx.nodeIsAddedInThisTx( nodeId ))
            {
                return tx.nodeRelationshipTypes(nodeId);
            }

            Set<Integer> types = new HashSet<>();

            // Add types in the current transaction
            PrimitiveIntIterator typesInTx = tx.nodeRelationshipTypes( nodeId );
            while(typesInTx.hasNext())
            {
                types.add( typesInTx.next() );
            }

            // Augment with types stored on disk, minus any types where all rels of that type are deleted
            // in current tx.
            PrimitiveIntIterator committedTypes = storeLayer.nodeGetRelationshipTypes( nodeId );
            while(committedTypes.hasNext())
            {
                int current = committedTypes.next();
                if(!types.contains( current ) && nodeGetDegree( state, nodeId, Direction.BOTH, current ) > 0)
                {
                    types.add( current );
                }
            }

            return PrimitiveIntCollections.toPrimitiveIterator( types.iterator() );
        }
        else
        {
            return storeLayer.nodeGetRelationshipTypes( nodeId );
        }
    }

    //
    // Methods that delegate directly to storage
    //

    @Override
    public Long indexGetOwningUniquenessConstraintId( KernelStatement state, IndexDescriptor index )
            throws SchemaRuleNotFoundException
    {
        return storeLayer.indexGetOwningUniquenessConstraintId( index );
    }

    @Override
    public long indexGetCommittedId( KernelStatement state, IndexDescriptor index, SchemaStorage.IndexRuleKind kind )
            throws SchemaRuleNotFoundException
    {
        return storeLayer.indexGetCommittedId( index, kind );
    }

    @Override
    public String indexGetFailure( Statement state, IndexDescriptor descriptor )
            throws IndexNotFoundKernelException
    {
        return storeLayer.indexGetFailure( descriptor );
    }

    @Override
    public int labelGetForName( Statement state, String labelName )
    {
        return storeLayer.labelGetForName( labelName );
    }

    @Override
    public String labelGetName( Statement state, int labelId ) throws LabelNotFoundKernelException
    {
        return storeLayer.labelGetName( labelId );
    }

    @Override
    public int propertyKeyGetForName( Statement state, String propertyKeyName )
    {
        return storeLayer.propertyKeyGetForName( propertyKeyName );
    }

    @Override
    public String propertyKeyGetName( Statement state, int propertyKeyId ) throws PropertyKeyIdNotFoundKernelException
    {
        return storeLayer.propertyKeyGetName( propertyKeyId );
    }

    @Override
    public Iterator<Token> propertyKeyGetAllTokens( Statement state )
    {
        return storeLayer.propertyKeyGetAllTokens();
    }

    @Override
    public Iterator<Token> labelsGetAllTokens( Statement state )
    {
        return storeLayer.labelsGetAllTokens();
    }

    @Override
    public int relationshipTypeGetForName( Statement state, String relationshipTypeName )
    {
        return storeLayer.relationshipTypeGetForName( relationshipTypeName );
    }

    @Override
    public String relationshipTypeGetName( Statement state, int relationshipTypeId ) throws
            RelationshipTypeIdNotFoundKernelException
    {
        return storeLayer.relationshipTypeGetName( relationshipTypeId );
    }

    @Override
    public int labelGetOrCreateForName( Statement state, String labelName ) throws IllegalTokenNameException,
            TooManyLabelsException
    {
        return storeLayer.labelGetOrCreateForName( labelName );
    }

    @Override
    public int propertyKeyGetOrCreateForName( Statement state, String propertyKeyName ) throws IllegalTokenNameException
    {
        return storeLayer.propertyKeyGetOrCreateForName( propertyKeyName );
    }

    @Override
    public int relationshipTypeGetOrCreateForName( Statement state, String relationshipTypeName )
            throws IllegalTokenNameException
    {
        return storeLayer.relationshipTypeGetOrCreateForName( relationshipTypeName );
    }

    private static int[] deduplicate( int[] types )
    {
        int unique = 0;
        for ( int i = 0; i < types.length; i++ )
        {
            int type = types[i];
            for ( int j = 0; j < unique; j++ )
            {
                if ( type == types[j] )
                {
                    type = -1; // signal that this relationship is not unique
                    break; // we will not find more than one conflict
                }
            }
            if ( type != -1 )
            { // this has to be done outside the inner loop, otherwise we'd never accept a single one...
                types[unique++] = types[i];
            }
        }
        if ( unique < types.length )
        {
            types = Arrays.copyOf( types, unique );
        }
        return types;
    }

    // <Legacy index>
    @Override
    public <EXCEPTION extends Exception> void relationshipVisit( KernelStatement statement,
            long relId, RelationshipVisitor<EXCEPTION> visitor ) throws EntityNotFoundException, EXCEPTION
    {
        if ( statement.hasTxStateWithChanges() )
        {
            TxState txState = statement.txState();
            if ( txState.relationshipVisit( relId, visitor ) )
            {
                return;
            }
        }
        storeLayer.relationshipVisit( relId, visitor );
    }

    @Override
    public Cursor expand( KernelStatement statement, Cursor inputCursor,
                          NeoRegister.Node.In nodeId, Register.Object.In<int[]> types,
                          Register.Object.In<Direction> expandDirection, NeoRegister.Relationship.Out relId,
                          NeoRegister.RelType.Out relType, Register.Object.Out<Direction> direction,
                          NeoRegister.Node.Out startNodeId, NeoRegister.Node.Out neighborNodeId )
    {
        if( statement.hasTxStateWithChanges() )
        {
            return new AugmentWithLocalStateExpandCursor( storeLayer, statement.txState(),
                    inputCursor, nodeId, types, expandDirection, relId, relType, direction, startNodeId, neighborNodeId );
        }
        return storeLayer.expand( inputCursor, nodeId, types, expandDirection,
                relId, relType, direction, startNodeId, neighborNodeId );
    }

    @Override
    public LegacyIndexHits nodeLegacyIndexGet( KernelStatement statement, String indexName, String key, Object value )
            throws LegacyIndexNotFoundKernelException
    {
        return statement.txState().getNodeLegacyIndexChanges( indexName ).get( key, value );
    }

    @Override
    public LegacyIndexHits nodeLegacyIndexQuery( KernelStatement statement, String indexName, String key,
            Object queryOrQueryObject ) throws LegacyIndexNotFoundKernelException
    {
        return statement.txState().getNodeLegacyIndexChanges( indexName ).query( key, queryOrQueryObject );
    }

    @Override
    public LegacyIndexHits nodeLegacyIndexQuery( KernelStatement statement, String indexName, Object queryOrQueryObject )
            throws LegacyIndexNotFoundKernelException
    {
        return statement.txState().getNodeLegacyIndexChanges( indexName ).query( queryOrQueryObject );
    }

    @Override
    public LegacyIndexHits relationshipLegacyIndexGet( KernelStatement statement, String indexName, String key,
            Object value, long startNode, long endNode ) throws LegacyIndexNotFoundKernelException
    {
        LegacyIndex index = statement.txState().getRelationshipLegacyIndexChanges( indexName );
        if ( startNode != -1 || endNode != -1 )
        {
            return index.get( key, value, startNode, endNode );
        }
        return index.get( key, value );
    }

    @Override
    public LegacyIndexHits relationshipLegacyIndexQuery( KernelStatement statement, String indexName, String key,
            Object queryOrQueryObject, long startNode, long endNode ) throws LegacyIndexNotFoundKernelException
    {
        LegacyIndex index = statement.txState().getRelationshipLegacyIndexChanges( indexName );
        if ( startNode != -1 || endNode != -1 )
        {
            return index.query( key, queryOrQueryObject, startNode, endNode );
        }
        return index.query( key, queryOrQueryObject );
    }

    @Override
    public LegacyIndexHits relationshipLegacyIndexQuery( KernelStatement statement, String indexName,
            Object queryOrQueryObject, long startNode, long endNode ) throws LegacyIndexNotFoundKernelException
    {
        LegacyIndex index = statement.txState().getRelationshipLegacyIndexChanges( indexName );
        if ( startNode != -1 || endNode != -1 )
        {
            return index.query( queryOrQueryObject, startNode, endNode );
        }
        return index.query( queryOrQueryObject );
    }

    @Override
    public void nodeLegacyIndexCreateLazily( KernelStatement statement, String indexName,
            Map<String, String> customConfig )
    {
        legacyIndexStore.getOrCreateNodeIndexConfig( indexName, customConfig );
    }

    @Override
    public void relationshipLegacyIndexCreateLazily( KernelStatement statement, String indexName,
            Map<String, String> customConfig )
    {
        legacyIndexStore.getOrCreateRelationshipIndexConfig( indexName, customConfig );
    }

    @Override
    public void nodeAddToLegacyIndex( KernelStatement statement, String indexName, long node, String key, Object value )
            throws LegacyIndexNotFoundKernelException
    {
        statement.txState().getNodeLegacyIndexChanges( indexName ).addNode( node, key, value );
    }

    @Override
    public void nodeRemoveFromLegacyIndex( KernelStatement statement, String indexName, long node, String key,
            Object value ) throws LegacyIndexNotFoundKernelException
    {
        statement.txState().getNodeLegacyIndexChanges( indexName ).remove( node, key, value );
    }

    @Override
    public void nodeRemoveFromLegacyIndex( KernelStatement statement, String indexName, long node, String key )
            throws LegacyIndexNotFoundKernelException
    {
        statement.txState().getNodeLegacyIndexChanges( indexName ).remove( node, key );
    }

    @Override
    public void nodeRemoveFromLegacyIndex( KernelStatement statement, String indexName, long node )
            throws LegacyIndexNotFoundKernelException
    {
        statement.txState().getNodeLegacyIndexChanges( indexName ).remove( node );
    }

    @Override
    public void relationshipAddToLegacyIndex( final KernelStatement statement, final String indexName,
            final long relationship, final String key, final Object value )
                    throws EntityNotFoundException, LegacyIndexNotFoundKernelException
    {
        relationshipVisit( statement, relationship, new RelationshipVisitor<LegacyIndexNotFoundKernelException>()
        {
            @Override
            public void visit( long relId, int type, long startNode, long endNode )
                    throws LegacyIndexNotFoundKernelException
            {
                statement.txState().getRelationshipLegacyIndexChanges( indexName ).addRelationship(
                        relationship, key, value, startNode, endNode );
            }
        } );
    }

    @Override
    public void relationshipRemoveFromLegacyIndex( KernelStatement statement, String indexName, long relationship,
            String key, Object value ) throws LegacyIndexNotFoundKernelException
    {
        statement.txState().getRelationshipLegacyIndexChanges( indexName ).remove( relationship, key, value );
    }

    @Override
    public void relationshipRemoveFromLegacyIndex( KernelStatement statement, String indexName, long relationship,
            String key ) throws LegacyIndexNotFoundKernelException
    {
        statement.txState().getRelationshipLegacyIndexChanges( indexName ).remove( relationship, key );
    }

    @Override
    public void relationshipRemoveFromLegacyIndex( KernelStatement statement, String indexName, long relationship )
            throws LegacyIndexNotFoundKernelException
    {
        statement.txState().getRelationshipLegacyIndexChanges( indexName ).remove( relationship );
    }

    @Override
    public void nodeLegacyIndexDrop( KernelStatement statement, String indexName ) throws LegacyIndexNotFoundKernelException
    {
        statement.txState().getNodeLegacyIndexChanges( indexName ).drop();
        statement.legacyIndexTransactionState().deleteIndex( IndexEntityType.Node, indexName );
    }

    @Override
    public void relationshipLegacyIndexDrop( KernelStatement statement, String indexName )
            throws LegacyIndexNotFoundKernelException
    {
        statement.txState().getRelationshipLegacyIndexChanges( indexName ).drop();
        statement.legacyIndexTransactionState().deleteIndex( IndexEntityType.Relationship, indexName );
    }

    @Override
    public String nodeLegacyIndexSetConfiguration( KernelStatement statement, String indexName, String key, String value )
            throws LegacyIndexNotFoundKernelException
    {
        return legacyIndexStore.setNodeIndexConfiguration( indexName, key, value );
    }

    @Override
    public String relationshipLegacyIndexSetConfiguration( KernelStatement statement, String indexName, String key,
            String value ) throws LegacyIndexNotFoundKernelException
    {
        return legacyIndexStore.setRelationshipIndexConfiguration( indexName, key, value );
    }

    @Override
    public String nodeLegacyIndexRemoveConfiguration( KernelStatement statement, String indexName, String key )
            throws LegacyIndexNotFoundKernelException
    {
        return legacyIndexStore.removeNodeIndexConfiguration( indexName, key );
    }

    @Override
    public String relationshipLegacyIndexRemoveConfiguration( KernelStatement statement, String indexName, String key )
            throws LegacyIndexNotFoundKernelException
    {
        return legacyIndexStore.removeRelationshipIndexConfiguration( indexName, key );
    }

    @Override
    public Map<String, String> nodeLegacyIndexGetConfiguration( KernelStatement statement, String indexName )
            throws LegacyIndexNotFoundKernelException
    {
        return legacyIndexStore.getNodeIndexConfiguration( indexName );
    }

    @Override
    public Map<String, String> relationshipLegacyIndexGetConfiguration( KernelStatement statement, String indexName )
            throws LegacyIndexNotFoundKernelException
    {
        return legacyIndexStore.getRelationshipIndexConfiguration( indexName );
    }

    @Override
    public String[] nodeLegacyIndexesGetAll( KernelStatement statement )
    {
        return legacyIndexStore.getAllNodeIndexNames();
    }

    @Override
    public String[] relationshipLegacyIndexesGetAll( KernelStatement statement )
    {
        return legacyIndexStore.getAllRelationshipIndexNames();
    }
    // </Legacy index>
}<|MERGE_RESOLUTION|>--- conflicted
+++ resolved
@@ -485,23 +485,10 @@
 
         boolean hasTxStateWithChanges = state.hasTxStateWithChanges();
         Iterator<IndexDescriptor> rules = hasTxStateWithChanges ?
-<<<<<<< HEAD
                 filterByPropertyKeyId( ruleDiffSet.apply( committedRules.iterator() ),
                         propertyKey ) :
                 committedRules.iterator();
-        IndexDescriptor single = singleOrNull( rules );
-        if ( single == null )
-        {
-            throw new SchemaRuleNotFoundException( "Index rule for label:" + labelId + " and property:" +
-                    propertyKey + " not found" );
-        }
-        return single;
-=======
-                                          filterByPropertyKeyId( ruleDiffSet.apply( committedRules.iterator() ),
-                                                                 propertyKey ) :
-                                          committedRules.iterator();
         return singleOrNull( rules );
->>>>>>> b55e6aec
     }
 
     private Iterator<IndexDescriptor> filterByPropertyKeyId(
