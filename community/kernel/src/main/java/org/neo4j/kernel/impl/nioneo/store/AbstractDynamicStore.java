/**
 * Copyright (c) 2002-2015 "Neo Technology,"
 * Network Engine for Objects in Lund AB [http://neotechnology.com]
 *
 * This file is part of Neo4j.
 *
 * Neo4j is free software: you can redistribute it and/or modify
 * it under the terms of the GNU General Public License as published by
 * the Free Software Foundation, either version 3 of the License, or
 * (at your option) any later version.
 *
 * This program is distributed in the hope that it will be useful,
 * but WITHOUT ANY WARRANTY; without even the implied warranty of
 * MERCHANTABILITY or FITNESS FOR A PARTICULAR PURPOSE.  See the
 * GNU General Public License for more details.
 *
 * You should have received a copy of the GNU General Public License
 * along with this program.  If not, see <http://www.gnu.org/licenses/>.
 */
package org.neo4j.kernel.impl.nioneo.store;

import java.io.File;
import java.io.IOException;
import java.nio.ByteBuffer;
import java.util.Collection;
import java.util.Iterator;
import java.util.LinkedList;
import java.util.List;

import org.neo4j.helpers.Pair;
import org.neo4j.helpers.UTF8;
import org.neo4j.helpers.collection.IteratorUtil;
import org.neo4j.kernel.IdGeneratorFactory;
import org.neo4j.kernel.IdType;
import org.neo4j.kernel.configuration.Config;
import org.neo4j.kernel.impl.nioneo.store.windowpool.WindowPoolFactory;
import org.neo4j.kernel.impl.util.StringLogger;

/**
 * An abstract representation of a dynamic store. The difference between a
 * normal {@link AbstractStore} and a <CODE>AbstractDynamicStore</CODE> is
 * that the size of a record/entry can be dynamic.
 * <p>
 * Instead of a fixed record this class uses blocks to store a record. If a
 * record size is greater than the block size the record will use one or more
 * blocks to store its data.
 * <p>
 * A dynamic store don't have a {@link IdGenerator} because the position of a
 * record can't be calculated just by knowing the id. Instead one should use a
 * {@link AbstractStore} and store the start block of the record located in the
 * dynamic store. Note: This class makes use of an id generator internally for
 * managing free and non free blocks.
 * <p>
 * Note, the first block of a dynamic store is reserved and contains information
 * about the store.
 */
public abstract class AbstractDynamicStore extends CommonAbstractStore implements Store, RecordStore<DynamicRecord>,
        DynamicBlockSize, DynamicRecordAllocator
{
    public static abstract class Configuration
        extends CommonAbstractStore.Configuration
    {
    }

    public static final byte[] NO_DATA = new byte[0];

    private final Config conf;
    private int blockSize;

    public AbstractDynamicStore( File fileName, Config conf, IdType idType,
                                 IdGeneratorFactory idGeneratorFactory, WindowPoolFactory windowPoolFactory,
                                 FileSystemAbstraction fileSystemAbstraction, StringLogger stringLogger,
                                 StoreVersionMismatchHandler versionMismatchHandler )
    {
        super( fileName, conf, idType, idGeneratorFactory, windowPoolFactory, fileSystemAbstraction, stringLogger,
                versionMismatchHandler );
        this.conf = conf;
    }

    @Override
    public DynamicRecord nextUsedRecordOrNew( Iterator<DynamicRecord> recordsToUseFirst )
    {
        DynamicRecord record;
        if ( recordsToUseFirst.hasNext() )
        {
            record = recordsToUseFirst.next();
            if ( !record.inUse() )
            {
                record.setCreated();
            }
        }
        else
        {
            record = new DynamicRecord( nextId() );
            record.setCreated();
        }
        record.setInUse( true );
        return record;
    }

    @Override
    public int dataSize()
    {
        return getBlockSize() - AbstractDynamicStore.BLOCK_HEADER_SIZE;
    }

    @Override
    protected int getEffectiveRecordSize()
    {
        return getBlockSize();
    }

    @Override
    public int getRecordSize()
    {
        return getBlockSize();
    }

    @Override
    public int getRecordHeaderSize()
    {
        return BLOCK_HEADER_SIZE;
    }

    /**
     * We reserve the first record, record 0, to contain an integer saying how big the record size of
     * this store is. Record size of a dynamic store can be specified at creation time, and will be
     * put here and read every time the store is loaded.
     */
    @Override
    public int getNumberOfReservedLowIds()
    {
        return 1;
    }

    @Override
    protected void verifyFileSizeAndTruncate() throws IOException
    {
        int expectedVersionLength = UTF8.encode( buildTypeDescriptorAndVersion( getTypeDescriptor() ) ).length;
        long fileSize = getFileChannel().size();
        if ( (fileSize - expectedVersionLength) % blockSize != 0 && !isReadOnly() )
        {
            setStoreNotOk( new IllegalStateException( "Misaligned file size " + fileSize + " for " + this + ", expected version length " + expectedVersionLength ) );
        }
        if ( getStoreOk() && !isReadOnly() )
        {
            getFileChannel().truncate( fileSize - expectedVersionLength );
        }
    }

    @Override
    protected void readAndVerifyBlockSize() throws IOException
    {
        ByteBuffer buffer = ByteBuffer.allocate( 4 );
        getFileChannel().position( 0 );
        getFileChannel().read( buffer );
        buffer.flip();
        blockSize = buffer.getInt();
        if ( blockSize <= 0 )
        {
            throw new InvalidRecordException( "Illegal block size: " +
                    blockSize + " in " + getStorageFileName() );
        }
    }

    /**
     * Returns the byte size of each block for this dynamic store
     *
     * @return The block size of this store
     */
    @Override
    public int getBlockSize()
    {
        return blockSize;
    }

    /**
     * Calculate the size of a dynamic record given the size of the data block.
     *
     * @param dataSize the size of the data block in bytes.
     * @return the size of a dynamic record.
     */
    public static int getRecordSize( int dataSize )
    {
        return dataSize + BLOCK_HEADER_SIZE;
    }

    // (in_use+next high)(1 byte)+nr_of_bytes(3 bytes)+next_block(int)
    public static final int BLOCK_HEADER_SIZE = 1 + 3 + 4; // = 8

    @Override
    public void updateRecord( DynamicRecord record )
    {
        long blockId = record.getId();
        registerIdFromUpdateRecord( blockId );
        PersistenceWindow window = acquireWindow( blockId, OperationType.WRITE );
        try
        {
            Buffer buffer = window.getOffsettedBuffer( blockId );
            if ( record.inUse() )
            {
                long nextBlock = record.getNextBlock();
                int highByteInFirstInteger = nextBlock == Record.NO_NEXT_BLOCK.intValue() ? 0
                        : (int) ( ( nextBlock & 0xF00000000L ) >> 8 );
                highByteInFirstInteger |= ( Record.IN_USE.byteValue() << 28 );
                highByteInFirstInteger |= (record.isStartRecord() ? 0 : 1) << 31;

                /*
                 * First 4b
                 * [x   ,    ][    ,    ][    ,    ][    ,    ] 0: start record, 1: linked record
                 * [   x,    ][    ,    ][    ,    ][    ,    ] inUse
                 * [    ,xxxx][    ,    ][    ,    ][    ,    ] high next block bits
                 * [    ,    ][xxxx,xxxx][xxxx,xxxx][xxxx,xxxx] nr of bytes in the data field in this record
                 *
                 */
                int firstInteger = record.getLength();
                assert firstInteger < ( 1 << 24 ) - 1;

                firstInteger |= highByteInFirstInteger;

                buffer.putInt( firstInteger ).putInt( (int) nextBlock );
                if ( !record.isLight() )
                {
                    buffer.put( record.getData() );
                }
                else
                {
                    assert getHighId() != record.getId() + 1;
                }
            }
            else
            {
                buffer.put( Record.NOT_IN_USE.byteValue() );
                if ( !isInRecoveryMode() )
                {
                    freeId( blockId );
                }
            }
        }
        finally
        {
            releaseWindow( window );
        }
    }

    @Override
    public void forceUpdateRecord( DynamicRecord record )
    {
        updateRecord( record );
    }

    // [next][type][data]

    protected void allocateRecordsFromBytes( Collection<DynamicRecord> target, byte src[] )
    {
        allocateRecordsFromBytes( target, src, IteratorUtil.<DynamicRecord>emptyIterator(), this );
    }

    public static void allocateRecordsFromBytes(
            Collection<DynamicRecord> recordList, byte src[], Iterator<DynamicRecord> recordsToUseFirst,
            DynamicRecordAllocator dynamicRecordAllocator )
    {
        assert src != null : "Null src argument";
        DynamicRecord nextRecord = dynamicRecordAllocator.nextUsedRecordOrNew( recordsToUseFirst );
        int srcOffset = 0;
        int dataSize = dynamicRecordAllocator.dataSize();
        do
        {
            DynamicRecord record = nextRecord;
            record.setStartRecord( srcOffset == 0 );
            if ( src.length - srcOffset > dataSize )
            {
                byte data[] = new byte[dataSize];
                System.arraycopy( src, srcOffset, data, 0, dataSize );
                record.setData( data );
                nextRecord = dynamicRecordAllocator.nextUsedRecordOrNew( recordsToUseFirst );
                record.setNextBlock( nextRecord.getId() );
                srcOffset += dataSize;
            }
            else
            {
                byte data[] = new byte[src.length - srcOffset];
                System.arraycopy( src, srcOffset, data, 0, data.length );
                record.setData( data );
                nextRecord = null;
                record.setNextBlock( Record.NO_NEXT_BLOCK.intValue() );
            }
            recordList.add( record );
            assert !record.isLight();
            assert record.getData() != null;
        }
        while ( nextRecord != null );
    }

    public Collection<DynamicRecord> getLightRecords( long startBlockId )
    {
        List<DynamicRecord> recordList = new LinkedList<>();
        long blockId = startBlockId;
        while ( blockId != Record.NO_NEXT_BLOCK.intValue() )
        {
            PersistenceWindow window = acquireWindow( blockId,
                OperationType.READ );
            try
            {
                DynamicRecord record = getRecord( blockId, window, RecordLoad.CHECK );
                recordList.add( record );
                blockId = record.getNextBlock();
            }
            finally
            {
                releaseWindow( window );
            }
        }
        return recordList;
    }

    public void ensureHeavy( DynamicRecord record )
    {
        if ( !record.isLight() )
        {
            return;
        }
        if ( record.getLength() == 0 ) // don't go though the trouble of acquiring the window if we would read nothing
        {
            record.setData( NO_DATA );
        }

        long blockId = record.getId();
        PersistenceWindow window = acquireWindow( blockId, OperationType.READ );
        try
        {
            Buffer buf = window.getBuffer();
            // NOTE: skip of header in offset
            int offset = (int) (blockId-window.position()) * getBlockSize() + BLOCK_HEADER_SIZE;
            buf.setOffset( offset );
            byte bytes[] = new byte[record.getLength()];
            buf.get( bytes );
            record.setData( bytes );
        }
        finally
        {
            releaseWindow( window );
        }
    }

    protected boolean isRecordInUse( ByteBuffer buffer )
    {
        return ( buffer.get() & (byte) 0x10 ) >> 4 == Record.IN_USE.byteValue();
    }

    private DynamicRecord getRecord( long blockId, PersistenceWindow window, RecordLoad load )
    {
        DynamicRecord record = new DynamicRecord( blockId );
        Buffer buffer = window.getOffsettedBuffer( blockId );

        /*
         * First 4b
         * [x   ,    ][    ,    ][    ,    ][    ,    ] 0: start record, 1: linked record
         * [   x,    ][    ,    ][    ,    ][    ,    ] inUse
         * [    ,xxxx][    ,    ][    ,    ][    ,    ] high next block bits
         * [    ,    ][xxxx,xxxx][xxxx,xxxx][xxxx,xxxx] nr of bytes in the data field in this record
         *
         */
        long firstInteger = buffer.getUnsignedInt();
        boolean isStartRecord = (firstInteger & 0x80000000) == 0;
        long maskedInteger = firstInteger & ~0x80000000;
        int highNibbleInMaskedInteger = (int) ( ( maskedInteger ) >> 28 );
        boolean inUse = highNibbleInMaskedInteger == Record.IN_USE.intValue();
        if ( !inUse && load != RecordLoad.FORCE )
        {
            throw new InvalidRecordException( "DynamicRecord Not in use, blockId[" + blockId + "]" );
        }
        int dataSize = getBlockSize() - BLOCK_HEADER_SIZE;

        int nrOfBytes = (int) ( firstInteger & 0xFFFFFF );

        /*
         * Pointer to next block 4b (low bits of the pointer)
         */
        long nextBlock = buffer.getUnsignedInt();
        long nextModifier = ( firstInteger & 0xF000000L ) << 8;

        long longNextBlock = longFromIntAndMod( nextBlock, nextModifier );
        boolean readData = load != RecordLoad.CHECK;
        if ( longNextBlock != Record.NO_NEXT_BLOCK.intValue()
            && nrOfBytes < dataSize || nrOfBytes > dataSize )
        {
            readData = false;
            if ( load != RecordLoad.FORCE )
            {
                throw new InvalidRecordException( "Next block set[" + nextBlock
                + "] current block illegal size[" + nrOfBytes + "/" + dataSize + "]" );
            }
        }
        record.setInUse( inUse );
        record.setStartRecord( isStartRecord );
        record.setLength( nrOfBytes );
        record.setNextBlock( longNextBlock );
        /*
         * Data 'nrOfBytes' bytes
         */
        if ( readData )
        {
            byte byteArrayElement[] = new byte[nrOfBytes];
            buffer.get( byteArrayElement );
            record.setData( byteArrayElement );
        }
        return record;
    }

    @Override
    public DynamicRecord getRecord( long id )
    {
        PersistenceWindow window = acquireWindow( id,
                OperationType.READ );
        try
        {
            return getRecord( id, window, RecordLoad.NORMAL );
        }
        finally
        {
            releaseWindow( window );
        }
    }

    @Override
    public DynamicRecord forceGetRecord( long id )
    {
        PersistenceWindow window;
        try
        {
            window = acquireWindow( id, OperationType.READ );
        }
        catch ( InvalidRecordException e )
        {
            return new DynamicRecord( id );
        }

        try
        {
            return getRecord( id, window, RecordLoad.FORCE );
        }
        finally
        {
            releaseWindow( window );
        }
    }

    @Override
    public DynamicRecord forceGetRaw( DynamicRecord record )
    {
        return record;
    }

    @Override
    public DynamicRecord forceGetRaw( long id )
    {
        return forceGetRecord( id );
    }

    @Override
    public Collection<DynamicRecord> getRecords( long startBlockId )
    {
        return getRecords( startBlockId, RecordLoad.NORMAL );
    }

    public Collection<DynamicRecord> getRecords( long startBlockId, RecordLoad loadFlag )
    {
        List<DynamicRecord> recordList = new LinkedList<>();
        long blockId = startBlockId;
        while ( blockId != Record.NO_NEXT_BLOCK.intValue() )
        {
            PersistenceWindow window = acquireWindow( blockId, OperationType.READ );
            try
            {
                DynamicRecord record = getRecord( blockId, window, loadFlag );
                if ( ! record.inUse() )
                {
                    return recordList;
                }
                recordList.add( record );
                blockId = record.getNextBlock();
            }
            finally
            {
                releaseWindow( window );
            }
        }
        return recordList;
    }

    @Override
    public Long getNextRecordReference( DynamicRecord record )
    {
        long nextId = record.getNextBlock();
        return Record.NO_NEXT_BLOCK.is( nextId ) ? null : nextId;
    }

    /**
     * @return a {@link ByteBuffer#slice() sliced} {@link ByteBuffer} wrapping {@code target} or,
     * if necessary a new larger {@code byte[]} and containing exactly all concatenated data read from records
     */
    public static ByteBuffer concatData( Collection<DynamicRecord> records, byte[] target )
    {
        int totalLength = 0;
        for ( DynamicRecord record : records )
        {
            totalLength += record.getLength();
        }

        if ( target.length < totalLength )
        {
            target = new byte[totalLength];
        }

        ByteBuffer buffer = ByteBuffer.wrap( target, 0, totalLength );
        for ( DynamicRecord record : records )
        {
            buffer.put( record.getData() );
        }
        buffer.position( 0 );
        return buffer;
    }

    /**
     * Rebuilds the internal id generator keeping track of what blocks are free or taken.
     */
    @Override
    protected void rebuildIdGenerator()
    {
        if ( getBlockSize() <= 0 )
        {
            throw new InvalidRecordException( "Illegal blockSize: " + getBlockSize() );
        }
        stringLogger.debug( "Rebuilding id generator for[" + getStorageFileName() + "] ..." );
        closeIdGenerator();
        File idFile = new File( getStorageFileName().getPath() + ".id" );
        if ( fileSystemAbstraction.fileExists( idFile ) )
        {
            boolean success = fileSystemAbstraction.deleteFile( idFile );
            assert success : "Couldn't delete " + idFile.getPath() + ", still open?";
        }
        createIdGenerator( idFile );
        openIdGenerator();
        setHighId( 1 ); // reserved first block containing blockSize
        StoreChannel fileChannel = getFileChannel();
        long defraggedCount = 0;
        try
        {
            boolean useFastRebuild = conf.get( Configuration.rebuild_idgenerators_fast );
            if ( useFastRebuild )
            {
                setHighId( findHighIdBackwards() );
            }
            else
            {
                ByteBuffer byteBuffer = ByteBuffer.wrap( new byte[1] );
                LinkedList<Long> freeIdList = new LinkedList<>();

                long fileSize = fileChannel.size();
                for ( long i = 1; i * getBlockSize() < fileSize; i++ )
                {
                    fileChannel.position( i * getBlockSize() );
                    byteBuffer.clear();
                    fileChannel.read( byteBuffer );
                    byteBuffer.flip();
                    if ( !isRecordInUse( byteBuffer ) )
                    {
                        freeIdList.add( i );
                    }
                    else
                    {
                        setHighId( i + 1 ); // increment by one because highId is (highest possible inUse id + 1)
                        while ( !freeIdList.isEmpty() )
                        {
                            freeId( freeIdList.removeFirst() );
                            defraggedCount++;
                        }
                    }
                }
            }
        }
        catch ( IOException e )
        {
            throw new UnderlyingStorageException(
                    "Unable to rebuild id generator " + getStorageFileName(), e );
        }
        stringLogger.debug( "[" + getStorageFileName() + "] high id=" + getHighId()
<<<<<<< HEAD
                            + " (defragged=" + defraggedCount + ")" );
        stringLogger.logMessage( getStorageFileName() + " rebuild id generator, highId=" + getHighId() +
                                 " defragged count=" + defraggedCount, true );
=======
            + " (defragged=" + defraggedCount + ")" );
        stringLogger.debug( getStorageFileName() + " rebuild id generator, highId=" + getHighId() +
                            " defragged count=" + defraggedCount );
>>>>>>> 41fd988e
        closeIdGenerator();
        openIdGenerator();
    }

    @Override
    public String toString()
    {
        return super.toString() + "[fileName:" + storageFileName.getName() +
               ", blockSize:" + (getRecordSize() - getRecordHeaderSize()) + "]";
    }

    public Pair<byte[]/*header in the first record*/,byte[]/*all other bytes*/> readFullByteArray(
            Iterable<DynamicRecord> records, PropertyType propertyType )
    {
        for ( DynamicRecord record : records )
        {
            ensureHeavy( record );
        }

        return readFullByteArrayFromHeavyRecords( records, propertyType );
    }

    public static Pair<byte[]/*header in the first record*/,byte[]/*all other bytes*/> readFullByteArrayFromHeavyRecords(
            Iterable<DynamicRecord> records, PropertyType propertyType )
    {
        byte[] header = null;
        List<byte[]> byteList = new LinkedList<>();
        int totalSize = 0, i = 0;
        for ( DynamicRecord record : records )
        {
            int offset = 0;
            if ( i++ == 0 )
            {   // This is the first one, read out the header separately
                header = propertyType.readDynamicRecordHeader( record.getData() );
                offset = header.length;
            }

            byteList.add( record.getData() );
            totalSize += (record.getData().length-offset);
        }
        byte[] bArray = new byte[totalSize];
        assert header != null : "header should be non-null since records should not be empty";
        int sourceOffset = header.length;
        int offset = 0;
        for ( byte[] currentArray : byteList )
        {
            System.arraycopy( currentArray, sourceOffset, bArray, offset,
                currentArray.length-sourceOffset );
            offset += (currentArray.length-sourceOffset);
            sourceOffset = 0;
        }
        return Pair.of( header, bArray );
    }
}<|MERGE_RESOLUTION|>--- conflicted
+++ resolved
@@ -585,16 +585,10 @@
             throw new UnderlyingStorageException(
                     "Unable to rebuild id generator " + getStorageFileName(), e );
         }
-        stringLogger.debug( "[" + getStorageFileName() + "] high id=" + getHighId()
-<<<<<<< HEAD
-                            + " (defragged=" + defraggedCount + ")" );
-        stringLogger.logMessage( getStorageFileName() + " rebuild id generator, highId=" + getHighId() +
-                                 " defragged count=" + defraggedCount, true );
-=======
-            + " (defragged=" + defraggedCount + ")" );
+        stringLogger.debug( "[" + getStorageFileName() + "] high id=" + getHighId() +
+                " (defragged=" + defraggedCount + ")" );
         stringLogger.debug( getStorageFileName() + " rebuild id generator, highId=" + getHighId() +
-                            " defragged count=" + defraggedCount );
->>>>>>> 41fd988e
+                " defragged count=" + defraggedCount );
         closeIdGenerator();
         openIdGenerator();
     }
