/**
 * Copyright (c) 2002-2014 "Neo Technology,"
 * Network Engine for Objects in Lund AB [http://neotechnology.com]
 *
 * This file is part of Neo4j.
 *
 * Neo4j is free software: you can redistribute it and/or modify
 * it under the terms of the GNU General Public License as published by
 * the Free Software Foundation, either version 3 of the License, or
 * (at your option) any later version.
 *
 * This program is distributed in the hope that it will be useful,
 * but WITHOUT ANY WARRANTY; without even the implied warranty of
 * MERCHANTABILITY or FITNESS FOR A PARTICULAR PURPOSE.  See the
 * GNU General Public License for more details.
 *
 * You should have received a copy of the GNU General Public License
 * along with this program.  If not, see <http://www.gnu.org/licenses/>.
 */
package org.neo4j.kernel.impl.util;

import java.util.Iterator;
import java.util.Set;

<<<<<<< HEAD
import org.neo4j.collection.primitive.PrimitiveIntCollections.PrimitiveIntBaseIterator;
import org.neo4j.collection.primitive.PrimitiveIntIterator;

public final class DiffApplyingPrimitiveIntIterator extends PrimitiveIntBaseIterator
=======
import org.neo4j.graphdb.Resource;

/**
 * Please dedup with {@link DiffApplyingPrimitiveLongIterator}
 * Applies a diffset to the given source PrimitiveIntIterator.
 * If the given source is a Resource, then so is this DiffApplyingPrimitiveIntIterator.
 */
public final class DiffApplyingPrimitiveIntIterator extends AbstractPrimitiveIntIterator implements Resource
>>>>>>> 9063db4d
{
    private enum Phase
    {
        FILTERED_SOURCE
        {
            @Override
            boolean fetchNext( DiffApplyingPrimitiveIntIterator self )
            {
                return self.computeNextFromSourceAndFilter();
            }
        },

        ADDED_ELEMENTS
        {
            @Override
            boolean fetchNext( DiffApplyingPrimitiveIntIterator self )
            {
                return self.computeNextFromAddedElements();
            }
        },

        NO_ADDED_ELEMENTS
        {
            @Override
            boolean fetchNext( DiffApplyingPrimitiveIntIterator self )
            {
                return false;
            }
        };

        abstract boolean fetchNext( DiffApplyingPrimitiveIntIterator self );
    }

    private final PrimitiveIntIterator source;
    private final Iterator<?> addedElementsIterator;
    private final Set<?> addedElements;
    private final Set<?> removedElements;
    private Phase phase;

    public DiffApplyingPrimitiveIntIterator( PrimitiveIntIterator source,
                                              Set<?> addedElements, Set<?> removedElements )
    {
        this.source = source;
        this.addedElements = addedElements;
        this.addedElementsIterator = addedElements.iterator();
        this.removedElements = removedElements;
        phase = Phase.FILTERED_SOURCE;
    }

    @Override
    protected boolean fetchNext()
    {
        return phase.fetchNext( this );
    }

    private boolean computeNextFromSourceAndFilter()
    {
        while ( source.hasNext() )
        {
            int value = source.next();
            if ( !removedElements.contains( value ) && !addedElements.contains( value ) )
            {
                return next( value );
            }
        }
        transitionToAddedElements();
        return phase.fetchNext( this );
    }

    private void transitionToAddedElements()
    {
        phase = !addedElementsIterator.hasNext() ? Phase.NO_ADDED_ELEMENTS : Phase.ADDED_ELEMENTS;
    }

    private boolean computeNextFromAddedElements()
    {
        return addedElementsIterator.hasNext() ? next( (Integer) addedElementsIterator.next() ) : false;
    }

    @Override
    public void close()
    {
        if ( source instanceof Resource )
        {
            ((Resource) source).close();
        }
    }
}<|MERGE_RESOLUTION|>--- conflicted
+++ resolved
@@ -22,12 +22,8 @@
 import java.util.Iterator;
 import java.util.Set;
 
-<<<<<<< HEAD
 import org.neo4j.collection.primitive.PrimitiveIntCollections.PrimitiveIntBaseIterator;
 import org.neo4j.collection.primitive.PrimitiveIntIterator;
-
-public final class DiffApplyingPrimitiveIntIterator extends PrimitiveIntBaseIterator
-=======
 import org.neo4j.graphdb.Resource;
 
 /**
@@ -35,8 +31,7 @@
  * Applies a diffset to the given source PrimitiveIntIterator.
  * If the given source is a Resource, then so is this DiffApplyingPrimitiveIntIterator.
  */
-public final class DiffApplyingPrimitiveIntIterator extends AbstractPrimitiveIntIterator implements Resource
->>>>>>> 9063db4d
+public final class DiffApplyingPrimitiveIntIterator extends PrimitiveIntBaseIterator implements Resource
 {
     private enum Phase
     {
