--- conflicted
+++ resolved
@@ -83,27 +83,17 @@
         XaLogicalLog log;
         if( readOnly)
         {
-<<<<<<< HEAD
             log = new NoOpLogicalLog( logging );
         }
         else if ( providers.shouldInterceptDeserialized() && providers.hasAnyInterceptorConfigured() )
         {
             log = new InterceptingXaLogicalLog( logicalLog, rm, cf, tf, providers, monitors, fileSystemAbstraction,
-                logging, pruneStrategy, stateFactory, rotateAtSize, injectedTxValidator );
+                logging, pruneStrategy, stateFactory, kernelHealth, rotateAtSize, injectedTxValidator );
         }
         else
         {
             log = new XaLogicalLog( logicalLog, rm, cf, tf, fileSystemAbstraction,
-                    monitors, logging, pruneStrategy, stateFactory, rotateAtSize, injectedTxValidator );
-=======
-            log = new InterceptingXaLogicalLog( logicalLog, rm, cf, tf, providers, fileSystemAbstraction,
-                    monitors, logging, pruneStrategy, stateFactory, kernelHealth, rotateAtSize );
-        }
-        else
-        {
-            log = new XaLogicalLog( logicalLog, rm, cf, tf, fileSystemAbstraction, monitors,
-                    logging, pruneStrategy, stateFactory, kernelHealth, rotateAtSize );
->>>>>>> f26fcad2
+                    monitors, logging, pruneStrategy, stateFactory, kernelHealth, rotateAtSize, injectedTxValidator );
         }
 
         // TODO These setters should be removed somehow
