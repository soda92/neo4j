--- conflicted
+++ resolved
@@ -21,23 +21,9 @@
 
 import javax.transaction.xa.XAResource;
 
-<<<<<<< HEAD
-import org.neo4j.helpers.Pair;
-import org.neo4j.kernel.impl.core.PropertyIndex;
 import org.neo4j.kernel.impl.core.ReadOnlyDbException;
-import org.neo4j.kernel.impl.nioneo.store.PropertyData;
-import org.neo4j.kernel.impl.nioneo.store.PropertyIndexData;
-import org.neo4j.kernel.impl.nioneo.store.PropertyStore;
-import org.neo4j.kernel.impl.nioneo.store.RelationshipChainPosition;
-import org.neo4j.kernel.impl.nioneo.store.RelationshipData;
-import org.neo4j.kernel.impl.nioneo.store.RelationshipRecord;
-import org.neo4j.kernel.impl.nioneo.store.RelationshipTypeData;
-import org.neo4j.kernel.impl.nioneo.store.RelationshipTypeStore;
-=======
-import org.neo4j.kernel.impl.core.ReadOnlyDbException;
->>>>>>> bb79c62e
+import org.neo4j.kernel.impl.persistence.NeoStoreTransaction;
 import org.neo4j.kernel.impl.persistence.PersistenceSource;
-import org.neo4j.kernel.impl.persistence.NeoStoreTransaction;
 import org.neo4j.kernel.impl.transaction.XaDataSourceManager;
 import org.neo4j.kernel.impl.transaction.xaframework.XaConnection;
 import org.neo4j.kernel.impl.transaction.xaframework.XaDataSource;
@@ -113,392 +99,6 @@
     {
         return readOnlyResourceConnection; 
     }
-<<<<<<< HEAD
-    
-    private static class ReadOnlyResourceConnection implements 
-        ResourceConnection
-    {
-        private final ReadTransaction readTransaction;
-        private final RelationshipTypeStore relTypeStore;
-
-        ReadOnlyResourceConnection( NeoStoreXaDataSource xaDs )
-        {
-            this.readTransaction = xaDs.getReadOnlyTransaction();
-            this.relTypeStore = xaDs.getNeoStore().getRelationshipTypeStore();
-        }
-
-        public XAResource getXAResource()
-        {
-            throw new IllegalStateException( 
-                "This is a read only transaction, " + 
-                "this method should never be invoked" );
-        }
-        
-        public void destroy()
-        {
-            throw new IllegalStateException( 
-                "This is a read only transaction, " + 
-                "this method should never be invoked" );
-        }
-
-        public ArrayMap<Integer,PropertyData> nodeDelete( long nodeId )
-        {
-            throw new IllegalStateException( 
-                "This is a read only transaction, " + 
-                "this method should never be invoked" );
-        }
-
-        public long nodeAddProperty( long nodeId, PropertyIndex index,
-            Object value )
-        {
-            throw new IllegalStateException( 
-                "This is a read only transaction, " + 
-                "this method should never be invoked" );
-        }
-
-        public void nodeChangeProperty( long nodeId, long propertyId, Object value )
-        {
-            throw new IllegalStateException( 
-                "This is a read only transaction, " + 
-                "this method should never be invoked" );
-        }
-
-        public void nodeRemoveProperty( long nodeId, long propertyId )
-        {
-            throw new IllegalStateException( 
-                "This is a read only transaction, " + 
-                "this method should never be invoked" );
-        }
-
-        public void nodeCreate( long nodeId )
-        {
-            throw new IllegalStateException( 
-                "This is a read only transaction, " + 
-                "this method should never be invoked" );
-        }
-
-        public void relationshipCreate( long id, int typeId, long startNodeId,
-            long endNodeId )
-        {
-            throw new IllegalStateException( 
-                "This is a read only transaction, " + 
-                "this method should never be invoked" );
-        }
-
-        public ArrayMap<Integer,PropertyData> relDelete( long relId )
-        {
-            throw new IllegalStateException( 
-                "This is a read only transaction, " + 
-                "this method should never be invoked" );
-        }
-
-        public long relAddProperty( long relId, PropertyIndex index, Object value )
-        {
-            throw new IllegalStateException( 
-                "This is a read only transaction, " + 
-                "this method should never be invoked" );
-        }
-
-        public void relChangeProperty( long relId, long propertyId, Object value )
-        {
-            throw new IllegalStateException( 
-                "This is a read only transaction, " + 
-                "this method should never be invoked" );
-        }
-
-        public void relRemoveProperty( long relId, long propertyId )
-        {
-            throw new IllegalStateException( 
-                "This is a read only transaction, " + 
-                "this method should never be invoked" );
-        }
-
-        public String loadIndex( int id )
-        {
-            return readTransaction.getPropertyIndex( id );
-        }
-
-        public PropertyIndexData[] loadPropertyIndexes( int maxCount )
-        {
-            return readTransaction.getPropertyIndexes( maxCount );
-        }
-
-        public Object loadPropertyValue( long id )
-        {
-            return readTransaction.propertyGetValue( id );
-        }
-
-        public RelationshipTypeData[] loadRelationshipTypes()
-        {
-            RelationshipTypeData relTypeData[] = 
-                relTypeStore.getRelationshipTypes();
-            RelationshipTypeData rawRelTypeData[] = 
-                new RelationshipTypeData[relTypeData.length];
-            for ( int i = 0; i < relTypeData.length; i++ )
-            {
-                rawRelTypeData[i] = new RelationshipTypeData( 
-                    relTypeData[i].getId(), relTypeData[i].getName() );
-            }
-            return rawRelTypeData;
-        }
-
-        public boolean nodeLoadLight( long id )
-        {
-            return readTransaction.nodeLoadLight( id );
-        }
-
-        public ArrayMap<Integer,PropertyData> nodeLoadProperties( long nodeId,
-                boolean light )
-        {
-            // ignore light load
-            return readTransaction.nodeGetProperties( nodeId );
-        }
-
-        public RelationshipData relLoadLight( long id )
-        {
-            return readTransaction.relationshipLoad( id );
-        }
-
-        public ArrayMap<Integer,PropertyData> relLoadProperties( long relId,
-                boolean light )
-        {
-            // ignore light load
-            return readTransaction.relGetProperties( relId );
-        }
-
-        public void createPropertyIndex( String key, int id )
-        {
-            throw new IllegalStateException( 
-                "This is a read only transaction, " + 
-                "this method should never be invoked" );
-        }
-
-        public void createRelationshipType( int id, String name )
-        {
-            throw new IllegalStateException( 
-                "This is a read only transaction, " + 
-                "this method should never be invoked" );
-        }
-
-        public RelationshipChainPosition getRelationshipChainPosition( 
-            long nodeId )
-        {
-            return readTransaction.getRelationshipChainPosition( nodeId );
-        }
-
-        public Pair<Iterable<RelationshipRecord>, Iterable<RelationshipRecord>> getMoreRelationships( long nodeId,
-            RelationshipChainPosition position )
-        {
-            return readTransaction.getMoreRelationships( nodeId, position );
-        }
-
-        public RelIdArray getCreatedNodes()
-        {
-            return new RelIdArray();
-        }
-
-        public boolean isNodeCreated( long nodeId )
-        {
-            return false;
-        }
-
-        public boolean isRelationshipCreated( long relId )
-        {
-            return false;
-        }
-
-        public int getKeyIdForProperty( long propertyId )
-        {
-            return readTransaction.getKeyIdForProperty( propertyId );
-        }
-    }
-
-    private static class NioNeoDbResourceConnection implements
-        ResourceConnection
-    {
-        private NeoStoreXaConnection xaCon;
-        private NodeEventConsumer nodeConsumer;
-        private RelationshipEventConsumer relConsumer;
-        private RelationshipTypeEventConsumer relTypeConsumer;
-        private PropertyIndexEventConsumer propIndexConsumer;
-        private PropertyStore propStore;
-
-        NioNeoDbResourceConnection( NeoStoreXaDataSource xaDs )
-        {
-            this.xaCon = (NeoStoreXaConnection) xaDs.getXaConnection();
-            nodeConsumer = xaCon.getNodeConsumer();
-            relConsumer = xaCon.getRelationshipConsumer();
-            relTypeConsumer = xaCon.getRelationshipTypeConsumer();
-            propIndexConsumer = xaCon.getPropertyIndexConsumer();
-            propStore = xaCon.getPropertyStore();
-        }
-
-        public XAResource getXAResource()
-        {
-            return this.xaCon.getXaResource();
-        }
-        
-        public void destroy()
-        {
-            xaCon.destroy();
-            xaCon = null;
-            nodeConsumer = null;
-            relConsumer = null;
-            relTypeConsumer = null;
-            propIndexConsumer = null;
-        }
-
-        public ArrayMap<Integer,PropertyData> nodeDelete( long nodeId )
-        {
-            return nodeConsumer.deleteNode( nodeId );
-        }
-
-        public long nodeAddProperty( long nodeId, PropertyIndex index,
-            Object value )
-        {
-            long propertyId = propStore.nextId();
-            nodeConsumer.addProperty( nodeId, propertyId, index, value );
-            return propertyId;
-        }
-
-        public void nodeChangeProperty( long nodeId, long propertyId, Object value )
-        {
-            nodeConsumer.changeProperty( nodeId, propertyId, value );
-        }
-
-        public void nodeRemoveProperty( long nodeId, long propertyId )
-        {
-            nodeConsumer.removeProperty( nodeId, propertyId );
-        }
-
-        public void nodeCreate( long nodeId )
-        {
-            nodeConsumer.createNode( nodeId );
-        }
-
-        public void relationshipCreate( long id, int typeId, long startNodeId,
-            long endNodeId )
-        {
-            relConsumer.createRelationship( id, startNodeId, endNodeId, typeId );
-        }
-
-        public ArrayMap<Integer,PropertyData> relDelete( long relId )
-        {
-            return relConsumer.deleteRelationship( relId );
-        }
-
-        public long relAddProperty( long relId, PropertyIndex index, Object value )
-        {
-            long propertyId = propStore.nextId();
-            relConsumer.addProperty( relId, propertyId, index, value );
-            return propertyId;
-        }
-
-        public void relChangeProperty( long relId, long propertyId, Object value )
-        {
-            relConsumer.changeProperty( relId, propertyId, value );
-        }
-
-        public void relRemoveProperty( long relId, long propertyId )
-        {
-            relConsumer.removeProperty( relId, propertyId );
-        }
-
-        public String loadIndex( int id )
-        {
-            return propIndexConsumer.getKeyFor( id );
-        }
-
-        public PropertyIndexData[] loadPropertyIndexes( int maxCount )
-        {
-            return propIndexConsumer.getPropertyIndexes( maxCount );
-        }
-
-        public Object loadPropertyValue( long id )
-        {
-            return xaCon.getWriteTransaction().propertyGetValue( id );
-        }
-
-        public RelationshipTypeData[] loadRelationshipTypes()
-        {
-            RelationshipTypeData relTypeData[] = 
-                relTypeConsumer.getRelationshipTypes();
-            RelationshipTypeData rawRelTypeData[] = 
-                new RelationshipTypeData[relTypeData.length];
-            for ( int i = 0; i < relTypeData.length; i++ )
-            {
-                rawRelTypeData[i] = new RelationshipTypeData( 
-                    relTypeData[i].getId(), relTypeData[i].getName() );
-            }
-            return rawRelTypeData;
-        }
-
-        public boolean nodeLoadLight( long id )
-        {
-            return nodeConsumer.loadLightNode( id );
-        }
-
-        public ArrayMap<Integer,PropertyData> nodeLoadProperties( long nodeId,
-                boolean light )
-        {
-            return nodeConsumer.getProperties( nodeId, light );
-        }
-
-        public RelationshipData relLoadLight( long id )
-        {
-            return relConsumer.getRelationship( id );
-        }
-
-        public ArrayMap<Integer,PropertyData> relLoadProperties( long relId,
-                boolean light )
-        {
-            return relConsumer.getProperties( relId, light );
-        }
-
-        public void createPropertyIndex( String key, int id )
-        {
-            propIndexConsumer.createPropertyIndex( id, key );
-        }
-
-        public void createRelationshipType( int id, String name )
-        {
-            relTypeConsumer.addRelationshipType( id, name );
-        }
-
-        public RelationshipChainPosition getRelationshipChainPosition( 
-            long nodeId )
-        {
-            return relConsumer.getRelationshipChainPosition( nodeId );
-        }
-
-        public Pair<Iterable<RelationshipRecord>, Iterable<RelationshipRecord>> getMoreRelationships( long nodeId,
-            RelationshipChainPosition position )
-        {
-            return relConsumer.getMoreRelationships( nodeId, position );
-        }
-
-        public RelIdArray getCreatedNodes()
-        {
-            return nodeConsumer.getCreatedNodes();
-        }
-
-        public boolean isNodeCreated( long nodeId )
-        {
-            return nodeConsumer.isNodeCreated( nodeId );
-        }
-
-        public boolean isRelationshipCreated( long relId )
-        {
-            return relConsumer.isRelationshipCreated( relId );
-        }
-
-        public int getKeyIdForProperty( long propertyId )
-        {
-            return xaCon.getWriteTransaction().getKeyIdForProperty( propertyId );
-        }
-    }
-=======
->>>>>>> bb79c62e
 
     public String toString()
     {
