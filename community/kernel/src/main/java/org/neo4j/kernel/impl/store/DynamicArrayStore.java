/*
 * Copyright (c) 2002-2017 "Neo Technology,"
 * Network Engine for Objects in Lund AB [http://neotechnology.com]
 *
 * This file is part of Neo4j.
 *
 * Neo4j is free software: you can redistribute it and/or modify
 * it under the terms of the GNU General Public License as published by
 * the Free Software Foundation, either version 3 of the License, or
 * (at your option) any later version.
 *
 * This program is distributed in the hope that it will be useful,
 * but WITHOUT ANY WARRANTY; without even the implied warranty of
 * MERCHANTABILITY or FITNESS FOR A PARTICULAR PURPOSE.  See the
 * GNU General Public License for more details.
 *
 * You should have received a copy of the GNU General Public License
 * along with this program.  If not, see <http://www.gnu.org/licenses/>.
 */
package org.neo4j.kernel.impl.store;

import java.io.File;
import java.lang.reflect.Array;
import java.nio.ByteBuffer;
import java.nio.file.OpenOption;
import java.util.Collection;

import org.neo4j.helpers.collection.Pair;
import org.neo4j.io.pagecache.PageCache;
import org.neo4j.kernel.configuration.Config;
import org.neo4j.kernel.impl.store.format.Capability;
import org.neo4j.kernel.impl.store.format.RecordFormats;
import org.neo4j.kernel.impl.store.format.UnsupportedFormatCapabilityException;
import org.neo4j.kernel.impl.store.id.IdGeneratorFactory;
import org.neo4j.kernel.impl.store.id.IdType;
import org.neo4j.kernel.impl.store.record.DynamicRecord;
import org.neo4j.kernel.impl.util.Bits;
import org.neo4j.logging.LogProvider;
import org.neo4j.values.storable.CRSTable;
import org.neo4j.values.storable.CoordinateReferenceSystem;
import org.neo4j.values.storable.PointValue;
import org.neo4j.values.storable.Value;
import org.neo4j.values.storable.Values;

import static java.lang.System.arraycopy;

/**
 * Dynamic store that stores arrays.
 *
 * Arrays are uniform collections of the same type. They can contain primitives, strings or Geometries.
 * <ul>
 *     <li>
 *         Primitive arrays are stored using a 3 byte header followed by a byte[] of bit-compacted data. The header defines the format of the byte[]:
 *         <ul>
 *             <li>Byte 0: The type of the primitive being stored. See {@link PropertyType}</li>
 *             <li>Byte 1: The number of bits used in the last byte</li>
 *             <li>Byte 2: The number of bits required for each element of the data array (after compaction)</li>
 *         </ul>
 *         The total number of elements can be calculated by combining the information about the individual element size
 *         (bits required - 3rd byte) with the length of the data specified in the DynamicRecordFormat.
 *     </li>
 *     <li>
 *         Arrays of strings are stored using a 5 byte header:
 *         <ul>
 *             <li>Byte 0: PropertyType.STRING</li>
 *             <li>Bytes 1 to 4: 32bit Int length of string array</li>
 *         </ul>
 *         This is followed by a byte[] composed of a 4 byte header containing the length of the byte[] representstion of the string, and then those bytes.
 *     </li>
 *     <li>
 *         Arrays of Geometries starting with a 6 byte header:
 *         <ul>
 *             <li>Byte 0: PropertyType.GEOMETRY</li>
 *             <li>Byte 1: GeometryType, currently only POINT is supported</li>
 *             <li>Byte 2: The dimension of the geometry (currently only 2 or 3 dimensions are supported)</li>
 *             <li>Byte 3: Coordinate Reference System Table id: {@link CRSTable}</li>
 *             <li>Bytes 4-5: 16bit short Coordinate Reference System code: {@link CoordinateReferenceSystem}</li>
 *         </ul>
 *         The format of the body is specific to the type of Geometry being stored:
 *         <ul>
 *             <li>Points: Stored as double[] using the same format as primitive arrays above, starting with the 3 byte header (see above)</li>
 *         </ul>
 *     </li>
 * </ul>
 */
public class DynamicArrayStore extends AbstractDynamicStore
{
    public static final int NUMBER_HEADER_SIZE = 3;
    public static final int STRING_HEADER_SIZE = 5;
    public static final int GEOMETRY_HEADER_SIZE = 6;   // This should match contents of GeometryType.GeometryHeader

    // store version, each store ends with this string (byte encoded)
    public static final String TYPE_DESCRIPTOR = "ArrayPropertyStore";
    private final boolean allowStorePoints;

    public DynamicArrayStore(
            File fileName,
            Config configuration,
            IdType idType,
            IdGeneratorFactory idGeneratorFactory,
            PageCache pageCache,
            LogProvider logProvider,
            int dataSizeFromConfiguration,
            RecordFormats recordFormats,
            OpenOption... openOptions )
    {
        super( fileName, configuration, idType, idGeneratorFactory, pageCache,
                logProvider, TYPE_DESCRIPTOR, dataSizeFromConfiguration, recordFormats.dynamic(), recordFormats.storeVersion(), openOptions );
        allowStorePoints = recordFormats.hasCapability( Capability.POINT_PROPERTIES );
    }

    @Override
    public <FAILURE extends Exception> void accept( RecordStore.Processor<FAILURE> processor, DynamicRecord record )
            throws FAILURE
    {
        processor.processArray( this, record );
    }

    public static byte[] encodeFromNumbers( Object array, int offsetBytes )
    {
        ShortArray type = ShortArray.typeOf( array );
        if ( type == null )
        {
            throw new IllegalArgumentException( array + " not a valid array type." );
        }

        if ( type == ShortArray.DOUBLE || type == ShortArray.FLOAT )
        {
            // Skip array compaction for floating point numbers where compaction makes very little difference
            allocateRecordsFromBytes( target, createUncompactedArray( type, array ), recordAllocator );
        }
        else
        {
            allocateRecordsFromBytes( target, createBitCompactedArray( type, array ), recordAllocator );
        }
    }

    private static byte[] createBitCompactedArray( ShortArray type, Object array )
    {
        Class<?> componentType = array.getClass().getComponentType();
        boolean isPrimitiveByteArray = componentType.equals( Byte.TYPE );
        boolean isByteArray = componentType.equals( Byte.class ) || isPrimitiveByteArray;
        int arrayLength = Array.getLength( array );
        int requiredBits = isByteArray ? Byte.SIZE : type.calculateRequiredBitsForArray( array, arrayLength );
        int totalBits = requiredBits * arrayLength;
        int bitsUsedInLastByte = totalBits % 8;
        bitsUsedInLastByte = bitsUsedInLastByte == 0 ? 8 : bitsUsedInLastByte;
        if ( isByteArray )
        {
<<<<<<< HEAD
            bytes = new byte[NUMBER_HEADER_SIZE + arrayLength + offsetBytes];
            bytes[offsetBytes + 0] = (byte) type.intValue();
            bytes[offsetBytes + 1] = (byte) bitsUsedInLastByte;
            bytes[offsetBytes + 2] = (byte) requiredBits;
            if ( isPrimitiveByteArray )
            {
                arraycopy( array, 0, bytes, NUMBER_HEADER_SIZE + offsetBytes, arrayLength );
            }
            else
            {
                Byte[] source = (Byte[]) array;
                for ( int i = 0; i < source.length; i++ )
                {
                    bytes[NUMBER_HEADER_SIZE + offsetBytes + i] = source[i];
                }
            }
=======
            return createBitCompactedByteArray( type, isPrimitiveByteArray, array, bitsUsedInLastByte, requiredBits );
>>>>>>> 91be5a8a
        }
        else
        {
            int numberOfBytes = (totalBits - 1) / 8 + 1;
            numberOfBytes += NUMBER_HEADER_SIZE; // type + rest + requiredBits header. TODO no need to use full bytes
            Bits bits = Bits.bits( numberOfBytes );
            bits.put( (byte) type.intValue() );
            bits.put( (byte) bitsUsedInLastByte );
            bits.put( (byte) requiredBits );
            type.writeAll( array, arrayLength, requiredBits, bits );
<<<<<<< HEAD
            bytes = bits.asBytes( offsetBytes );
        }
        return bytes;
    }

    public static void allocateFromNumbers( Collection<DynamicRecord> target, Object array,
            DynamicRecordAllocator recordAllocator )
    {
        byte[] bytes = encodeFromNumbers( array, 0 );
        allocateRecordsFromBytes( target, bytes, recordAllocator );
=======
            return bits.asBytes();
        }
    }

    private static byte[] createBitCompactedByteArray( ShortArray type, boolean isPrimitiveByteArray, Object array,
            int bitsUsedInLastByte, int requiredBits )
    {
        int arrayLength = Array.getLength( array );
        byte[] bytes = new byte[NUMBER_HEADER_SIZE + arrayLength];
        bytes[0] = (byte) type.intValue();
        bytes[1] = (byte) bitsUsedInLastByte;
        bytes[2] = (byte) requiredBits;
        if ( isPrimitiveByteArray )
        {
            arraycopy( array, 0, bytes, NUMBER_HEADER_SIZE, arrayLength );
        }
        else
        {
            Byte[] source = (Byte[]) array;
            for ( int i = 0; i < source.length; i++ )
            {
                bytes[NUMBER_HEADER_SIZE + i] = source[i];
            }
        }
        return bytes;
    }

    private static byte[] createUncompactedArray( ShortArray type, Object array )
    {
        int arrayLength = Array.getLength( array );
        int bytesPerElement = type.maxBits / 8;
        byte[] bytes = new byte[NUMBER_HEADER_SIZE + bytesPerElement * arrayLength];
        bytes[0] = (byte) type.intValue();
        bytes[1] = (byte) 8;
        bytes[2] = (byte) type.maxBits;
        type.writeAll( array, bytes, NUMBER_HEADER_SIZE );
        return bytes;
>>>>>>> 91be5a8a
    }

    public static void allocateFromPoints( Collection<DynamicRecord> target, PointValue[] array,
            DynamicRecordAllocator recordAllocator, boolean allowStorePoints )
    {
        if ( allowStorePoints )
        {
            byte[] bytes = GeometryType.encodePointArray( array );
            allocateRecordsFromBytes( target, bytes, recordAllocator );
        }
        else
        {
            throw new UnsupportedFormatCapabilityException( Capability.POINT_PROPERTIES );
        }
    }

    private static void allocateFromString( Collection<DynamicRecord> target, String[] array,
            DynamicRecordAllocator recordAllocator )
    {
        byte[][] stringsAsBytes = new byte[array.length][];
        int totalBytesRequired = STRING_HEADER_SIZE; // 1b type + 4b array length
        for ( int i = 0; i < array.length; i++ )
        {
            String string = array[i];
            byte[] bytes = PropertyStore.encodeString( string );
            stringsAsBytes[i] = bytes;
            totalBytesRequired += 4/*byte[].length*/ + bytes.length;
        }

        ByteBuffer buf = ByteBuffer.allocate( totalBytesRequired );
        buf.put( PropertyType.STRING.byteValue() );
        buf.putInt( array.length );
        for ( byte[] stringAsBytes : stringsAsBytes )
        {
            buf.putInt( stringAsBytes.length );
            buf.put( stringAsBytes );
        }
        allocateRecordsFromBytes( target, buf.array(), recordAllocator );
    }

    public void allocateRecords( Collection<DynamicRecord> target, Object array )
    {
        allocateRecords( target, array, this, allowStorePoints );
    }

    public static void allocateRecords( Collection<DynamicRecord> target, Object array,
            DynamicRecordAllocator recordAllocator, boolean allowStorePoints )
    {
        if ( !array.getClass().isArray() )
        {
            throw new IllegalArgumentException( array + " not an array" );
        }

        Class<?> type = array.getClass().getComponentType();
        if ( type.equals( String.class ) )
        {
            allocateFromString( target, (String[]) array, recordAllocator );
        }
        else if ( type.equals( PointValue.class ) )
        {
            allocateFromPoints( target, (PointValue[]) array, recordAllocator, allowStorePoints );
        }
        else
        {
            allocateFromNumbers( target, array, recordAllocator );
        }
    }

    public static Value getRightArray( Pair<byte[],byte[]> data )
    {
        byte[] header = data.first();
        byte[] bArray = data.other();
        byte typeId = header[0];
        if ( typeId == PropertyType.STRING.intValue() )
        {
            ByteBuffer headerBuffer = ByteBuffer.wrap( header, 1/*skip the type*/, header.length - 1 );
            int arrayLength = headerBuffer.getInt();
            String[] result = new String[arrayLength];

            ByteBuffer dataBuffer = ByteBuffer.wrap( bArray );
            for ( int i = 0; i < arrayLength; i++ )
            {
                int byteLength = dataBuffer.getInt();
                byte[] stringByteArray = new byte[byteLength];
                dataBuffer.get( stringByteArray );
                result[i] = PropertyStore.decodeString( stringByteArray );
            }
            return Values.stringArray( result );
        }
        else if ( typeId == PropertyType.GEOMETRY.intValue() )
        {
            GeometryType.GeometryHeader geometryHeader = GeometryType.GeometryHeader.fromArrayHeaderBytes(header);
            return GeometryType.decodeGeometryArray( geometryHeader, bArray );
        }
        else
        {
            ShortArray type = ShortArray.typeOf( typeId );
            int bitsUsedInLastByte = header[1];
            int requiredBits = header[2];
            if ( requiredBits == 0 )
            {
                return type.createEmptyArray();
            }
            if ( type == ShortArray.BYTE && requiredBits == Byte.SIZE )
            {   // Optimization for byte arrays (probably large ones)
                return Values.byteArray( bArray );
            }
            else
            {   // Fallback to the generic approach, which is a slower
                Bits bits = Bits.bitsFromBytes( bArray );
                int length = (bArray.length * 8 - (8 - bitsUsedInLastByte)) / requiredBits;
                return type.createArray( length, bits, requiredBits );
            }
        }
    }

    public Object getArrayFor( Iterable<DynamicRecord> records )
    {
        return getRightArray( readFullByteArray( records, PropertyType.ARRAY ) ).asObject();
    }
}<|MERGE_RESOLUTION|>--- conflicted
+++ resolved
@@ -127,15 +127,15 @@
         if ( type == ShortArray.DOUBLE || type == ShortArray.FLOAT )
         {
             // Skip array compaction for floating point numbers where compaction makes very little difference
-            allocateRecordsFromBytes( target, createUncompactedArray( type, array ), recordAllocator );
-        }
-        else
-        {
-            allocateRecordsFromBytes( target, createBitCompactedArray( type, array ), recordAllocator );
-        }
-    }
-
-    private static byte[] createBitCompactedArray( ShortArray type, Object array )
+            return createUncompactedArray( type, array, offsetBytes );
+        }
+        else
+        {
+            return createBitCompactedArray( type, array, offsetBytes );
+        }
+    }
+
+    private static byte[] createBitCompactedArray( ShortArray type, Object array, int offsetBytes )
     {
         Class<?> componentType = array.getClass().getComponentType();
         boolean isPrimitiveByteArray = componentType.equals( Byte.TYPE );
@@ -147,26 +147,7 @@
         bitsUsedInLastByte = bitsUsedInLastByte == 0 ? 8 : bitsUsedInLastByte;
         if ( isByteArray )
         {
-<<<<<<< HEAD
-            bytes = new byte[NUMBER_HEADER_SIZE + arrayLength + offsetBytes];
-            bytes[offsetBytes + 0] = (byte) type.intValue();
-            bytes[offsetBytes + 1] = (byte) bitsUsedInLastByte;
-            bytes[offsetBytes + 2] = (byte) requiredBits;
-            if ( isPrimitiveByteArray )
-            {
-                arraycopy( array, 0, bytes, NUMBER_HEADER_SIZE + offsetBytes, arrayLength );
-            }
-            else
-            {
-                Byte[] source = (Byte[]) array;
-                for ( int i = 0; i < source.length; i++ )
-                {
-                    bytes[NUMBER_HEADER_SIZE + offsetBytes + i] = source[i];
-                }
-            }
-=======
-            return createBitCompactedByteArray( type, isPrimitiveByteArray, array, bitsUsedInLastByte, requiredBits );
->>>>>>> 91be5a8a
+            return createBitCompactedByteArray( type, isPrimitiveByteArray, array, bitsUsedInLastByte, requiredBits, offsetBytes );
         }
         else
         {
@@ -177,56 +158,50 @@
             bits.put( (byte) bitsUsedInLastByte );
             bits.put( (byte) requiredBits );
             type.writeAll( array, arrayLength, requiredBits, bits );
-<<<<<<< HEAD
-            bytes = bits.asBytes( offsetBytes );
-        }
-        return bytes;
-    }
-
-    public static void allocateFromNumbers( Collection<DynamicRecord> target, Object array,
-            DynamicRecordAllocator recordAllocator )
-    {
-        byte[] bytes = encodeFromNumbers( array, 0 );
-        allocateRecordsFromBytes( target, bytes, recordAllocator );
-=======
-            return bits.asBytes();
+            return bits.asBytes( offsetBytes );
         }
     }
 
     private static byte[] createBitCompactedByteArray( ShortArray type, boolean isPrimitiveByteArray, Object array,
-            int bitsUsedInLastByte, int requiredBits )
+            int bitsUsedInLastByte, int requiredBits, int offsetBytes )
     {
         int arrayLength = Array.getLength( array );
-        byte[] bytes = new byte[NUMBER_HEADER_SIZE + arrayLength];
-        bytes[0] = (byte) type.intValue();
-        bytes[1] = (byte) bitsUsedInLastByte;
-        bytes[2] = (byte) requiredBits;
+        byte[] bytes = new byte[NUMBER_HEADER_SIZE + arrayLength + offsetBytes];
+        bytes[offsetBytes + 0] = (byte) type.intValue();
+        bytes[offsetBytes + 1] = (byte) bitsUsedInLastByte;
+        bytes[offsetBytes + 2] = (byte) requiredBits;
         if ( isPrimitiveByteArray )
         {
-            arraycopy( array, 0, bytes, NUMBER_HEADER_SIZE, arrayLength );
+            arraycopy( array, 0, bytes, NUMBER_HEADER_SIZE + offsetBytes, arrayLength );
         }
         else
         {
             Byte[] source = (Byte[]) array;
             for ( int i = 0; i < source.length; i++ )
             {
-                bytes[NUMBER_HEADER_SIZE + i] = source[i];
+                bytes[NUMBER_HEADER_SIZE + offsetBytes + i] = source[i];
             }
         }
         return bytes;
     }
 
-    private static byte[] createUncompactedArray( ShortArray type, Object array )
+    private static byte[] createUncompactedArray( ShortArray type, Object array, int offsetBytes )
     {
         int arrayLength = Array.getLength( array );
         int bytesPerElement = type.maxBits / 8;
-        byte[] bytes = new byte[NUMBER_HEADER_SIZE + bytesPerElement * arrayLength];
-        bytes[0] = (byte) type.intValue();
-        bytes[1] = (byte) 8;
-        bytes[2] = (byte) type.maxBits;
-        type.writeAll( array, bytes, NUMBER_HEADER_SIZE );
+        byte[] bytes = new byte[NUMBER_HEADER_SIZE + bytesPerElement * arrayLength + offsetBytes];
+        bytes[offsetBytes + 0] = (byte) type.intValue();
+        bytes[offsetBytes + 1] = (byte) 8;
+        bytes[offsetBytes + 2] = (byte) type.maxBits;
+        type.writeAll( array, bytes, NUMBER_HEADER_SIZE + offsetBytes );
         return bytes;
->>>>>>> 91be5a8a
+    }
+
+    public static void allocateFromNumbers( Collection<DynamicRecord> target, Object array,
+            DynamicRecordAllocator recordAllocator )
+    {
+        byte[] bytes = encodeFromNumbers( array, 0 );
+        allocateRecordsFromBytes( target, bytes, recordAllocator );
     }
 
     public static void allocateFromPoints( Collection<DynamicRecord> target, PointValue[] array,
