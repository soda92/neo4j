/**
 * Copyright (c) 2002-2014 "Neo Technology,"
 * Network Engine for Objects in Lund AB [http://neotechnology.com]
 *
 * This file is part of Neo4j.
 *
 * Neo4j is free software: you can redistribute it and/or modify
 * it under the terms of the GNU General Public License as published by
 * the Free Software Foundation, either version 3 of the License, or
 * (at your option) any later version.
 *
 * This program is distributed in the hope that it will be useful,
 * but WITHOUT ANY WARRANTY; without even the implied warranty of
 * MERCHANTABILITY or FITNESS FOR A PARTICULAR PURPOSE.  See the
 * GNU General Public License for more details.
 *
 * You should have received a copy of the GNU General Public License
 * along with this program.  If not, see <http://www.gnu.org/licenses/>.
 */
package org.neo4j.kernel.impl.core;

<<<<<<< HEAD
import org.neo4j.kernel.lifecycle.LifecycleAdapter;

import static java.lang.System.currentTimeMillis;
=======
import static java.lang.String.format;
import static java.util.Arrays.asList;

import static org.neo4j.helpers.collection.Iterables.cast;
import static org.neo4j.kernel.impl.locking.ResourceTypes.legacyIndexResourceId;
import static org.neo4j.kernel.impl.util.RelIdArray.DirectionWrapper.BOTH;
import static org.neo4j.kernel.impl.util.RelIdArray.DirectionWrapper.INCOMING;
import static org.neo4j.kernel.impl.util.RelIdArray.DirectionWrapper.OUTGOING;
>>>>>>> 631f1d36

import java.util.List;
import java.util.concurrent.CopyOnWriteArrayList;

import org.neo4j.graphdb.Node;
import org.neo4j.graphdb.Relationship;
import org.neo4j.kernel.PropertyTracker;
<<<<<<< HEAD
=======
import org.neo4j.kernel.api.Statement;
import org.neo4j.kernel.api.properties.DefinedProperty;
import org.neo4j.kernel.impl.cache.AutoLoadingCache;
import org.neo4j.kernel.impl.cache.Cache;
import org.neo4j.kernel.impl.cache.CacheProvider;
import org.neo4j.kernel.impl.locking.AcquireLockTimeoutException;
import org.neo4j.kernel.impl.locking.ResourceTypes;
import org.neo4j.kernel.impl.nioneo.store.NeoStore;
import org.neo4j.kernel.impl.nioneo.store.NodeRecord;
import org.neo4j.kernel.impl.nioneo.store.RelationshipRecord;
import org.neo4j.kernel.impl.nioneo.store.TokenStore;
import org.neo4j.kernel.impl.nioneo.xa.NeoStoreXaDataSource;
import org.neo4j.kernel.impl.persistence.EntityIdGenerator;
import org.neo4j.kernel.impl.persistence.PersistenceManager;
import org.neo4j.kernel.impl.transaction.AbstractTransactionManager;
import org.neo4j.kernel.impl.transaction.XaDataSourceManager;
import org.neo4j.kernel.impl.transaction.xaframework.XaDataSource;
import org.neo4j.kernel.impl.util.ArrayMap;
import org.neo4j.kernel.impl.util.CappedOperation;
import org.neo4j.kernel.impl.util.RelIdArray;
import org.neo4j.kernel.impl.util.RelIdArray.DirectionWrapper;
import org.neo4j.kernel.impl.util.StringLogger;
import org.neo4j.kernel.lifecycle.Lifecycle;
import org.neo4j.kernel.logging.ConsoleLogger;
import org.neo4j.kernel.logging.Logging;
>>>>>>> 631f1d36

public class NodeManager extends LifecycleAdapter implements EntityFactory
{
<<<<<<< HEAD
    private final ThreadToStatementContextBridge threadToTransactionBridge;
    private final NodeProxy.NodeLookup nodeLookup;
    private final RelationshipProxy.RelationshipLookups relationshipLookups;

=======
    private final StringLogger logger;
    private final Logging logging;
    private final GraphDatabaseService graphDbService;
    private final AutoLoadingCache<NodeImpl> nodeCache;
    private final AutoLoadingCache<RelationshipImpl> relCache;
    private final CacheProvider cacheProvider;
    private final AbstractTransactionManager transactionManager;
    private final PropertyKeyTokenHolder propertyKeyTokenHolder;
    private final LabelTokenHolder labelTokenHolder;
    private final RelationshipTypeTokenHolder relTypeHolder;
    private final PersistenceManager persistenceManager;
    private final EntityIdGenerator idGenerator;
    private final XaDataSourceManager xaDsm;
    private final ThreadToStatementContextBridge statementCtxProvider;

    private final NodeProxy.NodeLookup nodeLookup;
    private final RelationshipProxy.RelationshipLookups relationshipLookups;

    private final RelationshipLoader relationshipLoader;
    private final PropertyChainVerifier propertyChainVerifier;

>>>>>>> 631f1d36
    private final List<PropertyTracker<Node>> nodePropertyTrackers;
    private final List<PropertyTracker<Relationship>> relationshipPropertyTrackers;
    private long epoch;

<<<<<<< HEAD
    public NodeManager( NodeProxy.NodeLookup nodeLookup, RelationshipProxy.RelationshipLookups relationshipLookups,
                        ThreadToStatementContextBridge threadToTransactionBridge )
    {
=======
    private GraphPropertiesImpl graphProperties;

    private final AutoLoadingCache.Loader<NodeImpl> nodeLoader = new AutoLoadingCache.Loader<NodeImpl>()
    {
        @Override
        public NodeImpl loadById( long id )
        {
            NodeRecord record = persistenceManager.loadLightNode( id );
            if ( record == null )
            {
                return null;
            }
            return record.isCommittedDense() ? new DenseNodeImpl( id ) : new NodeImpl( id );
        }
    };
    private final AutoLoadingCache.Loader<RelationshipImpl> relLoader = new AutoLoadingCache.Loader<RelationshipImpl>()
    {
        @Override
        public RelationshipImpl loadById( long id )
        {
            RelationshipRecord data = persistenceManager.loadLightRelationship( id );
            if ( data == null )
            {
                return null;
            }
            int typeId = data.getType();
            final long startNodeId = data.getFirstNode();
            final long endNodeId = data.getSecondNode();
            return new RelationshipImpl( id, startNodeId, endNodeId, typeId, false );
        }
    };

    public NodeManager( Logging logging, GraphDatabaseService graphDb,
                        AbstractTransactionManager transactionManager,
                        PersistenceManager persistenceManager, EntityIdGenerator idGenerator,
                        RelationshipTypeTokenHolder relationshipTypeTokenHolder, CacheProvider cacheProvider,
                        PropertyKeyTokenHolder propertyKeyTokenHolder, LabelTokenHolder labelTokenHolder,
                        NodeProxy.NodeLookup nodeLookup, RelationshipProxy.RelationshipLookups relationshipLookups,
                        Cache<NodeImpl> nodeCache, Cache<RelationshipImpl> relCache,
                        XaDataSourceManager xaDsm, ThreadToStatementContextBridge statementCtxProvider )
    {
        this.logging = logging;
        this.logger = logging.getMessagesLog( NodeManager.class );
        this.graphDbService = graphDb;
        this.transactionManager = transactionManager;
        this.propertyKeyTokenHolder = propertyKeyTokenHolder;
        this.persistenceManager = persistenceManager;
        this.idGenerator = idGenerator;
        this.labelTokenHolder = labelTokenHolder;
>>>>>>> 631f1d36
        this.nodeLookup = nodeLookup;
        this.relationshipLookups = relationshipLookups;
        this.threadToTransactionBridge = threadToTransactionBridge;
        // Trackers may be added and removed at runtime, e.g. via the REST interface in server,
        // so we use the thread-safe CopyOnWriteArrayList.
        this.nodePropertyTrackers = new CopyOnWriteArrayList<>();
        this.relationshipPropertyTrackers = new CopyOnWriteArrayList<>();

    }

    @Override
    public void init()
    {   // Nothing to initialize
    }

    @Override
    public void start() throws Throwable
    {
        epoch = currentTimeMillis();
    }

    @Override
    public NodeProxy newNodeProxyById( long id )
    {
        return new NodeProxy( id, nodeLookup, relationshipLookups, threadToTransactionBridge );
    }

    @Override
    public RelationshipProxy newRelationshipProxyById( long id )
    {
<<<<<<< HEAD
        return new RelationshipProxy( id, relationshipLookups, threadToTransactionBridge );
=======
        return new RelationshipProxy( id, relationshipLookups, statementCtxProvider );
    }

    public Iterator<Node> getAllNodes()
    {
        Iterator<Node> committedNodes = new PrefetchingIterator<Node>()
        {
            private long highId = getHighestPossibleIdInUse( Node.class );
            private long currentId;

            @Override
            protected Node fetchNextOrNull()
            {
                while ( true )
                {   // This outer loop is for checking if highId has changed since we started.
                    while ( currentId <= highId )
                    {
                        try
                        {
                            Node node = getNodeByIdOrNull( currentId );
                            if ( node != null )
                            {
                                return node;
                            }
                        }
                        finally
                        {
                            currentId++;
                        }
                    }

                    long newHighId = getHighestPossibleIdInUse( Node.class );
                    if ( newHighId > highId )
                    {
                        highId = newHighId;
                    }
                    else
                    {
                        break;
                    }
                }
                return null;
            }
        };

        final TransactionState txState = getTransactionState();
        if ( !txState.hasChanges() )
        {
            return committedNodes;
        }

        /* Created nodes are put in the cache right away, even before the transaction is committed.
         * We want this iterator to include nodes that have been created, but not yes committed in
         * this transaction. The thing with the cache is that stuff can be evicted at any point in time
         * so we can't rely on created nodes to be there during the whole life time of this iterator.
         * That's why we filter them out from the "committed/cache" iterator and add them at the end instead.*/
        final Set<Long> createdNodes = new HashSet<>( txState.getCreatedNodes() );
        if ( !createdNodes.isEmpty() )
        {
            committedNodes = new FilteringIterator<>( committedNodes, new Predicate<Node>()
            {
                @Override
                public boolean accept( Node node )
                {
                    return !createdNodes.contains( node.getId() );
                }
            } );
        }

        // Filter out nodes deleted in this transaction
        Iterator<Node> filteredRemovedNodes = new FilteringIterator<>( committedNodes, new Predicate<Node>()
        {
            @Override
            public boolean accept( Node node )
            {
                return !txState.nodeIsDeleted( node.getId() );
            }
        } );

        // Append nodes created in this transaction
        return new CombiningIterator<>( asList( filteredRemovedNodes,
                new IteratorWrapper<Node, Long>( createdNodes.iterator() )
                {
                    @Override
                    protected Node underlyingObjectToObject( Long id )
                    {
                        return getNodeById( id );
                    }
                } ) );
    }

    public NodeImpl getNodeForProxy( long nodeId )
    {
        NodeImpl node = getLightNode( nodeId );
        if ( node == null )
        {
            throw new NotFoundException( format( "Node %d not found", nodeId ) );
        }
        return node;
    }

    protected Relationship getRelationshipByIdOrNull( long relId )
    {
        transactionManager.assertInTransaction();
        RelationshipImpl relationship = relCache.get( relId );
        return relationship != null ? new RelationshipProxy( relId, relationshipLookups, statementCtxProvider ) : null;
    }

    public Relationship getRelationshipById( long id ) throws NotFoundException
    {
        Relationship relationship = getRelationshipByIdOrNull( id );
        if ( relationship == null )
        {
            throw new NotFoundException( format( "Relationship %d not found", id ) );
        }
        return relationship;
    }

    public Iterator<Relationship> getAllRelationships()
    {
        Iterator<Relationship> committedRelationships = new PrefetchingIterator<Relationship>()
        {
            private long highId = getHighestPossibleIdInUse( Relationship.class );
            private long currentId;

            @Override
            protected Relationship fetchNextOrNull()
            {
                while ( true )
                {   // This outer loop is for checking if highId has changed since we started.
                    while ( currentId <= highId )
                    {
                        try
                        {
                            Relationship relationship = getRelationshipByIdOrNull( currentId );
                            if ( relationship != null )
                            {
                                return relationship;
                            }
                        }
                        finally
                        {
                            currentId++;
                        }
                    }

                    long newHighId = getHighestPossibleIdInUse( Node.class );
                    if ( newHighId > highId )
                    {
                        highId = newHighId;
                    }
                    else
                    {
                        break;
                    }
                }
                return null;
            }
        };

        final TransactionState txState = getTransactionState();
        if ( !txState.hasChanges() )
        {
            return committedRelationships;
        }

        /* Created relationships are put in the cache right away, even before the transaction is committed.
         * We want this iterator to include relationships that have been created, but not yes committed in
         * this transaction. The thing with the cache is that stuff can be evicted at any point in time
         * so we can't rely on created relationships to be there during the whole life time of this iterator.
         * That's why we filter them out from the "committed/cache" iterator and add them at the end instead.*/
        final Set<Long> createdRelationships = new HashSet<>( txState.getCreatedRelationships() );
        if ( !createdRelationships.isEmpty() )
        {
            committedRelationships = new FilteringIterator<>( committedRelationships,
                    new Predicate<Relationship>()
                    {
                        @Override
                        public boolean accept( Relationship relationship )
                        {
                            return !createdRelationships.contains( relationship.getId() );
                        }
                    } );
        }

        // Filter out relationships deleted in this transaction
        Iterator<Relationship> filteredRemovedRelationships =
                new FilteringIterator<>( committedRelationships, new Predicate<Relationship>()
                {
                    @Override
                    public boolean accept( Relationship relationship )
                    {
                        return !txState.relationshipIsDeleted( relationship.getId() );
                    }
                } );

        // Append relationships created in this transaction
        return new CombiningIterator<>( asList( filteredRemovedRelationships,
                new IteratorWrapper<Relationship, Long>( createdRelationships.iterator() )
                {
                    @Override
                    protected Relationship underlyingObjectToObject( Long id )
                    {
                        return getRelationshipById( id );
                    }
                } ) );
    }

    RelationshipType getRelationshipTypeById( int id ) throws TokenNotFoundException
    {
        return relTypeHolder.getTokenById( id );
    }

    public RelationshipImpl getRelationshipForProxy( long relId )
    {
        RelationshipImpl rel = relCache.get( relId );
        if ( rel == null )
        {
            throw new NotFoundException( format( "Relationship %d not found", relId ) );
        }
        return rel;
    }

    public void removeNodeFromCache( long nodeId )
    {
        nodeCache.remove( nodeId );
    }

    public void removeRelationshipFromCache( long id )
    {
        relCache.remove( id );
    }

    public void patchDeletedRelationshipNodes( long relId, int type,
            long firstNodeId, long firstNodeNextRelId,
            long secondNodeId, long secondNodeNextRelId )
    {
        boolean loop = firstNodeId == secondNodeId;
        invalidateNode( firstNodeId, loop ? BOTH : OUTGOING, type, relId, firstNodeNextRelId );
        if ( !loop )
        {
            invalidateNode( secondNodeId, INCOMING, type, relId, secondNodeNextRelId );
        }
    }

    private void invalidateNode( long nodeId, DirectionWrapper direction, int type, long relIdDeleted, long nextRelId )
    {
        NodeImpl node = nodeCache.getIfCached( nodeId );
        if ( node != null )
        {
            RelationshipLoadingPosition position = node.getRelChainPosition();
            if ( position != null && position.atPosition( direction, type, relIdDeleted ) )
            {
                synchronized ( node )
                {
                    // Double-checked locking. The second check will happen inside compareAndAdvance
                    position = node.getRelChainPosition();
                    position.compareAndAdvance( direction, type, relIdDeleted, nextRelId );
                }
            }
        }
    }

    RelationshipLoadingPosition getRelationshipChainPosition( NodeImpl node )
    {
        return persistenceManager.getRelationshipChainPosition( node.getId() );
    }

    void putAllInRelCache( Collection<RelationshipImpl> relationships )
    {
        relCache.putAll( relationships );
    }

    Iterator<DefinedProperty> loadGraphProperties( boolean light )
    {
        IteratingPropertyReceiver receiver = new IteratingPropertyReceiver();
        persistenceManager.graphLoadProperties( light, receiver );
        return receiver;
    }

    Iterator<DefinedProperty> loadProperties( NodeImpl node, boolean light )
    {
        IteratingPropertyReceiver receiver = new IteratingPropertyReceiver();
        persistenceManager.loadNodeProperties( node.getId(), light, receiver );
        return receiver;
    }

    Iterator<DefinedProperty> loadProperties( RelationshipImpl relationship, boolean light )
    {
        IteratingPropertyReceiver receiver = new IteratingPropertyReceiver();
        persistenceManager.loadRelProperties( relationship.getId(), light, receiver );
        return receiver;
    }

    public void clearCache()
    {
        nodeCache.clear();
        relCache.clear();
        graphProperties = instantiateGraphProperties();
    }

    public Iterable<? extends Cache<?>> caches()
    {
        return asList( nodeCache, relCache );
    }

    public void setRollbackOnly()
    {
        try
        {
            transactionManager.setRollbackOnly();
        }
        catch ( IllegalStateException e )
        {
            // this exception always get generated in a finally block and
            // when it happens another exception has already been thrown
            // (most likely NotInTransactionException)
            logger.debug( "Failed to set transaction rollback only", e );
        }
        catch ( javax.transaction.SystemException se )
        {
            // our TM never throws this exception
            logger.error( "Failed to set transaction rollback only", se );
        }
>>>>>>> 631f1d36
    }

    @Override
    public GraphPropertiesImpl newGraphProperties()
    {
        return new GraphPropertiesImpl( epoch, threadToTransactionBridge );
    }

    public List<PropertyTracker<Node>> getNodePropertyTrackers()
    {
        return nodePropertyTrackers;
    }

    public List<PropertyTracker<Relationship>> getRelationshipPropertyTrackers()
    {
        return relationshipPropertyTrackers;
    }

    public void addNodePropertyTracker( PropertyTracker<Node> nodePropertyTracker )
    {
        nodePropertyTrackers.add( nodePropertyTracker );
    }

    public void removeNodePropertyTracker( PropertyTracker<Node> nodePropertyTracker )
    {
        nodePropertyTrackers.remove( nodePropertyTracker );
    }

    public void addRelationshipPropertyTracker( PropertyTracker<Relationship> relationshipPropertyTracker )
    {
        relationshipPropertyTrackers.add( relationshipPropertyTracker );
    }

    public void removeRelationshipPropertyTracker( PropertyTracker<Relationship> relationshipPropertyTracker )
    {
        relationshipPropertyTrackers.remove( relationshipPropertyTracker );
    }
<<<<<<< HEAD
=======

    // For compatibility reasons with Cypher
    public boolean isDeleted( PropertyContainer entity )
    {
        if ( entity instanceof Node )
        {
            return isDeleted( (Node) entity );
        }
        else if ( entity instanceof Relationship )
        {
            return isDeleted( (Relationship) entity );
        }
        else
        {
            throw new IllegalArgumentException( "Unknown entity type: " + entity + ", " + entity.getClass() );
        }
    }

    public boolean isDeleted( Node resource )
    {
        return getTransactionState().nodeIsDeleted( resource.getId() );
    }

    public boolean isDeleted( Relationship resource )
    {
        return getTransactionState().relationshipIsDeleted( resource.getId() );
    }

    private GraphPropertiesImpl instantiateGraphProperties()
    {
        return new GraphPropertiesImpl( this, statementCtxProvider );
    }

    public GraphPropertiesImpl getGraphProperties()
    {
        return graphProperties;
    }

    public void removeGraphPropertiesFromCache()
    {
        graphProperties = instantiateGraphProperties();
    }

    void updateCacheSize( NodeImpl node, int newSize )
    {
        nodeCache.updateSize( node, newSize );
    }

    void updateCacheSize( RelationshipImpl rel, int newSize )
    {
        relCache.updateSize( rel, newSize );
    }

    public TransactionState getTransactionState()
    {
        return transactionManager.getTransactionState();
    }

    public int getRelationshipCount( NodeImpl nodeImpl, int type, DirectionWrapper direction )
    {
        return persistenceManager.getRelationshipCount( nodeImpl.getId(), type, direction );
    }

    public Iterator<Integer> getRelationshipTypes( DenseNodeImpl node )
    {
        return asList( persistenceManager.getRelationshipTypes( node.getId() ) ).iterator();
    }

    public PropertyChainVerifier getPropertyChainVerifier()
    {
        return propertyChainVerifier;
    }

    public static class CappedLoggingDuplicatePropertyObserver implements PropertyChainVerifier.Observer
    {
        public static final String DUPLICATE_WARNING_MESSAGE = "WARNING: Duplicate property records have been detected in" +
                " this database store. For further details and resolution please refer to http://neo4j.com/technote/cr73nh";

        private final ConsoleLogger consoleLogger;

        public CappedLoggingDuplicatePropertyObserver( ConsoleLogger consoleLogger )
        {
            this.consoleLogger = consoleLogger;
        }

        @Override
        public void inconsistencyFound( Primitive owningPrimitive )
        {
            consoleLogger.log( DUPLICATE_WARNING_MESSAGE );
        }
    }
>>>>>>> 631f1d36
}<|MERGE_RESOLUTION|>--- conflicted
+++ resolved
@@ -19,145 +19,29 @@
  */
 package org.neo4j.kernel.impl.core;
 
-<<<<<<< HEAD
-import org.neo4j.kernel.lifecycle.LifecycleAdapter;
-
-import static java.lang.System.currentTimeMillis;
-=======
-import static java.lang.String.format;
-import static java.util.Arrays.asList;
-
-import static org.neo4j.helpers.collection.Iterables.cast;
-import static org.neo4j.kernel.impl.locking.ResourceTypes.legacyIndexResourceId;
-import static org.neo4j.kernel.impl.util.RelIdArray.DirectionWrapper.BOTH;
-import static org.neo4j.kernel.impl.util.RelIdArray.DirectionWrapper.INCOMING;
-import static org.neo4j.kernel.impl.util.RelIdArray.DirectionWrapper.OUTGOING;
->>>>>>> 631f1d36
-
 import java.util.List;
 import java.util.concurrent.CopyOnWriteArrayList;
 
 import org.neo4j.graphdb.Node;
 import org.neo4j.graphdb.Relationship;
 import org.neo4j.kernel.PropertyTracker;
-<<<<<<< HEAD
-=======
-import org.neo4j.kernel.api.Statement;
-import org.neo4j.kernel.api.properties.DefinedProperty;
-import org.neo4j.kernel.impl.cache.AutoLoadingCache;
-import org.neo4j.kernel.impl.cache.Cache;
-import org.neo4j.kernel.impl.cache.CacheProvider;
-import org.neo4j.kernel.impl.locking.AcquireLockTimeoutException;
-import org.neo4j.kernel.impl.locking.ResourceTypes;
-import org.neo4j.kernel.impl.nioneo.store.NeoStore;
-import org.neo4j.kernel.impl.nioneo.store.NodeRecord;
-import org.neo4j.kernel.impl.nioneo.store.RelationshipRecord;
-import org.neo4j.kernel.impl.nioneo.store.TokenStore;
-import org.neo4j.kernel.impl.nioneo.xa.NeoStoreXaDataSource;
-import org.neo4j.kernel.impl.persistence.EntityIdGenerator;
-import org.neo4j.kernel.impl.persistence.PersistenceManager;
-import org.neo4j.kernel.impl.transaction.AbstractTransactionManager;
-import org.neo4j.kernel.impl.transaction.XaDataSourceManager;
-import org.neo4j.kernel.impl.transaction.xaframework.XaDataSource;
-import org.neo4j.kernel.impl.util.ArrayMap;
-import org.neo4j.kernel.impl.util.CappedOperation;
-import org.neo4j.kernel.impl.util.RelIdArray;
-import org.neo4j.kernel.impl.util.RelIdArray.DirectionWrapper;
-import org.neo4j.kernel.impl.util.StringLogger;
-import org.neo4j.kernel.lifecycle.Lifecycle;
-import org.neo4j.kernel.logging.ConsoleLogger;
-import org.neo4j.kernel.logging.Logging;
->>>>>>> 631f1d36
+import org.neo4j.kernel.lifecycle.LifecycleAdapter;
+
+import static java.lang.System.currentTimeMillis;
 
 public class NodeManager extends LifecycleAdapter implements EntityFactory
 {
-<<<<<<< HEAD
     private final ThreadToStatementContextBridge threadToTransactionBridge;
     private final NodeProxy.NodeLookup nodeLookup;
     private final RelationshipProxy.RelationshipLookups relationshipLookups;
 
-=======
-    private final StringLogger logger;
-    private final Logging logging;
-    private final GraphDatabaseService graphDbService;
-    private final AutoLoadingCache<NodeImpl> nodeCache;
-    private final AutoLoadingCache<RelationshipImpl> relCache;
-    private final CacheProvider cacheProvider;
-    private final AbstractTransactionManager transactionManager;
-    private final PropertyKeyTokenHolder propertyKeyTokenHolder;
-    private final LabelTokenHolder labelTokenHolder;
-    private final RelationshipTypeTokenHolder relTypeHolder;
-    private final PersistenceManager persistenceManager;
-    private final EntityIdGenerator idGenerator;
-    private final XaDataSourceManager xaDsm;
-    private final ThreadToStatementContextBridge statementCtxProvider;
-
-    private final NodeProxy.NodeLookup nodeLookup;
-    private final RelationshipProxy.RelationshipLookups relationshipLookups;
-
-    private final RelationshipLoader relationshipLoader;
-    private final PropertyChainVerifier propertyChainVerifier;
-
->>>>>>> 631f1d36
     private final List<PropertyTracker<Node>> nodePropertyTrackers;
     private final List<PropertyTracker<Relationship>> relationshipPropertyTrackers;
     private long epoch;
 
-<<<<<<< HEAD
     public NodeManager( NodeProxy.NodeLookup nodeLookup, RelationshipProxy.RelationshipLookups relationshipLookups,
                         ThreadToStatementContextBridge threadToTransactionBridge )
     {
-=======
-    private GraphPropertiesImpl graphProperties;
-
-    private final AutoLoadingCache.Loader<NodeImpl> nodeLoader = new AutoLoadingCache.Loader<NodeImpl>()
-    {
-        @Override
-        public NodeImpl loadById( long id )
-        {
-            NodeRecord record = persistenceManager.loadLightNode( id );
-            if ( record == null )
-            {
-                return null;
-            }
-            return record.isCommittedDense() ? new DenseNodeImpl( id ) : new NodeImpl( id );
-        }
-    };
-    private final AutoLoadingCache.Loader<RelationshipImpl> relLoader = new AutoLoadingCache.Loader<RelationshipImpl>()
-    {
-        @Override
-        public RelationshipImpl loadById( long id )
-        {
-            RelationshipRecord data = persistenceManager.loadLightRelationship( id );
-            if ( data == null )
-            {
-                return null;
-            }
-            int typeId = data.getType();
-            final long startNodeId = data.getFirstNode();
-            final long endNodeId = data.getSecondNode();
-            return new RelationshipImpl( id, startNodeId, endNodeId, typeId, false );
-        }
-    };
-
-    public NodeManager( Logging logging, GraphDatabaseService graphDb,
-                        AbstractTransactionManager transactionManager,
-                        PersistenceManager persistenceManager, EntityIdGenerator idGenerator,
-                        RelationshipTypeTokenHolder relationshipTypeTokenHolder, CacheProvider cacheProvider,
-                        PropertyKeyTokenHolder propertyKeyTokenHolder, LabelTokenHolder labelTokenHolder,
-                        NodeProxy.NodeLookup nodeLookup, RelationshipProxy.RelationshipLookups relationshipLookups,
-                        Cache<NodeImpl> nodeCache, Cache<RelationshipImpl> relCache,
-                        XaDataSourceManager xaDsm, ThreadToStatementContextBridge statementCtxProvider )
-    {
-        this.logging = logging;
-        this.logger = logging.getMessagesLog( NodeManager.class );
-        this.graphDbService = graphDb;
-        this.transactionManager = transactionManager;
-        this.propertyKeyTokenHolder = propertyKeyTokenHolder;
-        this.persistenceManager = persistenceManager;
-        this.idGenerator = idGenerator;
-        this.labelTokenHolder = labelTokenHolder;
->>>>>>> 631f1d36
         this.nodeLookup = nodeLookup;
         this.relationshipLookups = relationshipLookups;
         this.threadToTransactionBridge = threadToTransactionBridge;
@@ -188,334 +72,7 @@
     @Override
     public RelationshipProxy newRelationshipProxyById( long id )
     {
-<<<<<<< HEAD
         return new RelationshipProxy( id, relationshipLookups, threadToTransactionBridge );
-=======
-        return new RelationshipProxy( id, relationshipLookups, statementCtxProvider );
-    }
-
-    public Iterator<Node> getAllNodes()
-    {
-        Iterator<Node> committedNodes = new PrefetchingIterator<Node>()
-        {
-            private long highId = getHighestPossibleIdInUse( Node.class );
-            private long currentId;
-
-            @Override
-            protected Node fetchNextOrNull()
-            {
-                while ( true )
-                {   // This outer loop is for checking if highId has changed since we started.
-                    while ( currentId <= highId )
-                    {
-                        try
-                        {
-                            Node node = getNodeByIdOrNull( currentId );
-                            if ( node != null )
-                            {
-                                return node;
-                            }
-                        }
-                        finally
-                        {
-                            currentId++;
-                        }
-                    }
-
-                    long newHighId = getHighestPossibleIdInUse( Node.class );
-                    if ( newHighId > highId )
-                    {
-                        highId = newHighId;
-                    }
-                    else
-                    {
-                        break;
-                    }
-                }
-                return null;
-            }
-        };
-
-        final TransactionState txState = getTransactionState();
-        if ( !txState.hasChanges() )
-        {
-            return committedNodes;
-        }
-
-        /* Created nodes are put in the cache right away, even before the transaction is committed.
-         * We want this iterator to include nodes that have been created, but not yes committed in
-         * this transaction. The thing with the cache is that stuff can be evicted at any point in time
-         * so we can't rely on created nodes to be there during the whole life time of this iterator.
-         * That's why we filter them out from the "committed/cache" iterator and add them at the end instead.*/
-        final Set<Long> createdNodes = new HashSet<>( txState.getCreatedNodes() );
-        if ( !createdNodes.isEmpty() )
-        {
-            committedNodes = new FilteringIterator<>( committedNodes, new Predicate<Node>()
-            {
-                @Override
-                public boolean accept( Node node )
-                {
-                    return !createdNodes.contains( node.getId() );
-                }
-            } );
-        }
-
-        // Filter out nodes deleted in this transaction
-        Iterator<Node> filteredRemovedNodes = new FilteringIterator<>( committedNodes, new Predicate<Node>()
-        {
-            @Override
-            public boolean accept( Node node )
-            {
-                return !txState.nodeIsDeleted( node.getId() );
-            }
-        } );
-
-        // Append nodes created in this transaction
-        return new CombiningIterator<>( asList( filteredRemovedNodes,
-                new IteratorWrapper<Node, Long>( createdNodes.iterator() )
-                {
-                    @Override
-                    protected Node underlyingObjectToObject( Long id )
-                    {
-                        return getNodeById( id );
-                    }
-                } ) );
-    }
-
-    public NodeImpl getNodeForProxy( long nodeId )
-    {
-        NodeImpl node = getLightNode( nodeId );
-        if ( node == null )
-        {
-            throw new NotFoundException( format( "Node %d not found", nodeId ) );
-        }
-        return node;
-    }
-
-    protected Relationship getRelationshipByIdOrNull( long relId )
-    {
-        transactionManager.assertInTransaction();
-        RelationshipImpl relationship = relCache.get( relId );
-        return relationship != null ? new RelationshipProxy( relId, relationshipLookups, statementCtxProvider ) : null;
-    }
-
-    public Relationship getRelationshipById( long id ) throws NotFoundException
-    {
-        Relationship relationship = getRelationshipByIdOrNull( id );
-        if ( relationship == null )
-        {
-            throw new NotFoundException( format( "Relationship %d not found", id ) );
-        }
-        return relationship;
-    }
-
-    public Iterator<Relationship> getAllRelationships()
-    {
-        Iterator<Relationship> committedRelationships = new PrefetchingIterator<Relationship>()
-        {
-            private long highId = getHighestPossibleIdInUse( Relationship.class );
-            private long currentId;
-
-            @Override
-            protected Relationship fetchNextOrNull()
-            {
-                while ( true )
-                {   // This outer loop is for checking if highId has changed since we started.
-                    while ( currentId <= highId )
-                    {
-                        try
-                        {
-                            Relationship relationship = getRelationshipByIdOrNull( currentId );
-                            if ( relationship != null )
-                            {
-                                return relationship;
-                            }
-                        }
-                        finally
-                        {
-                            currentId++;
-                        }
-                    }
-
-                    long newHighId = getHighestPossibleIdInUse( Node.class );
-                    if ( newHighId > highId )
-                    {
-                        highId = newHighId;
-                    }
-                    else
-                    {
-                        break;
-                    }
-                }
-                return null;
-            }
-        };
-
-        final TransactionState txState = getTransactionState();
-        if ( !txState.hasChanges() )
-        {
-            return committedRelationships;
-        }
-
-        /* Created relationships are put in the cache right away, even before the transaction is committed.
-         * We want this iterator to include relationships that have been created, but not yes committed in
-         * this transaction. The thing with the cache is that stuff can be evicted at any point in time
-         * so we can't rely on created relationships to be there during the whole life time of this iterator.
-         * That's why we filter them out from the "committed/cache" iterator and add them at the end instead.*/
-        final Set<Long> createdRelationships = new HashSet<>( txState.getCreatedRelationships() );
-        if ( !createdRelationships.isEmpty() )
-        {
-            committedRelationships = new FilteringIterator<>( committedRelationships,
-                    new Predicate<Relationship>()
-                    {
-                        @Override
-                        public boolean accept( Relationship relationship )
-                        {
-                            return !createdRelationships.contains( relationship.getId() );
-                        }
-                    } );
-        }
-
-        // Filter out relationships deleted in this transaction
-        Iterator<Relationship> filteredRemovedRelationships =
-                new FilteringIterator<>( committedRelationships, new Predicate<Relationship>()
-                {
-                    @Override
-                    public boolean accept( Relationship relationship )
-                    {
-                        return !txState.relationshipIsDeleted( relationship.getId() );
-                    }
-                } );
-
-        // Append relationships created in this transaction
-        return new CombiningIterator<>( asList( filteredRemovedRelationships,
-                new IteratorWrapper<Relationship, Long>( createdRelationships.iterator() )
-                {
-                    @Override
-                    protected Relationship underlyingObjectToObject( Long id )
-                    {
-                        return getRelationshipById( id );
-                    }
-                } ) );
-    }
-
-    RelationshipType getRelationshipTypeById( int id ) throws TokenNotFoundException
-    {
-        return relTypeHolder.getTokenById( id );
-    }
-
-    public RelationshipImpl getRelationshipForProxy( long relId )
-    {
-        RelationshipImpl rel = relCache.get( relId );
-        if ( rel == null )
-        {
-            throw new NotFoundException( format( "Relationship %d not found", relId ) );
-        }
-        return rel;
-    }
-
-    public void removeNodeFromCache( long nodeId )
-    {
-        nodeCache.remove( nodeId );
-    }
-
-    public void removeRelationshipFromCache( long id )
-    {
-        relCache.remove( id );
-    }
-
-    public void patchDeletedRelationshipNodes( long relId, int type,
-            long firstNodeId, long firstNodeNextRelId,
-            long secondNodeId, long secondNodeNextRelId )
-    {
-        boolean loop = firstNodeId == secondNodeId;
-        invalidateNode( firstNodeId, loop ? BOTH : OUTGOING, type, relId, firstNodeNextRelId );
-        if ( !loop )
-        {
-            invalidateNode( secondNodeId, INCOMING, type, relId, secondNodeNextRelId );
-        }
-    }
-
-    private void invalidateNode( long nodeId, DirectionWrapper direction, int type, long relIdDeleted, long nextRelId )
-    {
-        NodeImpl node = nodeCache.getIfCached( nodeId );
-        if ( node != null )
-        {
-            RelationshipLoadingPosition position = node.getRelChainPosition();
-            if ( position != null && position.atPosition( direction, type, relIdDeleted ) )
-            {
-                synchronized ( node )
-                {
-                    // Double-checked locking. The second check will happen inside compareAndAdvance
-                    position = node.getRelChainPosition();
-                    position.compareAndAdvance( direction, type, relIdDeleted, nextRelId );
-                }
-            }
-        }
-    }
-
-    RelationshipLoadingPosition getRelationshipChainPosition( NodeImpl node )
-    {
-        return persistenceManager.getRelationshipChainPosition( node.getId() );
-    }
-
-    void putAllInRelCache( Collection<RelationshipImpl> relationships )
-    {
-        relCache.putAll( relationships );
-    }
-
-    Iterator<DefinedProperty> loadGraphProperties( boolean light )
-    {
-        IteratingPropertyReceiver receiver = new IteratingPropertyReceiver();
-        persistenceManager.graphLoadProperties( light, receiver );
-        return receiver;
-    }
-
-    Iterator<DefinedProperty> loadProperties( NodeImpl node, boolean light )
-    {
-        IteratingPropertyReceiver receiver = new IteratingPropertyReceiver();
-        persistenceManager.loadNodeProperties( node.getId(), light, receiver );
-        return receiver;
-    }
-
-    Iterator<DefinedProperty> loadProperties( RelationshipImpl relationship, boolean light )
-    {
-        IteratingPropertyReceiver receiver = new IteratingPropertyReceiver();
-        persistenceManager.loadRelProperties( relationship.getId(), light, receiver );
-        return receiver;
-    }
-
-    public void clearCache()
-    {
-        nodeCache.clear();
-        relCache.clear();
-        graphProperties = instantiateGraphProperties();
-    }
-
-    public Iterable<? extends Cache<?>> caches()
-    {
-        return asList( nodeCache, relCache );
-    }
-
-    public void setRollbackOnly()
-    {
-        try
-        {
-            transactionManager.setRollbackOnly();
-        }
-        catch ( IllegalStateException e )
-        {
-            // this exception always get generated in a finally block and
-            // when it happens another exception has already been thrown
-            // (most likely NotInTransactionException)
-            logger.debug( "Failed to set transaction rollback only", e );
-        }
-        catch ( javax.transaction.SystemException se )
-        {
-            // our TM never throws this exception
-            logger.error( "Failed to set transaction rollback only", se );
-        }
->>>>>>> 631f1d36
     }
 
     @Override
@@ -553,98 +110,4 @@
     {
         relationshipPropertyTrackers.remove( relationshipPropertyTracker );
     }
-<<<<<<< HEAD
-=======
-
-    // For compatibility reasons with Cypher
-    public boolean isDeleted( PropertyContainer entity )
-    {
-        if ( entity instanceof Node )
-        {
-            return isDeleted( (Node) entity );
-        }
-        else if ( entity instanceof Relationship )
-        {
-            return isDeleted( (Relationship) entity );
-        }
-        else
-        {
-            throw new IllegalArgumentException( "Unknown entity type: " + entity + ", " + entity.getClass() );
-        }
-    }
-
-    public boolean isDeleted( Node resource )
-    {
-        return getTransactionState().nodeIsDeleted( resource.getId() );
-    }
-
-    public boolean isDeleted( Relationship resource )
-    {
-        return getTransactionState().relationshipIsDeleted( resource.getId() );
-    }
-
-    private GraphPropertiesImpl instantiateGraphProperties()
-    {
-        return new GraphPropertiesImpl( this, statementCtxProvider );
-    }
-
-    public GraphPropertiesImpl getGraphProperties()
-    {
-        return graphProperties;
-    }
-
-    public void removeGraphPropertiesFromCache()
-    {
-        graphProperties = instantiateGraphProperties();
-    }
-
-    void updateCacheSize( NodeImpl node, int newSize )
-    {
-        nodeCache.updateSize( node, newSize );
-    }
-
-    void updateCacheSize( RelationshipImpl rel, int newSize )
-    {
-        relCache.updateSize( rel, newSize );
-    }
-
-    public TransactionState getTransactionState()
-    {
-        return transactionManager.getTransactionState();
-    }
-
-    public int getRelationshipCount( NodeImpl nodeImpl, int type, DirectionWrapper direction )
-    {
-        return persistenceManager.getRelationshipCount( nodeImpl.getId(), type, direction );
-    }
-
-    public Iterator<Integer> getRelationshipTypes( DenseNodeImpl node )
-    {
-        return asList( persistenceManager.getRelationshipTypes( node.getId() ) ).iterator();
-    }
-
-    public PropertyChainVerifier getPropertyChainVerifier()
-    {
-        return propertyChainVerifier;
-    }
-
-    public static class CappedLoggingDuplicatePropertyObserver implements PropertyChainVerifier.Observer
-    {
-        public static final String DUPLICATE_WARNING_MESSAGE = "WARNING: Duplicate property records have been detected in" +
-                " this database store. For further details and resolution please refer to http://neo4j.com/technote/cr73nh";
-
-        private final ConsoleLogger consoleLogger;
-
-        public CappedLoggingDuplicatePropertyObserver( ConsoleLogger consoleLogger )
-        {
-            this.consoleLogger = consoleLogger;
-        }
-
-        @Override
-        public void inconsistencyFound( Primitive owningPrimitive )
-        {
-            consoleLogger.log( DUPLICATE_WARNING_MESSAGE );
-        }
-    }
->>>>>>> 631f1d36
 }