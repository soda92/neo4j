/**
 * Copyright (c) 2002-2014 "Neo Technology,"
 * Network Engine for Objects in Lund AB [http://neotechnology.com]
 *
 * This file is part of Neo4j.
 *
 * Neo4j is free software: you can redistribute it and/or modify
 * it under the terms of the GNU General Public License as published by
 * the Free Software Foundation, either version 3 of the License, or
 * (at your option) any later version.
 *
 * This program is distributed in the hope that it will be useful,
 * but WITHOUT ANY WARRANTY; without even the implied warranty of
 * MERCHANTABILITY or FITNESS FOR A PARTICULAR PURPOSE.  See the
 * GNU General Public License for more details.
 *
 * You should have received a copy of the GNU General Public License
 * along with this program.  If not, see <http://www.gnu.org/licenses/>.
 */
package org.neo4j.kernel.impl.nioneo.store;

import java.io.File;
import java.io.IOException;
import java.nio.ByteBuffer;
import java.util.concurrent.atomic.AtomicLong;

import org.neo4j.graphdb.config.Setting;
import org.neo4j.graphdb.factory.GraphDatabaseSettings;
import org.neo4j.io.fs.FileSystemAbstraction;
import org.neo4j.io.fs.StoreChannel;
import org.neo4j.io.pagecache.PageCache;
import org.neo4j.io.pagecache.PageCursor;
import org.neo4j.kernel.IdGeneratorFactory;
import org.neo4j.kernel.IdType;
import org.neo4j.kernel.configuration.Config;
import org.neo4j.kernel.impl.transaction.xaframework.LogVersionRepository;
import org.neo4j.kernel.impl.util.Bits;
import org.neo4j.kernel.impl.util.CappedOperation;
import org.neo4j.kernel.impl.util.StringLogger;
import org.neo4j.kernel.monitoring.Monitors;

import static java.lang.String.format;
import static java.util.concurrent.TimeUnit.SECONDS;

import static org.neo4j.io.pagecache.PagedFile.PF_EXCLUSIVE_LOCK;
import static org.neo4j.io.pagecache.PagedFile.PF_SHARED_LOCK;
import static org.neo4j.kernel.impl.util.CappedOperation.time;

/**
 * This class contains the references to the "NodeStore,RelationshipStore,
 * PropertyStore and RelationshipTypeStore". NeoStore doesn't actually "store"
 * anything but extends the AbstractStore for the "type and version" validation
 * performed in there.
 */
public class NeoStore extends AbstractStore implements TransactionIdStore, LogVersionRepository
{
<<<<<<< HEAD
    public static abstract class Configuration
        extends AbstractStore.Configuration
=======
    public RelationshipTypeTokenStore getRelationshipTypeTokenStore()
    {
        return relTypeStore;
    }

    public abstract static class Configuration
            extends AbstractStore.Configuration
>>>>>>> 816f76de
    {
        public static final Setting<Integer> relationship_grab_size = GraphDatabaseSettings.relationship_grab_size;
        public static final Setting<Integer> dense_node_threshold = GraphDatabaseSettings.dense_node_threshold;
    }

    public static final String TYPE_DESCRIPTOR = "NeoStore";
    // This value means the field has not been refreshed from the store. Normally, this should happen only once
    public static final long FIELD_NOT_INITIALIZED = Long.MIN_VALUE;
    /*
     *  9 longs in header (long + in use), time | random | version | txid | store version | graph next prop | latest constraint tx | upgrade time | upgrade id
     */
    public static final int RECORD_SIZE = 9;
    public static final String DEFAULT_NAME = "neostore";
    // Positions of meta-data records
<<<<<<< HEAD
    private static final int TIME_POSITION = 0;
    private static final int RANDOM_POSITION = 1;
    private static final int VERSION_POSITION = 2;
    private static final int LATEST_TX_POSITION = 3;
    private static final int STORE_VERSION_POSITION = 4;
    private static final int NEXT_GRAPH_PROP_POSITION = 5;
    private static final int LATEST_CONSTRAINT_TX_POSITION = 6;
    static final int NUMBER_OF_RECORDS = 7;
    // NOTE: When adding new constants, remember to update the fields bellow,
    // and the apply() method!
=======

    public static final int TIME_POSITION = 0;
    public static final int RANDOM_NUMBER_POSITION = 1;
    public static final int VERSION_POSITION = 2;
    public static final int LATEST_TX_POSITION = 3;
    public static final int STORE_VERSION_POSITION = 4;
    public static final int NEXT_GRAPH_PROP_POSITION = 5;
    public static final int LATEST_CONSTRAINT_TX_POSITION = 6;
    public static final int UPGRADE_TIME_POSITION = 7;
    public static final int UPGRADE_ID_POSITION = 8;
    static final int META_DATA_RECORD_COUNT = UPGRADE_ID_POSITION + 1;

    public static final int META_DATA_EXPECTED_SIZE = META_DATA_RECORD_COUNT * RECORD_SIZE;
>>>>>>> 816f76de

    public static boolean isStorePresent( FileSystemAbstraction fs, Config config )
    {
        File neoStore = config.get( org.neo4j.kernel.impl.nioneo.store.CommonAbstractStore.Configuration.neo_store );
        return fs.fileExists( neoStore );
    }

    private NodeStore nodeStore;
    private PropertyStore propStore;
    private RelationshipStore relStore;
    private RelationshipTypeTokenStore relTypeStore;
    private LabelTokenStore labelTokenStore;
    private SchemaStore schemaStore;
    private RelationshipGroupStore relGroupStore;

    // Fields the neostore keeps cached and must be initialized on startup
    private volatile long creationTimeField = FIELD_NOT_INITIALIZED;
    private volatile long randomNumberField = FIELD_NOT_INITIALIZED;
    private volatile long versionField = FIELD_NOT_INITIALIZED;
    // This is an atomic long since we, when incrementing last tx id, won't set the record in the page,
    // we do that when flushing, which is more performant and fine from a recovery POV.
    private final AtomicLong lastCommittingTxField = new AtomicLong( FIELD_NOT_INITIALIZED );
    private volatile long storeVersionField = FIELD_NOT_INITIALIZED;
    private volatile long graphNextPropField = FIELD_NOT_INITIALIZED;
    private volatile long latestConstraintIntroducingTxField = FIELD_NOT_INITIALIZED;

    // This is not a field in the store, but something keeping track of which of the committed
    // transactions have been closed. Useful in rotation and shutdown.
    private final OutOfOrderSequence lastCommittedTx = new ArrayQueueOutOfOrderSequence( -1, 200 );
    private final OutOfOrderSequence lastClosedTx = new ArrayQueueOutOfOrderSequence( -1, 200 );

    private final int relGrabSize;
    private final CappedOperation<Void> transactionCloseWaitLogger;

    public NeoStore( File fileName, Config conf, IdGeneratorFactory idGeneratorFactory, PageCache pageCache,
            FileSystemAbstraction fileSystemAbstraction, final StringLogger stringLogger,
            RelationshipTypeTokenStore relTypeStore, LabelTokenStore labelTokenStore, PropertyStore propStore,
            RelationshipStore relStore, NodeStore nodeStore, SchemaStore schemaStore,
            RelationshipGroupStore relGroupStore, StoreVersionMismatchHandler versionMismatchHandler,
            Monitors monitors )
    {
        super( fileName, conf, IdType.NEOSTORE_BLOCK, idGeneratorFactory, pageCache, fileSystemAbstraction,
                stringLogger, versionMismatchHandler, monitors );
        this.relTypeStore = relTypeStore;
        this.labelTokenStore = labelTokenStore;
        this.propStore = propStore;
        this.relStore = relStore;
        this.nodeStore = nodeStore;
        this.schemaStore = schemaStore;
        this.relGroupStore = relGroupStore;
        this.relGrabSize = conf.get( Configuration.relationship_grab_size );
        this.transactionCloseWaitLogger = new CappedOperation<Void>( time( 30, SECONDS ) )
        {
            @Override
            protected void triggered( Void event )
            {
                stringLogger.info( format( "Waiting for all transactions to close...%n  committed: %s%n  closed:    %s",
                        lastCommittedTx, lastClosedTx ) );
            }
        };
    }

    @Override
    protected void checkVersion()
    {
        try
        {
            verifyCorrectTypeDescriptorAndVersion();
            /*
             * If the trailing version string check returns normally, either
             * the store is not ok and needs recovery or everything is fine. The
             * latter is boring. The first case however is interesting. If we
             * need recovery we have no idea what the store version is - we erase
             * that information on startup and write it back out on clean shutdown.
             * So, if the above passes and the store is not ok, we check the
             * version field in our store vs the expected one. If it is the same,
             * we can recover and proceed, otherwise we are allowed to die a horrible death.
             */
            if ( !getStoreOk() )
            {
                /*
                 * Could we check that before? Well, yes. But. When we would read in the store version
                 * field it could very well overshoot and read in the version descriptor if the
                 * store is cleanly shutdown. If we are here though the store is not ok, so no
                 * version descriptor so the file is actually smaller than expected so we won't read
                 * in garbage.
                 * Yes, this has to be fixed to be prettier.
                 */
                String foundVersion = versionLongToString( getStoreVersion( fileSystemAbstraction, configuration
                        .get( org.neo4j.kernel.impl.nioneo.store.CommonAbstractStore.Configuration.neo_store ) ) );
                if ( !CommonAbstractStore.ALL_STORES_VERSION.equals( foundVersion ) )
                {
                    throw new IllegalStateException(
                            format( "Mismatching store version found (%s while expecting %s). The store cannot be automatically upgraded since it isn't cleanly shutdown."
                                    + " Recover by starting the database using the previous Neo4j version, followed by a clean shutdown. Then start with this version again.",
                                    foundVersion, CommonAbstractStore.ALL_STORES_VERSION ) );
                }
            }
        }
        catch ( IOException e )
        {
<<<<<<< HEAD
            throw new UnderlyingStorageException( "Unable to check version " + getStorageFileName(), e );
=======
            throw new UnderlyingStorageException( "Unable to check version "
                    + getStorageFileName(), e );
        }
    }

    @Override
    protected void verifyFileSizeAndTruncate() throws IOException
    {
        super.verifyFileSizeAndTruncate();

        /* MP: 2011-11-23
         * A little silent upgrade for the "next prop" record. It adds one record last to the neostore file.
         * It's backwards compatible, that's why it can be a silent and automatic upgrade.
         */
        if ( getFileChannel().size() == RECORD_SIZE * 5 )
        {
            insertRecord( NEXT_GRAPH_PROP_POSITION, -1 );
            registerIdFromUpdateRecord( NEXT_GRAPH_PROP_POSITION );
        }

        /*
         * Silent upgrade for latest constraint introducing tx
         */
        if ( getFileChannel().size() == RECORD_SIZE * 6 )
        {
            insertRecord( LATEST_CONSTRAINT_TX_POSITION, 0 );
            registerIdFromUpdateRecord( LATEST_CONSTRAINT_TX_POSITION );
        }

        /*
         * Silent upgrade for upgrade id and upgrade time
         */
        if ( getFileChannel().size() == RECORD_SIZE * 7 )
        {
            insertRecord( UPGRADE_TIME_POSITION, -1 );
            insertRecord( UPGRADE_ID_POSITION, -1 );
            registerIdFromUpdateRecord( UPGRADE_ID_POSITION );
        }
    }

    private void insertRecord( int recordPosition, long value ) throws IOException
    {
        try
        {
            StoreChannel channel = getFileChannel();
            long previousPosition = channel.position();
            channel.position( RECORD_SIZE*recordPosition );
            int trail = (int) (channel.size()-channel.position());
            ByteBuffer trailBuffer = null;
            if ( trail > 0 )
            {
                trailBuffer = ByteBuffer.allocate( trail );
                channel.read( trailBuffer );
                trailBuffer.flip();
            }
            ByteBuffer buffer = ByteBuffer.allocate( RECORD_SIZE );
            buffer.put( Record.IN_USE.byteValue() );
            buffer.putLong( value );
            buffer.flip();
            channel.position( RECORD_SIZE*recordPosition );
            channel.write( buffer );
            if ( trail > 0 )
            {
                channel.write( trailBuffer );
            }
            channel.position( previousPosition );
        }
        catch ( IOException e )
        {
            throw new RuntimeException( e );
>>>>>>> 816f76de
        }
    }

    /**
     * Closes the node,relationship,property and relationship type stores.
     */
    @Override
    protected void closeStorage()
    {
        if ( relTypeStore != null )
        {
            relTypeStore.close();
            relTypeStore = null;
        }
        if ( labelTokenStore != null )
        {
            labelTokenStore.close();
            labelTokenStore = null;
        }
        if ( propStore != null )
        {
            propStore.close();
            propStore = null;
        }
        if ( relStore != null )
        {
            relStore.close();
            relStore = null;
        }
        if ( nodeStore != null )
        {
            nodeStore.close();
            nodeStore = null;
        }
        if ( schemaStore != null )
        {
            schemaStore.close();
            schemaStore = null;
        }
        if ( relGroupStore != null )
        {
            relGroupStore.close();
            relGroupStore = null;
        }
    }

    @Override
    public void flush()
    {
        flushNeoStoreOnly();
        try
        {
            pageCache.flush();
        }
        catch ( IOException e )
        {
            throw new UnderlyingStorageException( "Failed to flush", e );
        }
    }

    public void flushNeoStoreOnly()
    {
        checkInitialized( lastCommittingTxField.get() );
        if ( !isReadOnly() )
        {
            setRecord( LATEST_TX_POSITION, lastCommittingTxField.get() );
        }
        try
        {
            storeFile.flush();
        }
        catch ( IOException e )
        {
            throw new UnderlyingStorageException( "Failed to flush and force the NeoStore", e );
        }
    }

    @Override
    public String getTypeDescriptor()
    {
        return TYPE_DESCRIPTOR;
    }

    @Override
    public int getRecordSize()
    {
        return RECORD_SIZE;
    }

    /**
     * Sets the version for the given {@code neoStore} file.
     * @param neoStore the NeoStore file.
     * @param version the version to set.
     * @return the previous version before writing.
     */
    public static long setVersion( FileSystemAbstraction fileSystem, File neoStore, long version )
    {
        return setRecord( fileSystem, neoStore, VERSION_POSITION, version );
    }

    /**
     * Sets the store version for the given {@code neoStore} file.
     * @param neoStore the NeoStore file.
     * @param storeVersion the version to set.
     * @return the previous version before writing.
     */
    public static long setStoreVersion( FileSystemAbstraction fileSystem, File neoStore, long storeVersion )
    {
        return setRecord( fileSystem, neoStore, STORE_VERSION_POSITION, storeVersion );
    }

    private static long setRecord( FileSystemAbstraction fileSystem, File neoStore, int position, long value )
    {
        try ( StoreChannel channel = fileSystem.open( neoStore, "rw" ) )
        {
            channel.position( RECORD_SIZE * position + 1/*inUse*/);
            ByteBuffer buffer = ByteBuffer.allocate( 8 );
            channel.read( buffer );
            buffer.flip();
            long previous = buffer.getLong();
            channel.position( RECORD_SIZE * position + 1/*inUse*/);
            buffer.clear();
            buffer.putLong( value ).flip();
            channel.write( buffer );
            return previous;
        }
        catch ( IOException e )
        {
            throw new RuntimeException( e );
        }
    }

    /**
     * Warning: This method only works for stores where there is no database running!
     */
    public static long getStoreVersion( FileSystemAbstraction fs, File neoStore )
    {
        return getRecord( fs, neoStore, STORE_VERSION_POSITION );
    }

    /**
     * Warning: This method only works for stores where there is no database running!
     */
    public static long getTxId( FileSystemAbstraction fs, File neoStore )
    {
        return getRecord( fs, neoStore, LATEST_TX_POSITION );
    }

    private static long getRecord( FileSystemAbstraction fs, File neoStore, int recordPosition )
    {
        try ( StoreChannel channel = fs.open( neoStore, "r" ) )
        {
            /*
             * We have to check size, because the store version
             * field was introduced with 1.5, so if there is a non-clean
             * shutdown we may have a buffer underflow.
             */
            if ( recordPosition > 3 && channel.size() < RECORD_SIZE * 5 )
            {
                return -1;
            }
            channel.position( RECORD_SIZE * recordPosition + 1/*inUse*/);
            ByteBuffer buffer = ByteBuffer.allocate( 8 );
            channel.read( buffer );
            buffer.flip();
            return buffer.getLong();
        }
        catch ( IOException e )
        {
            throw new RuntimeException( e );
        }
    }

<<<<<<< HEAD
=======
    public StoreId getStoreId()
    {
        return new StoreId( getCreationTime(), getRandomNumber(), getStoreVersion(), getUpgradeTime(), getUpgradeId() );
    }

    public long getCreationTime()
    {
        return getRecord( TIME_POSITION );
    }

    public void setCreationTime( long time )
    {
        setRecord( TIME_POSITION, time );
    }

    public long getRandomNumber()
    {
        return getRecord( RANDOM_NUMBER_POSITION );
    }

    public void setRandomNumber( long nr )
    {
        setRecord( RANDOM_NUMBER_POSITION, nr );
    }

>>>>>>> 816f76de
    public void setRecoveredStatus( boolean status )
    {
        if ( status )
        {
            setRecovered();
            nodeStore.setRecovered();
            propStore.setRecovered();
            relStore.setRecovered();
            relTypeStore.setRecovered();
            labelTokenStore.setRecovered();
            schemaStore.setRecovered();
            relGroupStore.setRecovered();
        }
        else
        {
            unsetRecovered();
            nodeStore.unsetRecovered();
            propStore.unsetRecovered();
            relStore.unsetRecovered();
            relTypeStore.unsetRecovered();
            labelTokenStore.unsetRecovered();
            schemaStore.unsetRecovered();
            relGroupStore.unsetRecovered();
        }
    }

    public StoreId getStoreId()
    {
<<<<<<< HEAD
        return new StoreId( getCreationTime(), getRandomNumber() );
=======
        return getRecord( VERSION_POSITION );
>>>>>>> 816f76de
    }

    public long getCreationTime()
    {
<<<<<<< HEAD
        checkInitialized( creationTimeField );
        return creationTimeField;
=======
        setRecord( VERSION_POSITION, version );
>>>>>>> 816f76de
    }

    public synchronized void setCreationTime( long time )
    {
<<<<<<< HEAD
        setRecord( TIME_POSITION, time );
        creationTimeField = time;
=======
        long current = getLastCommittedTx();
        if ( (current + 1) != txId && !isInRecoveryMode() )
        {
            throw new InvalidRecordException( "Could not set tx commit id[" +
                txId + "] since the current one is[" + current + "]" );
        }
        setRecord( LATEST_TX_POSITION, txId );
        lastCommittedTx.set( txId );
>>>>>>> 816f76de
    }

    public long getRandomNumber()
    {
<<<<<<< HEAD
        checkInitialized( randomNumberField );
        return randomNumberField;
=======
        long txId = lastCommittedTx.get();
        if ( txId == -1 )
        {
            synchronized ( this )
            {
                txId = getRecord( LATEST_TX_POSITION );
                lastCommittedTx.compareAndSet( -1, txId ); // CAS since multiple threads may pass the if check above
            }
        }
        return txId;
>>>>>>> 816f76de
    }

    public synchronized void setRandomNumber( long nr )
    {
        setRecord( RANDOM_POSITION, nr );
        randomNumberField = nr;
    }

    @Override
    public long getCurrentLogVersion()
    {
        checkInitialized( versionField );
        return versionField;
    }

    public void setCurrentLogVersion( long version )
    {
        setRecord( VERSION_POSITION, version );
        versionField = version;
    }

<<<<<<< HEAD
    @Override
    public long incrementAndGetVersion()
=======
    public long getUpgradeTime()
    {
        return getRecord( UPGRADE_TIME_POSITION );
    }

    public void setUpgradeTime( long upgradeTime )
    {
        setRecord( UPGRADE_TIME_POSITION, upgradeTime );
    }

    public long getUpgradeId()
    {
        return getRecord( UPGRADE_ID_POSITION );
    }

    public void setUpgradeId( long upgradeId )
    {
        setRecord( UPGRADE_ID_POSITION, upgradeId );
    }

    private long getRecord( long id )
>>>>>>> 816f76de
    {
        // This method can expect synchronisation at a higher level,
        // and be effectively single-threaded.
        // The call to getVersion() will most likely optimise to a volatile-read.
        long pageId = pageIdForRecord( VERSION_POSITION );
        try ( PageCursor cursor = storeFile.io( pageId, PF_EXCLUSIVE_LOCK ) )
        {
            if ( cursor.next() )
            {
                incrementVersion( cursor );
            }
            return versionField;
        }
        catch ( IOException e )
        {
            throw new UnderlyingStorageException( e );
        }
        finally
        {
            try
            {
                // make sure the new version value is persisted
                // TODO this can be improved by flushing only the page containing that value rather than all pages
                storeFile.flush();
            }
            catch ( IOException e )
            {
                throw new UnderlyingStorageException( e );
            }
        }
    }

    public long getStoreVersion()
    {
<<<<<<< HEAD
        checkInitialized( storeVersionField );
        return storeVersionField;

=======
        return getRecord( STORE_VERSION_POSITION );
>>>>>>> 816f76de
    }

    public void setStoreVersion( long version )
    {
        setRecord( STORE_VERSION_POSITION, version );
<<<<<<< HEAD
        storeVersionField = version;
=======
>>>>>>> 816f76de
    }

    public long getGraphNextProp()
    {
<<<<<<< HEAD
        checkInitialized( graphNextPropField );
        return graphNextPropField;
=======
        return getRecord( NEXT_GRAPH_PROP_POSITION );
>>>>>>> 816f76de
    }

    public void setGraphNextProp( long propId )
    {
        setRecord( NEXT_GRAPH_PROP_POSITION, propId );
<<<<<<< HEAD
        graphNextPropField = propId;
    }

    public long getLatestConstraintIntroducingTx()
    {
        checkInitialized( latestConstraintIntroducingTxField );
        return latestConstraintIntroducingTxField;
    }

    public void setLatestConstraintIntroducingTx( long latestConstraintIntroducingTx )
    {
        setRecord( LATEST_CONSTRAINT_TX_POSITION, latestConstraintIntroducingTx );
        latestConstraintIntroducingTxField = latestConstraintIntroducingTx;
    }

    private void readAllFields( PageCursor cursor ) throws IOException
    {
        do
        {
            creationTimeField = getRecordValue( cursor, TIME_POSITION );
            randomNumberField = getRecordValue( cursor, RANDOM_POSITION );
            versionField = getRecordValue( cursor, VERSION_POSITION );
            long lastCommittedTxId = getRecordValue( cursor, LATEST_TX_POSITION );
            lastCommittingTxField.set( lastCommittedTxId );
            storeVersionField = getRecordValue( cursor, STORE_VERSION_POSITION );
            graphNextPropField = getRecordValue( cursor, NEXT_GRAPH_PROP_POSITION );
            latestConstraintIntroducingTxField = getRecordValue( cursor, LATEST_CONSTRAINT_TX_POSITION );
            lastClosedTx.set( lastCommittedTxId );
            lastCommittedTx.set( lastCommittedTxId );
        } while ( cursor.shouldRetry() );
    }

    private long getRecordValue( PageCursor cursor, int position )
    {
        // The "+ 1" to skip over the inUse byte.
        int offset = position * getEffectiveRecordSize() + 1;
        cursor.setOffset( offset );
        return cursor.getLong();
    }

    private void incrementVersion( PageCursor cursor ) throws IOException
    {
        int offset = VERSION_POSITION * getEffectiveRecordSize();
        long value;
        do
        {
            cursor.setOffset( offset + 1 ); // +1 to skip the inUse byte
            value = cursor.getLong() + 1;
            cursor.setOffset( offset + 1 ); // +1 to skip the inUse byte
            cursor.putLong( value );
        } while ( cursor.shouldRetry() );
        versionField = value;
    }

    private void refreshFields()
    {
        scanAllFields( PF_SHARED_LOCK );
    }

    private void scanAllFields( int pf_flags )
    {
        try ( PageCursor cursor = storeFile.io( 0, pf_flags ) )
        {
            if ( cursor.next() )
            {
                readAllFields( cursor );
            }
        }
        catch ( IOException e )
        {
            throw new UnderlyingStorageException( e );
        }
    }

    private void setRecord( long id, long value )
    {
        long pageId = pageIdForRecord( id );

        // We need to do a little special handling of high id in neostore since it's not updated in the same
        // way as other stores. Other stores always gets updates via commands where records are updated and
        // the one making the update can also track the high id in the event of recovery.
        // Here methods can be called directly, for example setLatestConstraintIntroducingTx where it's
        // unclear from the outside which record id that refers to, so here we need to manage high id ourselves.
        setHighestPossibleIdInUse( id );

        try ( PageCursor cursor = storeFile.io( pageId, PF_EXCLUSIVE_LOCK ) )
        {
            if ( cursor.next() )
            {
                int offset = offsetForId( id );
                do
                {
                    cursor.setOffset( offset );
                    cursor.putByte( Record.IN_USE.byteValue() );
                    cursor.putLong( value );
                } while ( cursor.shouldRetry() );
            }
        }
        catch ( IOException e )
        {
            throw new UnderlyingStorageException( e );
        }
=======
>>>>>>> 816f76de
    }

    /**
     * Returns the node store.
     *
     * @return The node store
     */
    public NodeStore getNodeStore()
    {
        return nodeStore;
    }

    /**
     * @return the schema store.
     */
    public SchemaStore getSchemaStore()
    {
        return schemaStore;
    }

    /**
     * The relationship store.
     *
     * @return The relationship store
     */
    public RelationshipStore getRelationshipStore()
    {
        return relStore;
    }

    /**
     * Returns the relationship type store.
     *
     * @return The relationship type store
     */
    public RelationshipTypeTokenStore getRelationshipTypeTokenStore()
    {
        return relTypeStore;
    }

    /**
     * Returns the label store.
     *
     * @return The label store
     */
    public LabelTokenStore getLabelTokenStore()
    {
        return labelTokenStore;
    }

    /**
     * Returns the property store.
     *
     * @return The property store
     */
    public PropertyStore getPropertyStore()
    {
        return propStore;
    }

    /**
     * @return the {@link PropertyKeyTokenStore}
     */
    public PropertyKeyTokenStore getPropertyKeyTokenStore()
    {
        return propStore.getPropertyKeyTokenStore();
    }

    /**
     * @return the {@link RelationshipGroupStore}
     */
    public RelationshipGroupStore getRelationshipGroupStore()
    {
        return relGroupStore;
    }

    @Override
    public void makeStoreOk()
    {
        relTypeStore.makeStoreOk();
        labelTokenStore.makeStoreOk();
        propStore.makeStoreOk();
        relStore.makeStoreOk();
        nodeStore.makeStoreOk();
        schemaStore.makeStoreOk();
        relGroupStore.makeStoreOk();
        super.makeStoreOk();
    }

    @Override
    public void rebuildIdGenerators()
    {
        relTypeStore.rebuildIdGenerators();
        labelTokenStore.rebuildIdGenerators();
        propStore.rebuildIdGenerators();
        relStore.rebuildIdGenerators();
        nodeStore.rebuildIdGenerators();
        schemaStore.rebuildIdGenerators();
        relGroupStore.rebuildIdGenerators();
        super.rebuildIdGenerators();
    }

    public int getRelationshipGrabSize()
    {
        return relGrabSize;
    }

    public boolean isStoreOk()
    {
        return getStoreOk() && relTypeStore.getStoreOk() && labelTokenStore.getStoreOk() && propStore.getStoreOk()
                && relStore.getStoreOk() && nodeStore.getStoreOk() && schemaStore.getStoreOk()
                && relGroupStore.getStoreOk();
    }

    @Override
    public void logVersions( StringLogger.LineLogger msgLog )
    {
        msgLog.logLine( "Store versions:" );
        super.logVersions( msgLog );
        schemaStore.logVersions( msgLog );
        nodeStore.logVersions( msgLog );
        relStore.logVersions( msgLog );
        relTypeStore.logVersions( msgLog );
        labelTokenStore.logVersions( msgLog );
        propStore.logVersions( msgLog );
        relGroupStore.logVersions( msgLog );
        stringLogger.flush();
    }

    @Override
    public void logIdUsage( StringLogger.LineLogger msgLog )
    {
        msgLog.logLine( "Id usage:" );
        schemaStore.logIdUsage( msgLog );
        nodeStore.logIdUsage( msgLog );
        relStore.logIdUsage( msgLog );
        relTypeStore.logIdUsage( msgLog );
        labelTokenStore.logIdUsage( msgLog );
        propStore.logIdUsage( msgLog );
        relGroupStore.logIdUsage( msgLog );
        stringLogger.flush();
    }

    public NeoStoreRecord asRecord()
    {
        NeoStoreRecord result = new NeoStoreRecord();
<<<<<<< HEAD
        result.setNextProp( getGraphNextProp() );
=======
        result.setNextProp( getRecord( NEXT_GRAPH_PROP_POSITION ) );
>>>>>>> 816f76de
        return result;
    }

    /*
     * The following two methods encode and decode a string that is presumably
     * the store version into a long via Latin1 encoding. This leaves room for
     * 7 characters and 1 byte for the length. Current string is
     * 0.A.0 which is 5 chars, so we have room for expansion. When that
     * becomes a problem we will be in a yacht, sipping alcoholic
     * beverages of our choice. Or taking turns crashing golden
     * helicopters. Anyway, it should suffice for some time and by then
     * it should have become SEP.
     */
    public static long versionStringToLong( String storeVersion )
    {
        if ( CommonAbstractStore.UNKNOWN_VERSION.equals( storeVersion ) )
        {
            return -1;
        }
        Bits bits = Bits.bits( 8 );
        int length = storeVersion.length();
        if ( length == 0 || length > 7 )
        {
            throw new IllegalArgumentException( String.format(
                    "The given string %s is not of proper size for a store version string", storeVersion ) );
        }
        bits.put( length, 8 );
        for ( int i = 0; i < length; i++ )
        {
            char c = storeVersion.charAt( i );
            if ( c < 0 || c >= 256 )
            {
                throw new IllegalArgumentException( String.format(
                        "Store version strings should be encode-able as Latin1 - %s is not", storeVersion ) );
            }
            bits.put( c, 8 ); // Just the lower byte
        }
        return bits.getLong();
    }

    public static String versionLongToString( long storeVersion )
    {
        if ( storeVersion == -1 )
        {
            return CommonAbstractStore.UNKNOWN_VERSION;
        }
        Bits bits = Bits.bitsFromLongs( new long[] { storeVersion } );
        int length = bits.getShort( 8 );
        if ( length == 0 || length > 7 )
        {
            throw new IllegalArgumentException( String.format( "The read version string length %d is not proper.",
                    length ) );
        }
        char[] result = new char[length];
        for ( int i = 0; i < length; i++ )
        {
            result[i] = (char) bits.getShort( 8 );
        }
        return new String( result );
    }

    public int getDenseNodeThreshold()
    {
        return getRelationshipGroupStore().getDenseNodeThreshold();
    }

    @Override
    public long nextCommittingTransactionId()
    {
        checkInitialized( lastCommittingTxField.get() );
        return lastCommittingTxField.incrementAndGet();
    }

    @Override
    public void transactionCommitted( long transactionId )
    {
        lastCommittedTx.offer( transactionId );
    }

    @Override
    public long getLastCommittedTransactionId()
    {
        checkInitialized( lastCommittingTxField.get() );
        return lastCommittedTx.get();
    }

    // Ensures that all fields are read from the store, by checking the initial value of the field in question
    private void checkInitialized( long field )
    {
        if ( field == FIELD_NOT_INITIALIZED )
        {
            refreshFields();
        }
    }

    @Override
    public void setLastCommittedAndClosedTransactionId( long transactionId )
    {
        checkInitialized( lastCommittingTxField.get() );
        lastCommittingTxField.set( transactionId );
        lastClosedTx.set( transactionId );
        lastCommittedTx.set( transactionId );
    }

    @Override
    public void transactionClosed( long transactionId )
    {
        lastClosedTx.offer( transactionId );
    }

    @Override
    public boolean closedTransactionIdIsOnParWithCommittedTransactionId()
    {
        boolean onPar = lastClosedTx.get() == lastCommittedTx.get();
        if ( !onPar )
        {   // Trigger some logging here, max logged every 30 secs or so
            transactionCloseWaitLogger.event( null );
        }
        return onPar;
    }
}<|MERGE_RESOLUTION|>--- conflicted
+++ resolved
@@ -26,6 +26,7 @@
 
 import org.neo4j.graphdb.config.Setting;
 import org.neo4j.graphdb.factory.GraphDatabaseSettings;
+import org.neo4j.helpers.UTF8;
 import org.neo4j.io.fs.FileSystemAbstraction;
 import org.neo4j.io.fs.StoreChannel;
 import org.neo4j.io.pagecache.PageCache;
@@ -54,18 +55,8 @@
  */
 public class NeoStore extends AbstractStore implements TransactionIdStore, LogVersionRepository
 {
-<<<<<<< HEAD
-    public static abstract class Configuration
-        extends AbstractStore.Configuration
-=======
-    public RelationshipTypeTokenStore getRelationshipTypeTokenStore()
-    {
-        return relTypeStore;
-    }
-
     public abstract static class Configuration
             extends AbstractStore.Configuration
->>>>>>> 816f76de
     {
         public static final Setting<Integer> relationship_grab_size = GraphDatabaseSettings.relationship_grab_size;
         public static final Setting<Integer> dense_node_threshold = GraphDatabaseSettings.dense_node_threshold;
@@ -75,23 +66,12 @@
     // This value means the field has not been refreshed from the store. Normally, this should happen only once
     public static final long FIELD_NOT_INITIALIZED = Long.MIN_VALUE;
     /*
-     *  9 longs in header (long + in use), time | random | version | txid | store version | graph next prop | latest constraint tx | upgrade time | upgrade id
+     *  9 longs in header (long + in use), time | random | version | txid | store version | graph next prop | latest
+     *  constraint tx | upgrade time | upgrade id
      */
     public static final int RECORD_SIZE = 9;
     public static final String DEFAULT_NAME = "neostore";
     // Positions of meta-data records
-<<<<<<< HEAD
-    private static final int TIME_POSITION = 0;
-    private static final int RANDOM_POSITION = 1;
-    private static final int VERSION_POSITION = 2;
-    private static final int LATEST_TX_POSITION = 3;
-    private static final int STORE_VERSION_POSITION = 4;
-    private static final int NEXT_GRAPH_PROP_POSITION = 5;
-    private static final int LATEST_CONSTRAINT_TX_POSITION = 6;
-    static final int NUMBER_OF_RECORDS = 7;
-    // NOTE: When adding new constants, remember to update the fields bellow,
-    // and the apply() method!
-=======
 
     public static final int TIME_POSITION = 0;
     public static final int RANDOM_NUMBER_POSITION = 1;
@@ -100,12 +80,11 @@
     public static final int STORE_VERSION_POSITION = 4;
     public static final int NEXT_GRAPH_PROP_POSITION = 5;
     public static final int LATEST_CONSTRAINT_TX_POSITION = 6;
-    public static final int UPGRADE_TIME_POSITION = 7;
-    public static final int UPGRADE_ID_POSITION = 8;
-    static final int META_DATA_RECORD_COUNT = UPGRADE_ID_POSITION + 1;
-
-    public static final int META_DATA_EXPECTED_SIZE = META_DATA_RECORD_COUNT * RECORD_SIZE;
->>>>>>> 816f76de
+    public static final int UPGRADE_ID_POSITION = 7;
+    public static final int UPGRADE_TIME_POSITION = 8;
+    static final int META_DATA_RECORD_COUNT = UPGRADE_TIME_POSITION + 1;
+    // NOTE: When adding new constants, remember to update the fields bellow,
+    // and the apply() method!
 
     public static boolean isStorePresent( FileSystemAbstraction fs, Config config )
     {
@@ -131,6 +110,8 @@
     private volatile long storeVersionField = FIELD_NOT_INITIALIZED;
     private volatile long graphNextPropField = FIELD_NOT_INITIALIZED;
     private volatile long latestConstraintIntroducingTxField = FIELD_NOT_INITIALIZED;
+    private volatile long upgradeIdField = FIELD_NOT_INITIALIZED;
+    private volatile long upgradeTimeField = FIELD_NOT_INITIALIZED;
 
     // This is not a field in the store, but something keeping track of which of the committed
     // transactions have been closed. Useful in rotation and shutdown.
@@ -141,11 +122,11 @@
     private final CappedOperation<Void> transactionCloseWaitLogger;
 
     public NeoStore( File fileName, Config conf, IdGeneratorFactory idGeneratorFactory, PageCache pageCache,
-            FileSystemAbstraction fileSystemAbstraction, final StringLogger stringLogger,
-            RelationshipTypeTokenStore relTypeStore, LabelTokenStore labelTokenStore, PropertyStore propStore,
-            RelationshipStore relStore, NodeStore nodeStore, SchemaStore schemaStore,
-            RelationshipGroupStore relGroupStore, StoreVersionMismatchHandler versionMismatchHandler,
-            Monitors monitors )
+                     FileSystemAbstraction fileSystemAbstraction, final StringLogger stringLogger,
+                     RelationshipTypeTokenStore relTypeStore, LabelTokenStore labelTokenStore, PropertyStore propStore,
+                     RelationshipStore relStore, NodeStore nodeStore, SchemaStore schemaStore,
+                     RelationshipGroupStore relGroupStore, StoreVersionMismatchHandler versionMismatchHandler,
+                     Monitors monitors )
     {
         super( fileName, conf, IdType.NEOSTORE_BLOCK, idGeneratorFactory, pageCache, fileSystemAbstraction,
                 stringLogger, versionMismatchHandler, monitors );
@@ -200,87 +181,15 @@
                 {
                     throw new IllegalStateException(
                             format( "Mismatching store version found (%s while expecting %s). The store cannot be automatically upgraded since it isn't cleanly shutdown."
-                                    + " Recover by starting the database using the previous Neo4j version, followed by a clean shutdown. Then start with this version again.",
+                                            + " Recover by starting the database using the previous Neo4j version, " +
+                                            "followed by a clean shutdown. Then start with this version again.",
                                     foundVersion, CommonAbstractStore.ALL_STORES_VERSION ) );
                 }
             }
         }
         catch ( IOException e )
         {
-<<<<<<< HEAD
             throw new UnderlyingStorageException( "Unable to check version " + getStorageFileName(), e );
-=======
-            throw new UnderlyingStorageException( "Unable to check version "
-                    + getStorageFileName(), e );
-        }
-    }
-
-    @Override
-    protected void verifyFileSizeAndTruncate() throws IOException
-    {
-        super.verifyFileSizeAndTruncate();
-
-        /* MP: 2011-11-23
-         * A little silent upgrade for the "next prop" record. It adds one record last to the neostore file.
-         * It's backwards compatible, that's why it can be a silent and automatic upgrade.
-         */
-        if ( getFileChannel().size() == RECORD_SIZE * 5 )
-        {
-            insertRecord( NEXT_GRAPH_PROP_POSITION, -1 );
-            registerIdFromUpdateRecord( NEXT_GRAPH_PROP_POSITION );
-        }
-
-        /*
-         * Silent upgrade for latest constraint introducing tx
-         */
-        if ( getFileChannel().size() == RECORD_SIZE * 6 )
-        {
-            insertRecord( LATEST_CONSTRAINT_TX_POSITION, 0 );
-            registerIdFromUpdateRecord( LATEST_CONSTRAINT_TX_POSITION );
-        }
-
-        /*
-         * Silent upgrade for upgrade id and upgrade time
-         */
-        if ( getFileChannel().size() == RECORD_SIZE * 7 )
-        {
-            insertRecord( UPGRADE_TIME_POSITION, -1 );
-            insertRecord( UPGRADE_ID_POSITION, -1 );
-            registerIdFromUpdateRecord( UPGRADE_ID_POSITION );
-        }
-    }
-
-    private void insertRecord( int recordPosition, long value ) throws IOException
-    {
-        try
-        {
-            StoreChannel channel = getFileChannel();
-            long previousPosition = channel.position();
-            channel.position( RECORD_SIZE*recordPosition );
-            int trail = (int) (channel.size()-channel.position());
-            ByteBuffer trailBuffer = null;
-            if ( trail > 0 )
-            {
-                trailBuffer = ByteBuffer.allocate( trail );
-                channel.read( trailBuffer );
-                trailBuffer.flip();
-            }
-            ByteBuffer buffer = ByteBuffer.allocate( RECORD_SIZE );
-            buffer.put( Record.IN_USE.byteValue() );
-            buffer.putLong( value );
-            buffer.flip();
-            channel.position( RECORD_SIZE*recordPosition );
-            channel.write( buffer );
-            if ( trail > 0 )
-            {
-                channel.write( trailBuffer );
-            }
-            channel.position( previousPosition );
-        }
-        catch ( IOException e )
-        {
-            throw new RuntimeException( e );
->>>>>>> 816f76de
         }
     }
 
@@ -330,7 +239,6 @@
     @Override
     public void flush()
     {
-        flushNeoStoreOnly();
         try
         {
             pageCache.flush();
@@ -338,23 +246,6 @@
         catch ( IOException e )
         {
             throw new UnderlyingStorageException( "Failed to flush", e );
-        }
-    }
-
-    public void flushNeoStoreOnly()
-    {
-        checkInitialized( lastCommittingTxField.get() );
-        if ( !isReadOnly() )
-        {
-            setRecord( LATEST_TX_POSITION, lastCommittingTxField.get() );
-        }
-        try
-        {
-            storeFile.flush();
-        }
-        catch ( IOException e )
-        {
-            throw new UnderlyingStorageException( "Failed to flush and force the NeoStore", e );
         }
     }
 
@@ -392,19 +283,70 @@
         return setRecord( fileSystem, neoStore, STORE_VERSION_POSITION, storeVersion );
     }
 
+    /**
+     * Sets the upgrade id for the given {@code neoStore} file.
+     *
+     * @param neoStore the NeoStore file.
+     * @param id       the version to set.
+     * @return the previous version before writing.
+     */
+    public static long setOrAddUpgradeIdOnMigration( FileSystemAbstraction fileSystem, File neoStore, long id )
+    {
+        return setRecord( fileSystem, neoStore, UPGRADE_ID_POSITION, id );
+    }
+
+    /**
+     * Sets the upgrade time for the given {@code neoStore} file.
+     *
+     * @param neoStore the NeoStore file.
+     * @param time     the version to set.
+     * @return the previous version before writing.
+     */
+    public static long setOrAddUpgradeTimeOnMigration( FileSystemAbstraction fileSystem, File neoStore, long time )
+    {
+        return setRecord( fileSystem, neoStore, UPGRADE_TIME_POSITION, time );
+    }
+
     private static long setRecord( FileSystemAbstraction fileSystem, File neoStore, int position, long value )
     {
+        int trailerSize = UTF8.encode( buildTypeDescriptorAndVersion( TYPE_DESCRIPTOR ) ).length;
         try ( StoreChannel channel = fileSystem.open( neoStore, "rw" ) )
         {
-            channel.position( RECORD_SIZE * position + 1/*inUse*/);
-            ByteBuffer buffer = ByteBuffer.allocate( 8 );
-            channel.read( buffer );
+            long previous = FIELD_NOT_INITIALIZED;
+
+            long actualFieldsSize = channel.size() - trailerSize;
+            ByteBuffer buffer = ByteBuffer.allocate( RECORD_SIZE - 1/*inUse*/ );
+            ByteBuffer trailerBuffer = null;
+            int recordOffset = RECORD_SIZE * position + 1/*inUse*/;
+            if ( recordOffset < actualFieldsSize )
+            {
+                channel.position( recordOffset );
+                channel.read( buffer );
+                buffer.flip();
+                previous = buffer.getLong();
+            }
+            else
+            {
+                trailerBuffer = ByteBuffer.allocate( trailerSize );
+                channel.position( actualFieldsSize );
+                channel.read( trailerBuffer );
+                trailerBuffer.flip();
+                channel.truncate( actualFieldsSize );
+            }
+            buffer.clear();
+
+            channel.position( recordOffset );
+            buffer.putLong( value );
             buffer.flip();
-            long previous = buffer.getLong();
-            channel.position( RECORD_SIZE * position + 1/*inUse*/);
-            buffer.clear();
-            buffer.putLong( value ).flip();
             channel.write( buffer );
+
+            int afterRecordSize = recordOffset + RECORD_SIZE - 1/*inUse*/;
+            if ( afterRecordSize > actualFieldsSize )
+            {
+                assert trailerBuffer != null;
+                channel.position( afterRecordSize );
+                channel.write( trailerBuffer );
+            }
             return previous;
         }
         catch ( IOException e )
@@ -454,34 +396,6 @@
         }
     }
 
-<<<<<<< HEAD
-=======
-    public StoreId getStoreId()
-    {
-        return new StoreId( getCreationTime(), getRandomNumber(), getStoreVersion(), getUpgradeTime(), getUpgradeId() );
-    }
-
-    public long getCreationTime()
-    {
-        return getRecord( TIME_POSITION );
-    }
-
-    public void setCreationTime( long time )
-    {
-        setRecord( TIME_POSITION, time );
-    }
-
-    public long getRandomNumber()
-    {
-        return getRecord( RANDOM_NUMBER_POSITION );
-    }
-
-    public void setRandomNumber( long nr )
-    {
-        setRecord( RANDOM_NUMBER_POSITION, nr );
-    }
-
->>>>>>> 816f76de
     public void setRecoveredStatus( boolean status )
     {
         if ( status )
@@ -510,62 +424,54 @@
 
     public StoreId getStoreId()
     {
-<<<<<<< HEAD
-        return new StoreId( getCreationTime(), getRandomNumber() );
-=======
-        return getRecord( VERSION_POSITION );
->>>>>>> 816f76de
+        return new StoreId( getCreationTime(), getRandomNumber(), getUpgradeTime(), getUpgradeId() );
+    }
+
+    public long getUpgradeTime()
+    {
+        checkInitialized( upgradeTimeField );
+        return upgradeTimeField;
+    }
+
+    public synchronized void setUpgradeTime( long time )
+    {
+        setRecord( UPGRADE_TIME_POSITION, time );
+        upgradeTimeField = time;
+    }
+
+    public long getUpgradeId()
+    {
+        checkInitialized( upgradeIdField );
+        return upgradeIdField;
+    }
+
+    public synchronized void setUpgradeId( long id )
+    {
+        setRecord( UPGRADE_ID_POSITION, id );
+        upgradeIdField = id;
     }
 
     public long getCreationTime()
     {
-<<<<<<< HEAD
         checkInitialized( creationTimeField );
         return creationTimeField;
-=======
-        setRecord( VERSION_POSITION, version );
->>>>>>> 816f76de
     }
 
     public synchronized void setCreationTime( long time )
     {
-<<<<<<< HEAD
         setRecord( TIME_POSITION, time );
         creationTimeField = time;
-=======
-        long current = getLastCommittedTx();
-        if ( (current + 1) != txId && !isInRecoveryMode() )
-        {
-            throw new InvalidRecordException( "Could not set tx commit id[" +
-                txId + "] since the current one is[" + current + "]" );
-        }
-        setRecord( LATEST_TX_POSITION, txId );
-        lastCommittedTx.set( txId );
->>>>>>> 816f76de
     }
 
     public long getRandomNumber()
     {
-<<<<<<< HEAD
         checkInitialized( randomNumberField );
         return randomNumberField;
-=======
-        long txId = lastCommittedTx.get();
-        if ( txId == -1 )
-        {
-            synchronized ( this )
-            {
-                txId = getRecord( LATEST_TX_POSITION );
-                lastCommittedTx.compareAndSet( -1, txId ); // CAS since multiple threads may pass the if check above
-            }
-        }
-        return txId;
->>>>>>> 816f76de
     }
 
     public synchronized void setRandomNumber( long nr )
     {
-        setRecord( RANDOM_POSITION, nr );
+        setRecord( RANDOM_NUMBER_POSITION, nr );
         randomNumberField = nr;
     }
 
@@ -582,32 +488,8 @@
         versionField = version;
     }
 
-<<<<<<< HEAD
     @Override
     public long incrementAndGetVersion()
-=======
-    public long getUpgradeTime()
-    {
-        return getRecord( UPGRADE_TIME_POSITION );
-    }
-
-    public void setUpgradeTime( long upgradeTime )
-    {
-        setRecord( UPGRADE_TIME_POSITION, upgradeTime );
-    }
-
-    public long getUpgradeId()
-    {
-        return getRecord( UPGRADE_ID_POSITION );
-    }
-
-    public void setUpgradeId( long upgradeId )
-    {
-        setRecord( UPGRADE_ID_POSITION, upgradeId );
-    }
-
-    private long getRecord( long id )
->>>>>>> 816f76de
     {
         // This method can expect synchronisation at a higher level,
         // and be effectively single-threaded.
@@ -642,38 +524,26 @@
 
     public long getStoreVersion()
     {
-<<<<<<< HEAD
         checkInitialized( storeVersionField );
         return storeVersionField;
 
-=======
-        return getRecord( STORE_VERSION_POSITION );
->>>>>>> 816f76de
     }
 
     public void setStoreVersion( long version )
     {
         setRecord( STORE_VERSION_POSITION, version );
-<<<<<<< HEAD
         storeVersionField = version;
-=======
->>>>>>> 816f76de
     }
 
     public long getGraphNextProp()
     {
-<<<<<<< HEAD
         checkInitialized( graphNextPropField );
         return graphNextPropField;
-=======
-        return getRecord( NEXT_GRAPH_PROP_POSITION );
->>>>>>> 816f76de
     }
 
     public void setGraphNextProp( long propId )
     {
         setRecord( NEXT_GRAPH_PROP_POSITION, propId );
-<<<<<<< HEAD
         graphNextPropField = propId;
     }
 
@@ -694,8 +564,10 @@
         do
         {
             creationTimeField = getRecordValue( cursor, TIME_POSITION );
-            randomNumberField = getRecordValue( cursor, RANDOM_POSITION );
+            randomNumberField = getRecordValue( cursor, RANDOM_NUMBER_POSITION );
             versionField = getRecordValue( cursor, VERSION_POSITION );
+            upgradeIdField = getRecordValue( cursor, UPGRADE_ID_POSITION );
+            upgradeTimeField = getRecordValue( cursor, UPGRADE_TIME_POSITION );
             long lastCommittedTxId = getRecordValue( cursor, LATEST_TX_POSITION );
             lastCommittingTxField.set( lastCommittedTxId );
             storeVersionField = getRecordValue( cursor, STORE_VERSION_POSITION );
@@ -776,8 +648,6 @@
         {
             throw new UnderlyingStorageException( e );
         }
-=======
->>>>>>> 816f76de
     }
 
     /**
@@ -924,11 +794,7 @@
     public NeoStoreRecord asRecord()
     {
         NeoStoreRecord result = new NeoStoreRecord();
-<<<<<<< HEAD
         result.setNextProp( getGraphNextProp() );
-=======
-        result.setNextProp( getRecord( NEXT_GRAPH_PROP_POSITION ) );
->>>>>>> 816f76de
         return result;
     }
 
@@ -1005,7 +871,19 @@
     @Override
     public void transactionCommitted( long transactionId )
     {
+        long previous = lastCommittedTx.get();
         lastCommittedTx.offer( transactionId );
+        if ( transactionId > previous )
+        {
+            /*
+             * TODO 2.2-future
+             * In order to make pull updates to work I need to write this record everytime it is updated.
+             * Probably there are better ways to handle this, not sut though since it looks like slaves never
+             * flush the store so this record is never written to disk causing problem in sync when the old master
+             * becomes available again. In particular all the changes committed on the slaves are lost.
+             */
+            setRecord( LATEST_TX_POSITION, lastCommittedTx.get() );
+        }
     }
 
     @Override
@@ -1027,6 +905,14 @@
     @Override
     public void setLastCommittedAndClosedTransactionId( long transactionId )
     {
+        /*
+         * TODO 2.2-future
+         * In order to make pull updates to work I need to write this record everytime it is updated.
+         * Probably there are better ways to handle this, not sut though since it looks like slaves never
+         * flush the store so this record is never written to disk causing problem in sync when the old master
+         * becomes available again. In particular all the changes committed on the slaves are lost.
+         */
+        setRecord( LATEST_TX_POSITION, transactionId );
         checkInitialized( lastCommittingTxField.get() );
         lastCommittingTxField.set( transactionId );
         lastClosedTx.set( transactionId );
