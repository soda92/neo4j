/*
 * Copyright (c) 2002-2018 "Neo4j,"
 * Neo4j Sweden AB [http://neo4j.com]
 *
 * This file is part of Neo4j.
 *
 * Neo4j is free software: you can redistribute it and/or modify
 * it under the terms of the GNU General Public License as published by
 * the Free Software Foundation, either version 3 of the License, or
 * (at your option) any later version.
 *
 * This program is distributed in the hope that it will be useful,
 * but WITHOUT ANY WARRANTY; without even the implied warranty of
 * MERCHANTABILITY or FITNESS FOR A PARTICULAR PURPOSE.  See the
 * GNU General Public License for more details.
 *
 * You should have received a copy of the GNU General Public License
 * along with this program.  If not, see <http://www.gnu.org/licenses/>.
 */
package org.neo4j.kernel.impl.newapi;

import org.neo4j.common.EntityType;
import org.neo4j.exceptions.KernelException;
import org.neo4j.internal.kernel.api.CursorFactory;
import org.neo4j.internal.kernel.api.IndexOrder;
import org.neo4j.internal.kernel.api.IndexQuery;
import org.neo4j.internal.kernel.api.IndexReadSession;
import org.neo4j.internal.kernel.api.IndexReference;
import org.neo4j.internal.kernel.api.NodeCursor;
import org.neo4j.internal.kernel.api.NodeLabelIndexCursor;
import org.neo4j.internal.kernel.api.NodeValueIndexCursor;
import org.neo4j.internal.kernel.api.PropertyCursor;
import org.neo4j.internal.kernel.api.QueryContext;
import org.neo4j.internal.kernel.api.RelationshipGroupCursor;
import org.neo4j.internal.kernel.api.RelationshipIndexCursor;
import org.neo4j.internal.kernel.api.RelationshipScanCursor;
import org.neo4j.internal.kernel.api.RelationshipTraversalCursor;
import org.neo4j.internal.kernel.api.Scan;
import org.neo4j.internal.kernel.api.exceptions.schema.IndexNotApplicableKernelException;
import org.neo4j.internal.kernel.api.exceptions.schema.IndexNotFoundKernelException;
import org.neo4j.internal.kernel.api.security.AccessMode;
import org.neo4j.kernel.api.AssertOpen;
import org.neo4j.kernel.api.exceptions.schema.IndexBrokenKernelException;
import org.neo4j.kernel.api.index.IndexProgressor;
import org.neo4j.kernel.api.index.IndexReader;
import org.neo4j.kernel.api.labelscan.LabelScan;
import org.neo4j.kernel.api.labelscan.LabelScanReader;
import org.neo4j.kernel.api.txstate.TransactionState;
import org.neo4j.kernel.api.txstate.TxStateHolder;
import org.neo4j.kernel.impl.api.KernelTransactionImplementation;
import org.neo4j.kernel.impl.locking.Locks;
import org.neo4j.kernel.impl.locking.ResourceTypes;
import org.neo4j.storageengine.api.StorageReader;
import org.neo4j.storageengine.api.lock.LockTracer;
import org.neo4j.storageengine.api.lock.ResourceType;
import org.neo4j.storageengine.api.schema.SchemaDescriptor;
import org.neo4j.storageengine.api.txstate.ReadableTransactionState;
import org.neo4j.values.storable.Value;
import org.neo4j.values.storable.ValueGroup;
import org.neo4j.values.storable.Values;

import static java.lang.String.format;
import static org.neo4j.kernel.impl.newapi.RelationshipReferenceEncoding.clearEncoding;
import static org.neo4j.storageengine.api.RelationshipDirection.INCOMING;
import static org.neo4j.storageengine.api.RelationshipDirection.LOOP;
import static org.neo4j.storageengine.api.RelationshipDirection.OUTGOING;
import static org.neo4j.storageengine.api.schema.SchemaDescriptor.schemaTokenLockingIds;
import static org.neo4j.values.storable.ValueGroup.GEOMETRY;
import static org.neo4j.values.storable.ValueGroup.NUMBER;

abstract class Read implements TxStateHolder,
        org.neo4j.internal.kernel.api.Read,
        org.neo4j.internal.kernel.api.SchemaRead,
        org.neo4j.internal.kernel.api.Procedures,
        org.neo4j.internal.kernel.api.Locks,
        AssertOpen,
        LockingNodeUniqueIndexSeek.UniqueNodeIndexSeeker<DefaultNodeValueIndexCursor>,
        QueryContext
{
    static final int NO_ID = -1;

    private final StorageReader storageReader;
    private final DefaultPooledCursors cursors;
    final KernelTransactionImplementation ktx;

    Read( StorageReader storageReader, DefaultPooledCursors cursors,
            KernelTransactionImplementation ktx )
    {
        this.storageReader = storageReader;
        this.cursors = cursors;
        this.ktx = ktx;
    }

    @Override
    public final void nodeIndexSeek( IndexReadSession index, NodeValueIndexCursor cursor, IndexOrder indexOrder, boolean needsValues, IndexQuery... query )
            throws IndexNotApplicableKernelException, IndexNotFoundKernelException
    {
        ktx.assertOpen();
        DefaultIndexReadSession indexSession = (DefaultIndexReadSession) index;
        if ( hasForbiddenProperties( indexSession.reference ) )
        {
            cursor.close();
            return;
        }
        if ( indexSession.reference.schema().entityType() != EntityType.NODE )
        {
            throw new IndexNotApplicableKernelException( "Node index seek can only be performed on node indexes: " + index );
        }

        EntityIndexSeekClient client = (EntityIndexSeekClient) cursor;
        client.setRead( this, null );
        IndexProgressor.EntityValueClient withFullPrecision = injectFullValuePrecision( client, query, indexSession.reader );
        indexSession.reader.query( this, withFullPrecision, indexOrder, needsValues, query );
    }

    @Override
    public final void relationshipIndexSeek( IndexReference index, RelationshipIndexCursor cursor, IndexQuery... query )
            throws IndexNotApplicableKernelException, IndexNotFoundKernelException
    {
        ktx.assertOpen();
        if ( hasForbiddenProperties( index ) )
        {
            cursor.close();
            return;
        }
        if ( index.schema().entityType() != EntityType.RELATIONSHIP )
        {
            throw new IndexNotApplicableKernelException( "Relationship index seek can only be performed on node indexes: " + index );
        }

        EntityIndexSeekClient client = (EntityIndexSeekClient) cursor;
        IndexReader reader = indexReader( index, false );
<<<<<<< HEAD
        client.setRead( this, null );
        IndexProgressor.EntityValueClient withFullPrecision = injectFullValuePrecision( client, query, reader );
        reader.query( this, withFullPrecision, IndexOrder.NONE, false, query );
=======
        cursorImpl.setRead( this );
        IndexProgressor.NodeValueClient withFullPrecision = injectFullValuePrecision( cursorImpl, query, reader );
        reader.query( withFullPrecision, indexOrder, needsValues, query );
>>>>>>> eb2b40fc
    }

    private IndexProgressor.EntityValueClient injectFullValuePrecision( IndexProgressor.EntityValueClient cursor,
                                                                      IndexQuery[] query, IndexReader reader )
    {
        IndexProgressor.EntityValueClient target = cursor;
        if ( !reader.hasFullValuePrecision( query ) )
        {
            IndexQuery[] filters = new IndexQuery[query.length];
            int count = 0;
            for ( int i = 0; i < query.length; i++ )
            {
                IndexQuery q = query[i];
                switch ( q.type() )
                {
                case range:
                    ValueGroup valueGroup = q.valueGroup();
                    if ( ( valueGroup == NUMBER || valueGroup == GEOMETRY) && !reader.hasFullValuePrecision( q ) )
                    {
                        filters[i] = q;
                        count++;
                    }
                    break;
                case exact:
                    Value value = ((IndexQuery.ExactPredicate) q).value();
                    if ( value.valueGroup() == ValueGroup.NUMBER || Values.isArrayValue( value ) || value.valueGroup() == ValueGroup.GEOMETRY )
                    {
                        if ( !reader.hasFullValuePrecision( q ) )
                        {
                            filters[i] = q;
                            count++;
                        }
                    }
                    break;
                default:
                    break;
                }
            }
            if ( count > 0 )
            {
                // filters[] can contain null elements. The non-null elements are the filters and each sit in the designated slot
                // matching the values from the index.
                target = new NodeValueClientFilter( target, cursors.allocateNodeCursor(),
                        cursors.allocatePropertyCursor(), this, filters );
            }
        }
        return target;
    }

    @Override
    public org.neo4j.internal.kernel.api.Read getRead()
    {
        return this;
    }

    @Override
    public CursorFactory cursors()
    {
        return cursors;
    }

    @Override
    public ReadableTransactionState getTransactionStateOrNull()
    {
        return hasTxStateWithChanges() ? txState() : null;
    }

    @Override
    public long lockingNodeUniqueIndexSeek( IndexReference index,
                                            NodeValueIndexCursor cursor,
                                            IndexQuery.ExactPredicate... predicates )
            throws IndexNotApplicableKernelException, IndexNotFoundKernelException, IndexBrokenKernelException
    {
        assertIndexOnline( index );
        assertPredicatesMatchSchema( index, predicates );

        Locks.Client locks = ktx.statementLocks().optimistic();
        LockTracer lockTracer = ktx.lockTracer();

<<<<<<< HEAD
        return LockingNodeUniqueIndexSeek.apply( locks, lockTracer, (DefaultNodeValueIndexCursor)cursor, this, index, predicates );
=======
        return LockingNodeUniqueIndexSeek.apply( locks, lockTracer, cursors::allocateNodeValueIndexCursor, this, this, index, predicates );
>>>>>>> eb2b40fc
    }

    @Override // UniqueNodeIndexSeeker
    public void nodeIndexSeekWithFreshIndexReader(
            DefaultNodeValueIndexCursor cursor,
            IndexReader indexReader,
            IndexQuery.ExactPredicate... query ) throws IndexNotApplicableKernelException
    {
<<<<<<< HEAD
        IndexReader reader = indexReader( index, true );
        cursor.setRead( this, reader );
        IndexProgressor.EntityValueClient target = injectFullValuePrecision( cursor, query, reader );
        // we never need values for exact predicates
        reader.query( this, target, IndexOrder.NONE, false, query );
=======
        cursor.setRead( this );
        IndexProgressor.NodeValueClient target = injectFullValuePrecision( cursor, query, indexReader );
        // we never need values for exact predicates
        indexReader.query( target, IndexOrder.NONE, false, query );
>>>>>>> eb2b40fc
    }

    @Override
    public final void nodeIndexScan( IndexReadSession index,
                                     NodeValueIndexCursor cursor,
                                     IndexOrder indexOrder,
                                     boolean needsValues ) throws KernelException
    {
        ktx.assertOpen();
        DefaultIndexReadSession indexSession = (DefaultIndexReadSession) index;
        if ( hasForbiddenProperties( indexSession.reference ) )
        {
            cursor.close();
            return;
        }

        // for a scan, we simply query for existence of the first property, which covers all entries in an index
        int firstProperty = indexSession.reference.properties()[0];

        DefaultNodeValueIndexCursor cursorImpl = (DefaultNodeValueIndexCursor) cursor;
<<<<<<< HEAD
        cursorImpl.setRead( this, null );
        indexSession.reader.query( this, cursorImpl, indexOrder, needsValues, IndexQuery.exists( firstProperty ) );
=======
        cursorImpl.setRead( this );
        indexReader( index, false ).query( cursorImpl, indexOrder, needsValues, IndexQuery.exists( firstProperty ) );
>>>>>>> eb2b40fc
    }

    private boolean hasForbiddenProperties( IndexReference index )
    {
        AccessMode mode = ktx.securityContext().mode();
        for ( int prop : index.properties() )
        {
            if ( !mode.allowsPropertyReads( prop ) )
            {
                return true;
            }
        }
        return false;
    }

    @Override
    public final void nodeLabelScan( int label, NodeLabelIndexCursor cursor )
    {
        ktx.assertOpen();

        DefaultNodeLabelIndexCursor indexCursor = (DefaultNodeLabelIndexCursor) cursor;
        indexCursor.setRead( this );
        LabelScan labelScan = labelScanReader().nodeLabelScan( label );
        indexCursor.scan( labelScan.initialize( indexCursor ), label );
    }

    @Override
    public final Scan<NodeLabelIndexCursor> nodeLabelScan( int label )
    {
        ktx.assertOpen();
        return new NodeLabelIndexCursorScan( this, label, labelScanReader().nodeLabelScan( label ) );
    }

    @Override
    public final void allNodesScan( NodeCursor cursor )
    {
        ktx.assertOpen();
        ((DefaultNodeCursor) cursor).scan( this );
    }

    @Override
    public final Scan<NodeCursor> allNodesScan()
    {
        ktx.assertOpen();
        return new NodeCursorScan( storageReader.allNodeScan(), this );
    }

    @Override
    public final void singleNode( long reference, NodeCursor cursor )
    {
        ktx.assertOpen();
        ((DefaultNodeCursor) cursor).single( reference, this );
    }

    @Override
    public final void singleRelationship( long reference, RelationshipScanCursor cursor )
    {
        ktx.assertOpen();
        ((DefaultRelationshipScanCursor) cursor).single( reference, this );
    }

    @Override
    public final void allRelationshipsScan( RelationshipScanCursor cursor )
    {
        ktx.assertOpen();
        ((DefaultRelationshipScanCursor) cursor).scan( -1/*include all labels*/, this );
    }

    @Override
    public final Scan<RelationshipScanCursor> allRelationshipsScan()
    {
        ktx.assertOpen();
        return new RelationshipCursorScan( storageReader.allRelationshipScan(), this );
    }

    @Override
    public final void relationshipTypeScan( int type, RelationshipScanCursor cursor )
    {
        ktx.assertOpen();
        ((DefaultRelationshipScanCursor) cursor).scan( type, this );
    }

    @Override
    public final Scan<RelationshipScanCursor> relationshipTypeScan( int type )
    {
        ktx.assertOpen();
        throw new UnsupportedOperationException( "not implemented" );
    }

    @Override
    public void relationshipGroups( long nodeReference, long reference, RelationshipGroupCursor cursor )
    {
        RelationshipReferenceEncoding encoding = RelationshipReferenceEncoding.parseEncoding( reference );
        switch ( encoding )
        {
        case NONE:
            // Reference was retrieved from NodeCursor#relationshipGroupReference() for a sparse node
            ((DefaultRelationshipGroupCursor) cursor).init( nodeReference, reference, false, this );
            break;
        case DENSE:
            // Reference was retrieved from NodeCursor#relationshipGroupReference() for a sparse node
            ((DefaultRelationshipGroupCursor) cursor).init( nodeReference, clearEncoding( reference ), true, this );
            break;
        default:
            throw new IllegalArgumentException( "Unexpected encoding " + encoding );
        }
    }

    @Override
    public void relationships( long nodeReference, long reference, RelationshipTraversalCursor cursor )
    {
        RelationshipReferenceEncoding encoding = RelationshipReferenceEncoding.parseEncoding( reference );
        switch ( encoding )
        {
        case NONE:
            // Reference was retrieved from NodeCursor#allRelationshipsReference() for a sparse node.
            ((DefaultRelationshipTraversalCursor) cursor).init( nodeReference, reference, false, this );
            break;
        case DENSE:
            // Reference was retrieved from NodeCursor#allRelationshipsReference() for a dense node
            ((DefaultRelationshipTraversalCursor) cursor).init( nodeReference, clearEncoding( reference ), true, this );
            break;
        case SELECTION:
            // Reference was retrieved from RelationshipGroupCursor#outgoingReference() or similar for a sparse node
            // Do lazy selection, i.e. discover type/direction from the first relationship read, so that it can be used to query tx-state.
            ((DefaultRelationshipTraversalCursor) cursor).init( nodeReference, clearEncoding( reference ), NO_ID, null, false, this );
            break;
        case DENSE_SELECTION:
            // Reference was retrieved from RelationshipGroupCursor#outgoingReference() or similar for a dense node
            // Do lazy selection, i.e. discover type/direction from the first relationship read, so that it can be used to query tx-state.
            ((DefaultRelationshipTraversalCursor) cursor).init( nodeReference, clearEncoding( reference ), NO_ID, null, true, this );
            break;
        case NO_OUTGOING_OF_TYPE:
            // Reference was retrieved from RelationshipGroupCursor#outgoingReference() where there were no relationships in store
            // and so therefore the type and direction was encoded into the reference instead
            ((DefaultRelationshipTraversalCursor) cursor).init( nodeReference, NO_ID, (int) reference, OUTGOING, true, this );
            break;
        case NO_INCOMING_OF_TYPE:
            // Reference was retrieved from RelationshipGroupCursor#incomingReference() where there were no relationships in store
            // and so therefore the type and direction was encoded into the reference instead
            ((DefaultRelationshipTraversalCursor) cursor).init( nodeReference, NO_ID, (int) reference, INCOMING, true, this );
            break;
        case NO_LOOPS_OF_TYPE:
            // Reference was retrieved from RelationshipGroupCursor#loopsReference() where there were no relationships in store
            // and so therefore the type and direction was encoded into the reference instead
            ((DefaultRelationshipTraversalCursor) cursor).init( nodeReference, NO_ID, (int) reference, LOOP, true, this );
            break;
        default:
            throw new IllegalArgumentException( "Unexpected encoding " + encoding );
        }
    }

    @Override
    public void nodeProperties( long nodeReference, long reference, PropertyCursor cursor )
    {
        ((DefaultPropertyCursor) cursor).initNode( nodeReference, reference, this, ktx );
    }

    @Override
    public final void graphProperties( PropertyCursor cursor )
    {
        ktx.assertOpen();
        ((DefaultPropertyCursor) cursor).initGraph( this, ktx );
    }

    public abstract IndexReader indexReader( IndexReference index, boolean fresh ) throws IndexNotFoundKernelException;

    abstract LabelScanReader labelScanReader();

    @Override
    public abstract IndexReference index( int label, int... properties );

    @Override
    public TransactionState txState()
    {
        return ktx.txState();
    }

    @Override
    public boolean hasTxStateWithChanges()
    {
        return ktx.hasTxStateWithChanges();
    }

    @Override
    public void acquireExclusiveNodeLock( long... ids )
    {
        acquireExclusiveLock( ResourceTypes.NODE, ids );
        ktx.assertOpen();
    }

    @Override
    public void acquireExclusiveRelationshipLock( long... ids )
    {
        acquireExclusiveLock( ResourceTypes.RELATIONSHIP, ids );
        ktx.assertOpen();
    }

    @Override
    public void acquireExclusiveExplicitIndexLock( long... ids )
    {
        acquireExclusiveLock( ResourceTypes.EXPLICIT_INDEX, ids );
        ktx.assertOpen();
    }

    @Override
    public void acquireExclusiveLabelLock( long... ids )
    {
        acquireExclusiveLock( ResourceTypes.LABEL, ids );
        ktx.assertOpen();
    }

    @Override
    public void releaseExclusiveNodeLock( long... ids )
    {
        releaseExclusiveLock( ResourceTypes.NODE, ids );
        ktx.assertOpen();
    }

    @Override
    public void releaseExclusiveRelationshipLock( long... ids )
    {
        releaseExclusiveLock( ResourceTypes.RELATIONSHIP, ids );
        ktx.assertOpen();
    }

    @Override
    public void releaseExclusiveExplicitIndexLock( long... ids )
    {
        releaseExclusiveLock( ResourceTypes.EXPLICIT_INDEX, ids );
        ktx.assertOpen();
    }

    @Override
    public void releaseExclusiveLabelLock( long... ids )
    {
        releaseExclusiveLock( ResourceTypes.LABEL, ids );
        ktx.assertOpen();
    }

    @Override
    public void acquireSharedNodeLock( long... ids )
    {
        acquireSharedLock( ResourceTypes.NODE, ids );
        ktx.assertOpen();
    }

    @Override
    public void acquireSharedRelationshipLock( long... ids )
    {
        acquireSharedLock( ResourceTypes.RELATIONSHIP, ids );
        ktx.assertOpen();
    }

    @Override
    public void acquireSharedExplicitIndexLock( long... ids )
    {
        acquireSharedLock( ResourceTypes.EXPLICIT_INDEX, ids );
        ktx.assertOpen();
    }

    @Override
    public void acquireSharedLabelLock( long... ids )
    {
        acquireSharedLock( ResourceTypes.LABEL, ids );
        ktx.assertOpen();
    }

    @Override
    public void releaseSharedNodeLock( long... ids )
    {
        releaseSharedLock( ResourceTypes.NODE, ids );
        ktx.assertOpen();
    }

    @Override
    public void releaseSharedRelationshipLock( long... ids )
    {
        releaseSharedLock( ResourceTypes.RELATIONSHIP, ids );
        ktx.assertOpen();
    }

    @Override
    public void releaseSharedExplicitIndexLock( long... ids )
    {
        releaseSharedLock( ResourceTypes.EXPLICIT_INDEX, ids );
        ktx.assertOpen();
    }

    @Override
    public void releaseSharedLabelLock( long... ids )
    {
        releaseSharedLock( ResourceTypes.LABEL, ids );
        ktx.assertOpen();
    }

    void acquireSharedSchemaLock( SchemaDescriptor schema )
    {
        long[] lockingIds = schemaTokenLockingIds( schema );
        ktx.statementLocks().optimistic().acquireShared( ktx.lockTracer(), schema.keyType(), lockingIds );
    }

    void acquireSharedLock( ResourceType resource, long resourceId )
    {
        ktx.statementLocks().optimistic().acquireShared( ktx.lockTracer(), resource, resourceId );
    }

    private void acquireExclusiveLock( ResourceTypes types, long... ids )
    {
        ktx.statementLocks().pessimistic().acquireExclusive( ktx.lockTracer(), types, ids );
    }

    private void releaseExclusiveLock( ResourceTypes types, long... ids )
    {
        ktx.statementLocks().pessimistic().releaseExclusive( types, ids );
    }

    private void acquireSharedLock( ResourceTypes types, long... ids )
    {
        ktx.statementLocks().pessimistic().acquireShared( ktx.lockTracer(), types, ids );
    }

    private void releaseSharedLock( ResourceTypes types, long... ids )
    {
        ktx.statementLocks().pessimistic().releaseShared( types, ids );
    }

    private void assertIndexOnline( IndexReference index )
            throws IndexNotFoundKernelException, IndexBrokenKernelException
    {
        switch ( indexGetState( index ) )
        {
        case ONLINE:
            return;
        default:
            throw new IndexBrokenKernelException( indexGetFailure( index ) );
        }
    }

    private static void assertPredicatesMatchSchema( IndexReference index, IndexQuery.ExactPredicate[] predicates )
            throws IndexNotApplicableKernelException
    {
        int[] propertyIds = index.properties();
        if ( propertyIds.length != predicates.length )
        {
            throw new IndexNotApplicableKernelException(
                    format( "The index specifies %d properties, but only %d lookup predicates were given.",
                            propertyIds.length, predicates.length ) );
        }
        for ( int i = 0; i < predicates.length; i++ )
        {
            if ( predicates[i].propertyKeyId() != propertyIds[i] )
            {
                throw new IndexNotApplicableKernelException(
                        format( "The index has the property id %d in position %d, but the lookup property id was %d.",
                                propertyIds[i], i, predicates[i].propertyKeyId() ) );
            }
        }
    }

    @Override
    public void assertOpen()
    {
        ktx.assertOpen();
    }
}<|MERGE_RESOLUTION|>--- conflicted
+++ resolved
@@ -93,7 +93,7 @@
 
     @Override
     public final void nodeIndexSeek( IndexReadSession index, NodeValueIndexCursor cursor, IndexOrder indexOrder, boolean needsValues, IndexQuery... query )
-            throws IndexNotApplicableKernelException, IndexNotFoundKernelException
+            throws IndexNotApplicableKernelException
     {
         ktx.assertOpen();
         DefaultIndexReadSession indexSession = (DefaultIndexReadSession) index;
@@ -108,7 +108,7 @@
         }
 
         EntityIndexSeekClient client = (EntityIndexSeekClient) cursor;
-        client.setRead( this, null );
+        client.setRead( this );
         IndexProgressor.EntityValueClient withFullPrecision = injectFullValuePrecision( client, query, indexSession.reader );
         indexSession.reader.query( this, withFullPrecision, indexOrder, needsValues, query );
     }
@@ -130,15 +130,9 @@
 
         EntityIndexSeekClient client = (EntityIndexSeekClient) cursor;
         IndexReader reader = indexReader( index, false );
-<<<<<<< HEAD
-        client.setRead( this, null );
+        client.setRead( this );
         IndexProgressor.EntityValueClient withFullPrecision = injectFullValuePrecision( client, query, reader );
         reader.query( this, withFullPrecision, IndexOrder.NONE, false, query );
-=======
-        cursorImpl.setRead( this );
-        IndexProgressor.NodeValueClient withFullPrecision = injectFullValuePrecision( cursorImpl, query, reader );
-        reader.query( withFullPrecision, indexOrder, needsValues, query );
->>>>>>> eb2b40fc
     }
 
     private IndexProgressor.EntityValueClient injectFullValuePrecision( IndexProgressor.EntityValueClient cursor,
@@ -218,11 +212,7 @@
         Locks.Client locks = ktx.statementLocks().optimistic();
         LockTracer lockTracer = ktx.lockTracer();
 
-<<<<<<< HEAD
-        return LockingNodeUniqueIndexSeek.apply( locks, lockTracer, (DefaultNodeValueIndexCursor)cursor, this, index, predicates );
-=======
-        return LockingNodeUniqueIndexSeek.apply( locks, lockTracer, cursors::allocateNodeValueIndexCursor, this, this, index, predicates );
->>>>>>> eb2b40fc
+        return LockingNodeUniqueIndexSeek.apply( locks, lockTracer, (DefaultNodeValueIndexCursor)cursor, this, this, index, predicates );
     }
 
     @Override // UniqueNodeIndexSeeker
@@ -231,18 +221,10 @@
             IndexReader indexReader,
             IndexQuery.ExactPredicate... query ) throws IndexNotApplicableKernelException
     {
-<<<<<<< HEAD
-        IndexReader reader = indexReader( index, true );
-        cursor.setRead( this, reader );
-        IndexProgressor.EntityValueClient target = injectFullValuePrecision( cursor, query, reader );
+        cursor.setRead( this );
+        IndexProgressor.EntityValueClient target = injectFullValuePrecision( cursor, query, indexReader );
         // we never need values for exact predicates
-        reader.query( this, target, IndexOrder.NONE, false, query );
-=======
-        cursor.setRead( this );
-        IndexProgressor.NodeValueClient target = injectFullValuePrecision( cursor, query, indexReader );
-        // we never need values for exact predicates
-        indexReader.query( target, IndexOrder.NONE, false, query );
->>>>>>> eb2b40fc
+        indexReader.query( this, target, IndexOrder.NONE, false, query );
     }
 
     @Override
@@ -263,13 +245,8 @@
         int firstProperty = indexSession.reference.properties()[0];
 
         DefaultNodeValueIndexCursor cursorImpl = (DefaultNodeValueIndexCursor) cursor;
-<<<<<<< HEAD
-        cursorImpl.setRead( this, null );
+        cursorImpl.setRead( this );
         indexSession.reader.query( this, cursorImpl, indexOrder, needsValues, IndexQuery.exists( firstProperty ) );
-=======
-        cursorImpl.setRead( this );
-        indexReader( index, false ).query( cursorImpl, indexOrder, needsValues, IndexQuery.exists( firstProperty ) );
->>>>>>> eb2b40fc
     }
 
     private boolean hasForbiddenProperties( IndexReference index )
