/**
 * Copyright (c) 2002-2014 "Neo Technology,"
 * Network Engine for Objects in Lund AB [http://neotechnology.com]
 *
 * This file is part of Neo4j.
 *
 * Neo4j is free software: you can redistribute it and/or modify
 * it under the terms of the GNU General Public License as published by
 * the Free Software Foundation, either version 3 of the License, or
 * (at your option) any later version.
 *
 * This program is distributed in the hope that it will be useful,
 * but WITHOUT ANY WARRANTY; without even the implied warranty of
 * MERCHANTABILITY or FITNESS FOR A PARTICULAR PURPOSE.  See the
 * GNU General Public License for more details.
 *
 * You should have received a copy of the GNU General Public License
 * along with this program.  If not, see <http://www.gnu.org/licenses/>.
 */
package org.neo4j.kernel.impl.util;

import java.io.BufferedReader;
import java.io.File;
import java.io.FileFilter;
import java.io.FileInputStream;
import java.io.FileNotFoundException;
import java.io.FileOutputStream;
import java.io.FileReader;
import java.io.IOException;
import java.io.InputStreamReader;
import java.io.OutputStreamWriter;
<<<<<<< HEAD
import java.io.PrintWriter;
=======
import java.io.PrintStream;
>>>>>>> f26fcad2
import java.io.RandomAccessFile;
import java.io.Writer;
import java.nio.channels.SeekableByteChannel;
import java.nio.charset.Charset;
import java.util.ArrayList;
import java.util.Collection;
import java.util.LinkedList;
import java.util.List;
import java.util.Stack;
import java.util.regex.Pattern;

import org.neo4j.graphdb.NotFoundException;

public class FileUtils
{
    private static int WINDOWS_RETRY_COUNT = 3;

    public static void deleteRecursively( File directory ) throws IOException
    {
        Stack<File> stack = new Stack<>();
        List<File> temp = new LinkedList<>();
        stack.push( directory.getAbsoluteFile() );
        while ( !stack.isEmpty() )
        {
            File top = stack.pop();
            File[] files = top.listFiles();
            if ( files != null )
            {
                for ( File child : files )
                {
                    if ( child.isFile() )
                    {
                        if ( !deleteFile( child ) )
                        {
                            throw new IOException( "Failed to delete " + child.getCanonicalPath() );
                        }
                    }
                    else
                    {
                        temp.add( child );
                    }
                }
            }
            files = top.listFiles();
            if ( files == null || files.length == 0 )
            {
                if ( !deleteFile( top ) )
                {
                    throw new IOException( "Failed to delete " + top.getCanonicalPath() );
                }
            }
            else
            {
                stack.push( top );
                for ( File f : temp )
                {
                    stack.push( f );
                }
            }
            temp.clear();
        }
    }

    public static boolean deleteFile( File file )
    {
        if ( !file.exists() )
        {
            return true;
        }
        int count = 0;
        boolean deleted;
        do
        {
            deleted = file.delete();
            if ( !deleted )
            {
                count++;
                waitSome();
            }
        }
        while ( !deleted && count <= WINDOWS_RETRY_COUNT );
        return deleted;
    }

    public static File[] deleteFiles( File directory, String regexPattern )
            throws IOException
    {
        Pattern pattern = Pattern.compile( regexPattern );
        Collection<File> deletedFiles = new ArrayList<>();
        File[] files = directory.listFiles();
        if ( files == null )
        {
            throw new IllegalArgumentException( directory + " is not a directory" );
        }
        for ( File file : files )
        {
            if ( pattern.matcher( file.getName() ).find() )
            {
                if ( !file.delete() )
                {
                    throw new IOException( "Couldn't delete file '" + file.getAbsolutePath() + "'" );
                }
                deletedFiles.add( file );
            }
        }
        return deletedFiles.toArray( new File[deletedFiles.size()] );
    }

    /**
     * Utility method that moves a file from its current location to the
     * new target location. If rename fails (for example if the target is
     * another disk) a copy/delete will be performed instead. This is not a rename,
     * use {@link #renameFile(File, File)} instead.
     *
     * @param toMove The File object to move.
     * @param target Target file to move to.
<<<<<<< HEAD
=======
     * @return the new file, null iff the move was unsuccessful
>>>>>>> f26fcad2
     * @throws IOException
     */
    public static void moveFile( File toMove, File target ) throws IOException
    {
        if ( !toMove.exists() )
        {
            throw new NotFoundException( "Source file[" + toMove.getName()
                    + "] not found" );
        }
        if ( target.exists() )
        {
            throw new NotFoundException( "Target file[" + target.getName()
                    + "] already exists" );
        }

        if ( toMove.renameTo( target ) )
        {
            return;
        }

        if ( toMove.isDirectory() )
        {
            target.mkdirs();
            copyRecursively( toMove, target );
            deleteRecursively( toMove );
        }
        else
        {
            copyFile( toMove, target );
            deleteFile( toMove );
        }
    }

    /**
     * Utility method that moves a file from its current location to the
     * provided target directory. If rename fails (for example if the target is
     * another disk) a copy/delete will be performed instead. This is not a rename,
     * use {@link #renameFile(File, File)} instead.
     *
     * @param toMove The File object to move.
     * @param targetDirectory the destination directory
     * @return the new file, null iff the move was unsuccessful
     * @throws IOException
     */
    public static File moveFileToDirectory( File toMove, File targetDirectory ) throws IOException
    {
        if ( !targetDirectory.isDirectory() )
        {
            throw new IllegalArgumentException(
                    "Move target must be a directory, not " + targetDirectory );
        }

        File target = new File( targetDirectory, toMove.getName() );
        moveFile( toMove, target );
        return target;
    }

    public static boolean renameFile( File srcFile, File renameToFile )
    {
        if ( !srcFile.exists() )
        {
            throw new NotFoundException( "Source file[" + srcFile.getName() + "] not found" );
        }
        if ( renameToFile.exists() )
        {
            throw new NotFoundException( "Target file[" + renameToFile.getName() + "] already exists" );
        }
        if ( !renameToFile.getParentFile().isDirectory() )
        {
            throw new NotFoundException( "Target directory[" + renameToFile.getParent() + "] does not exists" );
        }
        int count = 0;
        boolean renamed;
        do
        {
            renamed = srcFile.renameTo( renameToFile );
            if ( !renamed )
            {
                count++;
                waitSome();
            }
        }
        while ( !renamed && count <= WINDOWS_RETRY_COUNT );
        return renamed;
    }

    public static void truncateFile( SeekableByteChannel fileChannel, long position )
            throws IOException
    {
        int count = 0;
        boolean success = false;
        IOException cause = null;
        do
        {
            count++;
            try
            {
                fileChannel.truncate( position );
                success = true;
            }
            catch ( IOException e )
            {
                cause = e;
            }

        }
        while ( !success && count <= WINDOWS_RETRY_COUNT );
        if ( !success )
        {
            throw cause;
        }
    }

    public static void truncateFile( File file, long position ) throws IOException
    {
        try ( RandomAccessFile access = new RandomAccessFile( file, "rw" ) )
        {
            truncateFile( access.getChannel(), position );
        }
    }

    private static void waitSome()
    {
        try
        {
            Thread.sleep( 500 );
        }
        catch ( InterruptedException ee )
        {
            Thread.interrupted();
        } // ok
        System.gc();
    }

    public static String fixSeparatorsInPath( String path )
    {
        String fileSeparator = System.getProperty( "file.separator" );
        if ( "\\".equals( fileSeparator ) )
        {
            path = path.replace( '/', '\\' );
        }
        else if ( "/".equals( fileSeparator ) )
        {
            path = path.replace( '\\', '/' );
        }
        return path;
    }

    public static void copyFile( File srcFile, File dstFile ) throws IOException
    {
        //noinspection ResultOfMethodCallIgnored
        dstFile.getParentFile().mkdirs();
        FileInputStream input = null;
        FileOutputStream output = null;
        try
        {
            input = new FileInputStream( srcFile );
            output = new FileOutputStream( dstFile );
            int bufferSize = 1024;
            byte[] buffer = new byte[bufferSize];
            int bytesRead;
            while ( (bytesRead = input.read( buffer )) != -1 )
            {
                output.write( buffer, 0, bytesRead );
            }
        }
        catch ( IOException e )
        {
            // Because the message from this cause may not mention which file it's about
            throw new IOException( "Could not copy '" + srcFile + "' to '" + dstFile + "'", e );
        }
        finally
        {
            if ( input != null )
            {
                input.close();
            }
            if ( output != null )
            {
                output.close();
            }
        }
    }

    public static void copyRecursively( File fromDirectory, File toDirectory ) throws IOException
    {
        copyRecursively( fromDirectory, toDirectory, null );
    }

    public static void copyRecursively( File fromDirectory, File toDirectory, FileFilter filter) throws IOException
    {
        for ( File fromFile : fromDirectory.listFiles( filter ) )
        {
            File toFile = new File( toDirectory, fromFile.getName() );
            if ( fromFile.isDirectory() )
            {
                toFile.mkdir();
                copyRecursively( fromFile, toFile, filter );
            }
            else
            {
                copyFile( fromFile, toFile );
            }
        }
    }

    public static void writeToFile( File target, String text, boolean append ) throws IOException
    {
        if ( !target.exists() )
        {
            target.getParentFile().mkdirs();
            target.createNewFile();
        }

        try ( Writer out = new OutputStreamWriter( new FileOutputStream( target, append ), "UTF-8" ) )
        {
            out.write( text );
        }
    }

    public static BufferedReader newBufferedFileReader( File file, Charset charset ) throws FileNotFoundException
    {
        return new BufferedReader( new InputStreamReader( new FileInputStream( file ), charset) );
    }

    public static PrintWriter newFilePrintWriter( File file, Charset charset ) throws FileNotFoundException
    {
        return new PrintWriter( new OutputStreamWriter( new FileOutputStream( file, true ), charset) );
    }

    public static File path( String root, String... path )
    {
        return path( new File( root ), path );
    }

    public static File path( File root, String... path )
    {
        for ( String part : path )
        {
            root = new File( root, part );
        }
        return root;
    }

    /**
     * Move the contents of one directory into another directory. Allows moving the contents of a directory into a
     * sub-directory of itself.
     */
    public static void moveDirectoryContents( File baseDir, File targetDir ) throws IOException
    {
        if(!baseDir.isDirectory())
        {
            throw new IllegalArgumentException( baseDir.getAbsolutePath() + " must be a directory." );
        }

        if(!targetDir.exists())
        {
            targetDir.mkdirs();
        }

        for ( File file : baseDir.listFiles() )
        {
            if(!file.equals( targetDir ))
            {
                moveFileToDirectory( file, targetDir );
            }
        }
    }

    /** Gives the recursive size of all files in a directory. */
    public static long directorySize( File directory )
    {
        long length = 0;
        for (File file : directory.listFiles())
        {
            length += file.isFile() ? file.length() : directorySize( file );
        }
        return length;
    }

    public interface LineListener
    {
        void line( String line );
    }

    public static LineListener echo( final PrintStream target )
    {
        return new LineListener()
        {
            @Override
            public void line( String line )
            {
                target.println( line );
            }
        };
    }

    public static void readTextFile( File file, LineListener listener ) throws IOException
    {
        BufferedReader reader = new BufferedReader( new FileReader( file ) );
        try
        {
            String line = null;
            while ( (line = reader.readLine()) != null )
            {
                listener.line( line );
            }
        }
        finally
        {
            reader.close();
        }
    }
}<|MERGE_RESOLUTION|>--- conflicted
+++ resolved
@@ -29,11 +29,8 @@
 import java.io.IOException;
 import java.io.InputStreamReader;
 import java.io.OutputStreamWriter;
-<<<<<<< HEAD
 import java.io.PrintWriter;
-=======
 import java.io.PrintStream;
->>>>>>> f26fcad2
 import java.io.RandomAccessFile;
 import java.io.Writer;
 import java.nio.channels.SeekableByteChannel;
@@ -150,10 +147,6 @@
      *
      * @param toMove The File object to move.
      * @param target Target file to move to.
-<<<<<<< HEAD
-=======
-     * @return the new file, null iff the move was unsuccessful
->>>>>>> f26fcad2
      * @throws IOException
      */
     public static void moveFile( File toMove, File target ) throws IOException
