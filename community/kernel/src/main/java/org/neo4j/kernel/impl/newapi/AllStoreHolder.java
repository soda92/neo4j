--- conflicted
+++ resolved
@@ -1105,16 +1105,15 @@
         }
     }
 
-<<<<<<< HEAD
     public void release()
     {
         indexReaderCache.close();
-=======
+    }
+
     private ConstraintDescriptor lockConstraint( ConstraintDescriptor constraint )
     {
         SchemaDescriptor schema = constraint.schema();
         ktx.statementLocks().pessimistic().acquireShared( ktx.lockTracer(), schema.keyType(), schema.keyId() );
         return constraint;
->>>>>>> 16a32a42
     }
 }