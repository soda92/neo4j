--- conflicted
+++ resolved
@@ -21,18 +21,12 @@
 
 import org.neo4j.cursor.Cursor;
 import org.neo4j.kernel.api.cursor.EntityItemHelper;
-import org.neo4j.kernel.impl.locking.Lock;
-import org.neo4j.kernel.impl.locking.LockService;
 import org.neo4j.kernel.impl.store.RecordCursor;
 import org.neo4j.kernel.impl.store.RecordCursors;
-import org.neo4j.kernel.impl.store.record.Record;
 import org.neo4j.kernel.impl.store.record.RelationshipRecord;
 import org.neo4j.kernel.impl.util.InstanceCache;
 import org.neo4j.storageengine.api.PropertyItem;
 import org.neo4j.storageengine.api.RelationshipItem;
-
-import static org.neo4j.kernel.impl.locking.LockService.NO_LOCK_SERVICE;
-import static org.neo4j.kernel.impl.store.record.RecordLoad.CHECK;
 
 /**
  * Base cursor for relationships.
@@ -41,31 +35,14 @@
         implements Cursor<RelationshipItem>, RelationshipItem
 {
     protected final RelationshipRecord relationshipRecord;
-<<<<<<< HEAD
     protected final RecordCursor<RelationshipRecord> relationshipRecordCursor;
-    private final LockService lockService;
-=======
-    protected final RelationshipStore relationshipStore;
-    protected final RelationshipGroupStore relationshipGroupStore;
-    protected StoreStatement storeStatement;
->>>>>>> d33a6a37
 
     private final InstanceCache<StoreSinglePropertyCursor> singlePropertyCursor;
     private final InstanceCache<StorePropertyCursor> allPropertyCursor;
 
-<<<<<<< HEAD
-    public StoreAbstractRelationshipCursor( RelationshipRecord relationshipRecord, LockService lockService,
-            RecordCursors cursors )
+    public StoreAbstractRelationshipCursor( RelationshipRecord relationshipRecord, RecordCursors cursors )
     {
-        this.lockService = lockService;
         this.relationshipRecordCursor = cursors.relationship();
-=======
-    public StoreAbstractRelationshipCursor( RelationshipRecord relationshipRecord, final NeoStores neoStores,
-            StoreStatement storeStatement )
-    {
-        this.relationshipStore = neoStores.getRelationshipStore();
-        this.relationshipGroupStore = neoStores.getRelationshipGroupStore();
->>>>>>> d33a6a37
         this.relationshipRecord = relationshipRecord;
 
         singlePropertyCursor = new InstanceCache<StoreSinglePropertyCursor>()
@@ -123,65 +100,16 @@
                 relationshipRecord.getSecondNode() : relationshipRecord.getFirstNode();
     }
 
-<<<<<<< HEAD
-    /**
-     * Acquires a read lock for the relationship in this cursor and then re-reads the record to get consistent data.
-     * This method should be called <strong>before</strong> accessing other fields of the entity record.
-     *
-     * @return the {@link Lock} that must be closed after all related data have been read.
-     */
-    private Lock shortLivedReadLock()
-    {
-        Lock lock = lockService.acquireRelationshipLock( relationshipRecord.getId(), LockService.LockType.READ_LOCK );
-        if ( lockService != NO_LOCK_SERVICE )
-        {
-            boolean success = true;
-            try
-            {
-                // It's safer to re-read the relationship record here, specifically nextProp, after acquiring the lock
-                if ( !relationshipRecordCursor.next( relationshipRecord.getId(), relationshipRecord, CHECK ) )
-                {
-                    // So it looks like the node has been deleted. The current behavior of RelationshipStore#fillRecord
-                    // w/ FORCE is to only set the inUse field on loading an unused record. This should (and will)
-                    // change to be more of a centralized behavior by the stores. Anyway, setting this pointer
-                    // to the primitive equivalent of null the property cursor will just look empty from the
-                    // outside and the releasing of the lock will be done as usual.
-                    relationshipRecord.setNextProp( Record.NO_NEXT_PROPERTY.intValue() );
-                }
-                success = true;
-            }
-            finally
-            {
-                if ( !success )
-                {
-                    lock.release();
-                }
-            }
-        }
-        return lock;
-    }
 
     @Override
     public Cursor<PropertyItem> properties()
     {
-        Lock lock = shortLivedReadLock();
-        return allPropertyCursor.get().init( relationshipRecord.getNextProp(), lock );
-=======
-    @Override
-    public Cursor<PropertyItem> properties()
-    {
         return allPropertyCursor.get().init( relationshipRecord.getNextProp() );
->>>>>>> d33a6a37
     }
 
     @Override
     public Cursor<PropertyItem> property( int propertyKeyId )
     {
-<<<<<<< HEAD
-        Lock lock = shortLivedReadLock();
-        return singlePropertyCursor.get().init( relationshipRecord.getNextProp(), propertyKeyId, lock );
-=======
         return singlePropertyCursor.get().init( relationshipRecord.getNextProp(), propertyKeyId );
->>>>>>> d33a6a37
     }
 }