--- conflicted
+++ resolved
@@ -25,6 +25,7 @@
 import java.util.Map;
 
 import org.neo4j.kernel.impl.core.Token;
+import org.neo4j.kernel.impl.nioneo.store.CommonAbstractStore;
 import org.neo4j.kernel.impl.nioneo.store.DynamicRecord;
 import org.neo4j.kernel.impl.nioneo.store.NeoStore;
 import org.neo4j.kernel.impl.nioneo.store.NodeRecord;
@@ -37,7 +38,6 @@
 import org.neo4j.kernel.impl.storemigration.legacystore.LegacyStore;
 import org.neo4j.kernel.impl.storemigration.monitoring.MigrationProgressMonitor;
 
-<<<<<<< HEAD
 import static org.neo4j.helpers.UTF8.encode;
 import static org.neo4j.helpers.collection.IteratorUtil.first;
 import static org.neo4j.helpers.collection.IteratorUtil.loop;
@@ -45,14 +45,10 @@
 /**
  * Migrates a neo4j database from one version to the next. Instantiated with a {@link LegacyStore}
  * representing the old version and a {@link NeoStore} representing the new version.
- * 
+ *
  * Since only one store migration is supported at any given version (migration from the previous store version)
  * the migration code is specific for the current upgrade and changes with each store format version.
  */
-=======
-import static org.neo4j.kernel.impl.nioneo.store.PropertyStore.encodeString;
-
->>>>>>> 5d9e8363
 public class StoreMigrator
 {
     private final MigrationProgressMonitor progressMonitor;
@@ -68,7 +64,7 @@
         new Migration( legacyStore, neoStore ).migrate();
         progressMonitor.finished();
     }
-    
+
     protected class Migration
     {
         private final LegacyStore legacyStore;
@@ -87,20 +83,11 @@
         {
             // Migrate
             migrateNeoStore( neoStore );
-<<<<<<< HEAD
             migrateNodes( neoStore.getNodeStore() );
             migratePropertyIndexes( neoStore.getPropertyStore() );
 
             // Close
             neoStore.close();
-=======
-            migrateNodes( neoStore.getNodeStore(), new PropertyWriter( neoStore.getPropertyStore() ) );
-            migrateRelationships( neoStore.getRelationshipStore(), new PropertyWriter( neoStore.getPropertyStore() ) );
-            migratePropertyIndexes( neoStore.getPropertyStore().getIndexStore() );
-            legacyStore.getPropertyStoreReader().close();
-            migrateRelationshipTypes( neoStore.getRelationshipTypeStore() );
-            legacyStore.copyLegacyIndexStoreFile( neoStore.getStorageFileName().getParentFile() );
->>>>>>> 5d9e8363
             legacyStore.close();
 
             // Just copy unchanged stores that doesn't need migration
@@ -109,16 +96,17 @@
             legacyStore.copyRelationshipTypeTokenNameStore( neoStore );
             legacyStore.copyDynamicStringPropertyStore( neoStore );
             legacyStore.copyDynamicArrayPropertyStore( neoStore );
+            legacyStore.copyLegacyIndexStoreFile( neoStore.getStorageFileName().getParentFile() );
         }
 
         private void migratePropertyIndexes( PropertyStore propertyStore ) throws IOException
         {
             Token[] tokens = legacyStore.getPropertyIndexReader().readTokens();
-            
+
             // dedup and write new property key token store (incl. names)
             Map<Integer, Integer> propertyKeyTranslation =
                     dedupAndWritePropertyKeyTokenStore( propertyStore, tokens );
-            
+
             // read property store, replace property key ids
             migratePropertyStore( propertyKeyTranslation, propertyStore );
         }
@@ -126,7 +114,7 @@
         private void migrateNeoStore( NeoStore neoStore ) throws IOException
         {
             legacyStore.copyNeoStore( neoStore );
-            neoStore.setStoreVersion( NeoStore.versionStringToLong( NeoStore.ALL_STORES_VERSION ) );
+            neoStore.setStoreVersion( NeoStore.versionStringToLong( CommonAbstractStore.ALL_STORES_VERSION ) );
         }
 
         private Map<Integer, Integer> dedupAndWritePropertyKeyTokenStore( PropertyStore propertyStore,
@@ -155,7 +143,7 @@
             }
             return translations;
         }
-        
+
         private void migratePropertyStore( Map<Integer, Integer> propertyKeyTranslation,
                 PropertyStore propertyStore ) throws IOException
         {
@@ -181,7 +169,7 @@
                 lastInUseId = propertyRecord.getId();
             }
         }
-        
+
         private void migrateNodes( NodeStore nodeStore ) throws IOException
         {
             for ( NodeRecord nodeRecord : loop( legacyStore.getNodeStoreReader().readNodeStore() ) )
