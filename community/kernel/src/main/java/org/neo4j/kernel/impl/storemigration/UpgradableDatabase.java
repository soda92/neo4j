/**
 * Copyright (c) 2002-2013 "Neo Technology,"
 * Network Engine for Objects in Lund AB [http://neotechnology.com]
 *
 * This file is part of Neo4j.
 *
 * Neo4j is free software: you can redistribute it and/or modify
 * it under the terms of the GNU General Public License as published by
 * the Free Software Foundation, either version 3 of the License, or
 * (at your option) any later version.
 *
 * This program is distributed in the hope that it will be useful,
 * but WITHOUT ANY WARRANTY; without even the implied warranty of
 * MERCHANTABILITY or FITNESS FOR A PARTICULAR PURPOSE.  See the
 * GNU General Public License for more details.
 *
 * You should have received a copy of the GNU General Public License
 * along with this program.  If not, see <http://www.gnu.org/licenses/>.
 */
package org.neo4j.kernel.impl.storemigration;

import java.io.File;
import java.io.IOException;
import java.nio.ByteBuffer;
import java.nio.channels.FileChannel;
import java.util.Collections;
import java.util.HashMap;
import java.util.Map;

import org.neo4j.helpers.UTF8;
import org.neo4j.kernel.impl.nioneo.store.FileSystemAbstraction;
import org.neo4j.kernel.impl.nioneo.store.NeoStore;
import org.neo4j.kernel.impl.storemigration.legacystore.LegacyDynamicStoreReader;
import org.neo4j.kernel.impl.storemigration.legacystore.LegacyNodeStoreReader;
import org.neo4j.kernel.impl.storemigration.legacystore.LegacyPropertyIndexStoreReader;
import org.neo4j.kernel.impl.storemigration.legacystore.LegacyPropertyStoreReader;
import org.neo4j.kernel.impl.storemigration.legacystore.LegacyRelationshipStoreReader;
import org.neo4j.kernel.impl.storemigration.legacystore.LegacyRelationshipTypeStoreReader;
import org.neo4j.kernel.impl.storemigration.legacystore.LegacyStore;

/**
 * Logic to check whether a database version is upgradable to the current version. It looks at the
 * version information found in the store files themselves.
 */
public class UpgradableDatabase
{
    /*
     * Initialized by the static block below.
     */
    public static final Map<String, String> fileNamesToExpectedVersions;
    private final FileSystemAbstraction fs;

    static
    {
        Map<String, String> before = new HashMap<String, String>();
        before.put( NeoStore.DEFAULT_NAME, LegacyStore.FROM_VERSION );
        before.put( "neostore.nodestore.db", LegacyNodeStoreReader.FROM_VERSION );
        before.put( "neostore.propertystore.db",
                LegacyPropertyStoreReader.FROM_VERSION );
        before.put( "neostore.propertystore.db.arrays",
                LegacyDynamicStoreReader.FROM_VERSION_ARRAY );
        before.put( "neostore.propertystore.db.index",
                LegacyPropertyIndexStoreReader.FROM_VERSION );
        before.put( "neostore.propertystore.db.index.keys",
                LegacyDynamicStoreReader.FROM_VERSION_STRING );
        before.put( "neostore.propertystore.db.strings",
                LegacyDynamicStoreReader.FROM_VERSION_STRING );
        before.put( "neostore.relationshipstore.db",
                LegacyRelationshipStoreReader.FROM_VERSION );
        before.put( "neostore.relationshiptypestore.db",
                LegacyRelationshipTypeStoreReader.FROM_VERSION );
        before.put( "neostore.relationshiptypestore.db.names",
                LegacyDynamicStoreReader.FROM_VERSION_STRING );
        fileNamesToExpectedVersions = Collections.unmodifiableMap( before );
    }
    
    public UpgradableDatabase( FileSystemAbstraction fs )
    {
        this.fs = fs;
    }

    public boolean storeFilesUpgradeable( File neoStoreFile )
    {
<<<<<<< HEAD
        try {
            checkUpgradeable( neoStoreFile );
            return true;
        } catch(StoreUpgrader.UnableToUpgradeException e)
=======
        if ( !storeFilesUpgradeable( neoStoreFile ) )
>>>>>>> a00502b5
        {
            return false;
        }
    }

    public void checkUpgradeable( File neoStoreFile )
    {
        File storeDirectory = neoStoreFile.getParentFile();
        for ( String fileName : fileNamesToExpectedVersions.keySet() )
        {
            String expectedVersion = fileNamesToExpectedVersions.get( fileName );
            FileChannel fileChannel = null;
            byte[] expectedVersionBytes = UTF8.encode( expectedVersion );
            try
            {
                File storeFile = new File( storeDirectory, fileName );
<<<<<<< HEAD
                if (!storeFile.exists()) {
                    throw new StoreUpgrader.UnableToUpgradeException( String.format( "Missing required store file " +
                            "'%s'.", storeFile.getName() ) );
                }
                fileChannel = new RandomAccessFile( storeFile, "r" ).getChannel();
                if ( fileChannel.size() < expectedVersionBytes.length ) {
                    throw new StoreUpgrader.UnableToUpgradeException( String.format( "'%s' does not contain a store " +
                            "version, please ensure that the original database was shut down in a clean state.",
                            storeFile.getName() ) );
=======
                if ( !fs.fileExists( storeFile ) )
                {
                    return false;
                }
                fileChannel = fs.open( storeFile, "r" );
                if ( fileChannel.size() < expectedVersionBytes.length )
                {
                    return false;
>>>>>>> a00502b5
                }
                fileChannel.position( fileChannel.size() - expectedVersionBytes.length );
                byte[] foundVersionBytes = new byte[expectedVersionBytes.length];
                fileChannel.read( ByteBuffer.wrap( foundVersionBytes ) );
                if ( !expectedVersion.equals( UTF8.decode( foundVersionBytes ) ) )
                {
                    throw new StoreUpgrader.UnableToUpgradeException( String.format(
                            "'%s' has a store version number that we cannot upgrade from. " +
                            "Expected '%s' but file is version '%s'.",
                            storeFile.getName(), expectedVersion, UTF8.decode( foundVersionBytes ) ) );
                }
            }
            catch ( IOException e )
            {
                throw new RuntimeException( e );
            }
            finally
            {
                if ( fileChannel != null )
                {
                    try
                    {
                        fileChannel.close();
                    }
                    catch ( IOException e )
                    {
                        // Ignore exception on close
                    }
                }
            }
        }
    }
}<|MERGE_RESOLUTION|>--- conflicted
+++ resolved
@@ -81,14 +81,12 @@
 
     public boolean storeFilesUpgradeable( File neoStoreFile )
     {
-<<<<<<< HEAD
-        try {
+        try
+		{
             checkUpgradeable( neoStoreFile );
             return true;
-        } catch(StoreUpgrader.UnableToUpgradeException e)
-=======
-        if ( !storeFilesUpgradeable( neoStoreFile ) )
->>>>>>> a00502b5
+        }
+		catch ( StoreUpgrader.UnableToUpgradeException e )
         {
             return false;
         }
@@ -105,26 +103,17 @@
             try
             {
                 File storeFile = new File( storeDirectory, fileName );
-<<<<<<< HEAD
-                if (!storeFile.exists()) {
+                if ( !fs.fileExists( storeFile ) )
+                {
                     throw new StoreUpgrader.UnableToUpgradeException( String.format( "Missing required store file " +
                             "'%s'.", storeFile.getName() ) );
-                }
-                fileChannel = new RandomAccessFile( storeFile, "r" ).getChannel();
-                if ( fileChannel.size() < expectedVersionBytes.length ) {
-                    throw new StoreUpgrader.UnableToUpgradeException( String.format( "'%s' does not contain a store " +
-                            "version, please ensure that the original database was shut down in a clean state.",
-                            storeFile.getName() ) );
-=======
-                if ( !fs.fileExists( storeFile ) )
-                {
-                    return false;
                 }
                 fileChannel = fs.open( storeFile, "r" );
                 if ( fileChannel.size() < expectedVersionBytes.length )
                 {
-                    return false;
->>>>>>> a00502b5
+                    throw new StoreUpgrader.UnableToUpgradeException( String.format( "'%s' does not contain a store " +
+                            "version, please ensure that the original database was shut down in a clean state.",
+                            storeFile.getName() ) );
                 }
                 fileChannel.position( fileChannel.size() - expectedVersionBytes.length );
                 byte[] foundVersionBytes = new byte[expectedVersionBytes.length];
