/*
 * Copyright (c) 2002-2019 "Neo4j,"
 * Neo4j Sweden AB [http://neo4j.com]
 *
 * This file is part of Neo4j.
 *
 * Neo4j is free software: you can redistribute it and/or modify
 * it under the terms of the GNU General Public License as published by
 * the Free Software Foundation, either version 3 of the License, or
 * (at your option) any later version.
 *
 * This program is distributed in the hope that it will be useful,
 * but WITHOUT ANY WARRANTY; without even the implied warranty of
 * MERCHANTABILITY or FITNESS FOR A PARTICULAR PURPOSE.  See the
 * GNU General Public License for more details.
 *
 * You should have received a copy of the GNU General Public License
 * along with this program.  If not, see <http://www.gnu.org/licenses/>.
 */
package org.neo4j.kernel.impl.store.counts;

import java.io.File;
import java.io.IOException;
import java.util.Optional;

import org.neo4j.io.fs.FileSystemAbstraction;
import org.neo4j.io.layout.DatabaseLayout;
import org.neo4j.io.pagecache.PageCache;
import org.neo4j.io.pagecache.tracing.cursor.context.VersionContextSupplier;
import org.neo4j.kernel.configuration.Config;
import org.neo4j.kernel.impl.api.CountsAccessor;
import org.neo4j.kernel.impl.api.CountsVisitor;
import org.neo4j.kernel.impl.store.UnderlyingStorageException;
import org.neo4j.kernel.impl.store.counts.keys.CountsKey;
import org.neo4j.kernel.impl.store.kvstore.AbstractKeyValueStore;
import org.neo4j.kernel.impl.store.kvstore.DataInitializer;
import org.neo4j.kernel.impl.store.kvstore.EntryUpdater;
import org.neo4j.kernel.impl.store.kvstore.HeaderField;
import org.neo4j.kernel.impl.store.kvstore.Headers;
import org.neo4j.kernel.impl.store.kvstore.MetadataVisitor;
import org.neo4j.kernel.impl.store.kvstore.ReadableBuffer;
import org.neo4j.kernel.impl.store.kvstore.Rotation;
import org.neo4j.kernel.impl.store.kvstore.RotationMonitor;
import org.neo4j.kernel.impl.store.kvstore.RotationTimerFactory;
import org.neo4j.kernel.impl.store.kvstore.UnknownKey;
import org.neo4j.kernel.impl.store.kvstore.WritableBuffer;
import org.neo4j.logging.Log;
import org.neo4j.logging.LogProvider;
import org.neo4j.register.Register;
import org.neo4j.time.Clocks;
import org.neo4j.time.SystemNanoClock;

import static java.lang.String.format;
import static org.neo4j.graphdb.factory.GraphDatabaseSettings.counts_store_rotation_timeout;
import static org.neo4j.kernel.impl.store.counts.keys.CountsKeyFactory.indexSampleKey;
import static org.neo4j.kernel.impl.store.counts.keys.CountsKeyFactory.indexStatisticsKey;
import static org.neo4j.kernel.impl.store.counts.keys.CountsKeyFactory.nodeKey;
import static org.neo4j.kernel.impl.store.counts.keys.CountsKeyFactory.relationshipKey;

/**
 * This is the main class for the counts store.
 *
 * The counts store is a key/value store, where key/value entries are stored sorted by the key in ascending unsigned
 * (big endian) order. These store files are immutable, and on store-flush the implementation swaps the read and write
 * file in a {@linkplain Rotation.Strategy#LEFT_RIGHT left/right pattern}.
 *
 * This class defines {@linkplain KeyFormat the key serialisation format},
 * {@linkplain CountsUpdater the value serialisation format}, and
 * {@linkplain #HEADER_FIELDS the header fields}.
 *
 * The {@linkplain AbstractKeyValueStore parent class} defines the life cycle of the store.
 *
 * The pattern of immutable store files, and rotation strategy, et.c. is defined in the
 * {@code kvstore}-package, see {@link org.neo4j.kernel.impl.store.kvstore.KeyValueStoreFile} for a good entry point.
 */
@Rotation( value = Rotation.Strategy.LEFT_RIGHT )
public class CountsTracker extends AbstractKeyValueStore<CountsKey>
        implements CountsVisitor.Visitable, CountsAccessor
{
    /** The format specifier for the current version of the store file format. */
    private static final byte[] FORMAT = {'N', 'e', 'o', 'C', 'o', 'u', 'n', 't',
                                          'S', 't', 'o', 'r', 'e', /**/0, 2, 'V'};
    @SuppressWarnings( "unchecked" )
    private static final HeaderField<?>[] HEADER_FIELDS = new HeaderField[]{FileVersion.FILE_VERSION};
    public static final String TYPE_DESCRIPTOR = "CountsStore";

    public CountsTracker( final LogProvider logProvider, FileSystemAbstraction fs, PageCache pages, Config config,
            DatabaseLayout databaseLayout, VersionContextSupplier versionContextSupplier )
    {
        this( logProvider, fs, pages, config, databaseLayout, Clocks.nanoClock(), versionContextSupplier );
    }

    public CountsTracker( final LogProvider logProvider, FileSystemAbstraction fs, PageCache pages, Config config,
                          DatabaseLayout databaseLayout, SystemNanoClock clock, VersionContextSupplier versionContextSupplier )
    {
<<<<<<< HEAD
        super( fs, pages, databaseLayout, new CountsTrackerRotationMonitor( logProvider ),
=======
        super( fs, pages, baseFile, new CountsTrackerRotationMonitor( logProvider ), logProvider.getLog( CountsTracker.class ).infoLogger(),
>>>>>>> ed885b84
                new RotationTimerFactory( clock, config.get( counts_store_rotation_timeout ).toMillis() ),
                versionContextSupplier, 16, 16, HEADER_FIELDS );
    }

    public CountsTracker setInitializer( final DataInitializer<Updater> initializer )
    {
        setEntryUpdaterInitializer( new DataInitializer<EntryUpdater<CountsKey>>()
        {
            @Override
            public void initialize( EntryUpdater<CountsKey> updater )
            {
                initializer.initialize( new CountsUpdater( updater ) );
            }

            @Override
            public long initialVersion()
            {
                return initializer.initialVersion();
            }
        } );
        return this;
    }

    /**
     * @param txId the lowest transaction id that must be included in the snapshot created by the rotation.
     * @return the highest transaction id that was included in the snapshot created by the rotation.
     */
    public long rotate( long txId ) throws IOException
    {
        return prepareRotation( txId ).rotate();
    }

    public long txId()
    {
        return headers().get( FileVersion.FILE_VERSION ).txId;
    }

    public long minorVersion()
    {
        return headers().get( FileVersion.FILE_VERSION ).minorVersion;
    }

    public Register.DoubleLongRegister get( CountsKey key, Register.DoubleLongRegister target )
    {
        try
        {
            return lookup( key, new ValueRegister( target ) );
        }
        catch ( IOException e )
        {
            throw new UnderlyingStorageException( e );
        }
    }

    @Override
    public Register.DoubleLongRegister nodeCount( int labelId, final Register.DoubleLongRegister target )
    {
        return get( nodeKey( labelId ), target );
    }

    @Override
    public Register.DoubleLongRegister relationshipCount( int startLabelId, int typeId, int endLabelId,
                                                          Register.DoubleLongRegister target )
    {
        return get( relationshipKey( startLabelId, typeId, endLabelId ), target );
    }

    @Override
    public Register.DoubleLongRegister indexUpdatesAndSize( long indexId, Register.DoubleLongRegister target )
    {
        return get( indexStatisticsKey( indexId ), target );
    }

    @Override
    public Register.DoubleLongRegister indexSample( long indexId, Register.DoubleLongRegister target )
    {
        return get( indexSampleKey( indexId ), target );
    }

    public Optional<CountsAccessor.Updater> apply( long txId )
    {
        return updater( txId ).map( CountsUpdater::new );
    }

    public CountsAccessor.IndexStatsUpdater updateIndexCounts()
    {
        return new CountsUpdater( updater() );
    }

    public CountsAccessor.Updater reset( long txId )
    {
        return new CountsUpdater( resetter( txId ) );
    }

    @Override
    public void accept( final CountsVisitor visitor )
    {
        try
        {
            visitAll( new DelegatingVisitor( visitor ) );
        }
        catch ( IOException e )
        {
            throw new UnderlyingStorageException( e );
        }
    }

    protected void visitFile( File path, CountsVisitor visitor ) throws IOException
    {
        super.visitFile( path, new DelegatingVisitor( visitor ) );
    }

    @Override
    protected Headers initialHeaders( long txId )
    {
        return Headers.headersBuilder().put( FileVersion.FILE_VERSION, new FileVersion( txId ) ).headers();
    }

    @Override
    protected int compareHeaders( Headers lhs, Headers rhs )
    {
        return compare( lhs.get( FileVersion.FILE_VERSION ), rhs.get( FileVersion.FILE_VERSION ) );
    }

    static int compare( FileVersion lhs, FileVersion rhs )
    {
        int cmp = Long.compare( lhs.txId, rhs.txId );
        if ( cmp == 0 )
        {
            cmp = Long.compare( lhs.minorVersion, rhs.minorVersion );
        }
        return cmp;
    }

    @Override
    protected void writeKey( CountsKey key, final WritableBuffer buffer )
    {
        key.accept( new KeyFormat( buffer ), 0, 0 );
    }

    @Override
    protected CountsKey readKey( ReadableBuffer key ) throws UnknownKey
    {
        return KeyFormat.readKey( key );
    }

    @Override
    protected boolean include( CountsKey countsKey, ReadableBuffer value )
    {
        return !value.allZeroes();
    }

    @Override
    protected void updateHeaders( Headers.Builder headers, long version )
    {
        headers.put( FileVersion.FILE_VERSION, headers.get( FileVersion.FILE_VERSION ).update( version ) );
    }

    @Override
    protected long version( Headers headers )
    {
        return headers == null ? FileVersion.INITIAL_TX_ID : headers.get( FileVersion.FILE_VERSION ).txId;
    }

    @Override
    protected void writeFormatSpecifier( WritableBuffer formatSpecifier )
    {
        formatSpecifier.put( 0, FORMAT );
    }

    private static class CountsTrackerRotationMonitor implements RotationMonitor
    {
        final Log log;

        CountsTrackerRotationMonitor( LogProvider logProvider )
        {
            log = logProvider.getLog( CountsTracker.class );
        }

        @Override
        public void failedToOpenStoreFile( File path, Exception error )
        {
            log.error( "Failed to open counts store file: " + path, error );
        }

        @Override
        public void beforeRotation( File source, File target, Headers headers )
        {
        }

        @Override
        public void rotationSucceeded( File source, File target, Headers headers )
        {
            log.info( format( "Rotated counts store at transaction %d to [%s], from [%s].",
                    headers.get( FileVersion.FILE_VERSION ).txId, target, source ) );
        }

        @Override
        public void rotationFailed( File source, File target, Headers headers, Exception e )
        {
            log.error( format( "Failed to rotate counts store at transaction %d to [%s], from [%s].",
                    headers.get( FileVersion.FILE_VERSION ).txId, target, source ), e );
        }
    }

    private class DelegatingVisitor extends Visitor implements MetadataVisitor
    {
        private final CountsVisitor visitor;

        DelegatingVisitor( CountsVisitor visitor )
        {
            this.visitor = visitor;
        }

        @Override
        protected boolean visitKeyValuePair( CountsKey key, ReadableBuffer value )
        {
            key.accept( visitor, value.getLong( 0 ), value.getLong( 8 ) );
            return true;
        }

        @SuppressWarnings( "unchecked" )
        @Override
        public void visitMetadata( File path, Headers headers, int entryCount )
        {
            if ( visitor instanceof MetadataVisitor )
            {
                ((MetadataVisitor) visitor).visitMetadata( path, headers, entryCount );
            }
        }

        @Override
        protected boolean visitUnknownKey( UnknownKey exception, ReadableBuffer key, ReadableBuffer value )
        {
            if ( visitor instanceof UnknownKey.Visitor )
            {
                return ((UnknownKey.Visitor) visitor).visitUnknownKey( key, value );
            }
            else
            {
                return super.visitUnknownKey( exception, key, value );
            }
        }
    }
}<|MERGE_RESOLUTION|>--- conflicted
+++ resolved
@@ -93,11 +93,7 @@
     public CountsTracker( final LogProvider logProvider, FileSystemAbstraction fs, PageCache pages, Config config,
                           DatabaseLayout databaseLayout, SystemNanoClock clock, VersionContextSupplier versionContextSupplier )
     {
-<<<<<<< HEAD
-        super( fs, pages, databaseLayout, new CountsTrackerRotationMonitor( logProvider ),
-=======
-        super( fs, pages, baseFile, new CountsTrackerRotationMonitor( logProvider ), logProvider.getLog( CountsTracker.class ).infoLogger(),
->>>>>>> ed885b84
+        super( fs, pages, databaseLayout, new CountsTrackerRotationMonitor( logProvider ), logProvider.getLog( CountsTracker.class ).infoLogger(),
                 new RotationTimerFactory( clock, config.get( counts_store_rotation_timeout ).toMillis() ),
                 versionContextSupplier, 16, 16, HEADER_FIELDS );
     }
