/*
 * Copyright (c) 2002-2017 "Neo Technology,"
 * Network Engine for Objects in Lund AB [http://neotechnology.com]
 *
 * This file is part of Neo4j.
 *
 * Neo4j is free software: you can redistribute it and/or modify
 * it under the terms of the GNU General Public License as published by
 * the Free Software Foundation, either version 3 of the License, or
 * (at your option) any later version.
 *
 * This program is distributed in the hope that it will be useful,
 * but WITHOUT ANY WARRANTY; without even the implied warranty of
 * MERCHANTABILITY or FITNESS FOR A PARTICULAR PURPOSE.  See the
 * GNU General Public License for more details.
 *
 * You should have received a copy of the GNU General Public License
 * along with this program.  If not, see <http://www.gnu.org/licenses/>.
 */
package org.neo4j.unsafe.impl.batchimport.cache;

import org.apache.commons.lang3.mutable.MutableLong;

import java.util.Arrays;
<<<<<<< HEAD
=======
import java.util.Collection;
import java.util.HashSet;
import java.util.Iterator;
import java.util.Map;
import java.util.Set;
import java.util.Map.Entry;
>>>>>>> 4eb3e9ec
import java.util.concurrent.atomic.AtomicInteger;
import java.util.concurrent.atomic.AtomicLong;

import org.neo4j.graphdb.Direction;
import org.neo4j.helpers.collection.PrefetchingIterator;
import org.neo4j.kernel.impl.util.IoPrimitiveUtils;

import static java.lang.Long.min;
import static java.lang.Math.toIntExact;

/**
 * Caches of parts of node store and relationship group store. A crucial part of batch import where
 * any random access must be covered by this cache. All I/O, both read and write must be sequential.
 *
 * <pre>
 * Main array (index into array is nodeId):
 * [ID,DEGREE]
 *
 * ID means:
 * - DEGREE >= THRESHOLD: pointer into RelationshipGroupCache array
 *   RelationshipGroupCache array:
 *   [NEXT,OUT_ID,OUT_DEGREE,IN_ID,IN_DEGREE,LOOP_ID,LOOP_DEGREE]
 * - DEGREE < THRESHOLD: last seen relationship id for this node
 * </pre>
 *
 * This class is designed to be thread safe if callers are coordinated such that different threads owns different
 * parts of the main cache array, with the constraint that a thread which accesses item N must continue doing
 * so in order to make further changes to N, if another thread accesses N the semantics will no longer hold.
 *
 * Since multiple threads are making changes external memory synchronization is also required in between
 * a phase of making changes using {@link #getAndPutRelationship(long, int, Direction, long, boolean)} and e.g
 * {@link #visitChangedNodes(NodeChangeVisitor, int)}.
 */
public class NodeRelationshipCache implements MemoryStatsVisitor.Visitable
{
    private static final int CHUNK_SIZE = 1_000_000;
    private static final long EMPTY = -1;
    private static final long MAX_RELATIONSHIP_ID = (1L << 48/*6B*/) - 2/*reserving -1 as legal default value*/;
    // if count goes beyond this max count then count is redirected to bigCounts and index into that array
    // is stored as value in count offset
    static final int MAX_SMALL_COUNT = (1 << 29/*3 change bits*/) - 2/*reserving -1 as legal default value*/;
    // this max count is pessimistic in that it's what community format can hold, still pretty big.
    // we can make this as big as our storage needs them later on
    static final long MAX_COUNT = (1L << 35) - 1;

    // Sizes and offsets of values in each sparse node ByteArray item
    private static final int ID_SIZE = 6;
    private static final int COUNT_SIZE = 4;
    private static final int ID_AND_COUNT_SIZE = ID_SIZE + COUNT_SIZE;
    private static final int SPARSE_ID_OFFSET = 0;
    private static final int SPARSE_COUNT_OFFSET = ID_SIZE;

    // Masking for tracking changes per node
    private static final int DENSE_NODE_CHANGED_MASK = 0x80000000;
    private static final int SPARSE_NODE_CHANGED_MASK = 0x40000000;
    private static final int BIG_COUNT_MASK = 0x20000000;
    private static final int COUNT_FLAGS_MASKS = DENSE_NODE_CHANGED_MASK | SPARSE_NODE_CHANGED_MASK | BIG_COUNT_MASK;
    private static final int COUNT_MASK = ~COUNT_FLAGS_MASKS;
<<<<<<< HEAD
=======
    private static final int TYPE_SIZE = 2;
    public static final int GROUP_ENTRY_SIZE = TYPE_SIZE + ID_SIZE/*next*/ +
            ID_AND_COUNT_SIZE * Direction.values().length;
>>>>>>> 4eb3e9ec

    private ByteArray array;
    private byte[] chunkChangedArray;
    private final int denseNodeThreshold;
    private final RelGroupCache relGroupCache;
    private long highNodeId;
    // This cache participates in scans backwards and forwards, marking entities as changed in the process.
    // When going forward (forward==true) changes are marked with a set bit, a cleared bit when going bachwards.
    // This way there won't have to be a clearing of the change bits in between the scans.
    private volatile boolean forward = true;
    private final int chunkSize;
    private final NumberArrayFactory arrayFactory;
    private final LongArray bigCounts;
    private final AtomicInteger bigCountsCursor = new AtomicInteger();

    public NodeRelationshipCache( NumberArrayFactory arrayFactory, int denseNodeThreshold )
    {
        this( arrayFactory, denseNodeThreshold, CHUNK_SIZE, 0 );
    }

    NodeRelationshipCache( NumberArrayFactory arrayFactory, int denseNodeThreshold, int chunkSize, long base )
    {
        this.arrayFactory = arrayFactory;
        this.chunkSize = chunkSize;
        this.denseNodeThreshold = denseNodeThreshold;
        this.bigCounts = arrayFactory.newDynamicLongArray( 1_000, 0 );
        this.relGroupCache = new RelGroupCache( arrayFactory, chunkSize, base );
    }

    private static byte[] minusOneBytes( int length )
    {
        byte[] bytes = new byte[length];
        Arrays.fill( bytes, (byte) -1 );
        return bytes;
    }

    /**
     * Increment relationship count for {@code nodeId}.
     * @param nodeId node to increment relationship count for.
     * @return count after the increment.
     */
    public long incrementCount( long nodeId )
    {
        return incrementCount( array, nodeId, SPARSE_COUNT_OFFSET );
    }

    /**
     * Should only be used by tests
     */
<<<<<<< HEAD
    void setCount( long nodeId, long count, Direction direction )
=======
    void setCount( long nodeId, long count, int typeId, Direction direction )
>>>>>>> 4eb3e9ec
    {
        if ( isDense( nodeId ) )
        {
            long relGroupId = all48Bits( array, nodeId, SPARSE_ID_OFFSET );
<<<<<<< HEAD
            relGroupCache.getAndSetCount( relGroupId, direction, count );
=======
            relGroupCache.setCount( relGroupId, typeId, direction, count );
>>>>>>> 4eb3e9ec
        }
        else
        {
            setCount( array, nodeId, SPARSE_COUNT_OFFSET, count );
        }
    }

    /**
     * This method sets count (node degree, really). It's somewhat generic in that it accepts
     * array and offset to set the count into. This is due to there being multiple places where
     * we store counts. Simplest one is for sparse nodes, which live in the main
     * NodeRelationshipCache.array at the dedicated offset. Other counts live in RelGroupCache.array
     * which contain three counts, one for each direction. That's covered by array and offset,
     * the count field works the same in all those scenarios. It's an integer which happens to have
     * some other flags at msb, so it's the 29 lsb bits which represents the count. 2^29 is merely
     * 1/2bn and so the count field has its 30th bit marking whether or not it's a "big count",
     * if it is then the 29 count bits instead point to an array index/slot into bigCounts array
     * which has much bigger space per count. This is of course quite rare, but nice to support.
     *
     * <pre>
     * "small" count, i.e. < 2^29
     * [  0c,cccc][cccc,cccc][cccc,cccc][cccc,cccc]
     *    │└──────────────────┬──────────────────┘
     *    │       bits containing actual count
     *  0 marking that this is a small count
     *
     * "big" count, i.e. >= 2^29
     * [  1i,iiii][iiii,iiii][iiii,iiii][iiii,iiii]
     *    │└──────────────────┬──────────────────┘
     *    │    bits containing array index into bigCounts array which contains the actual count
     *  1 marking that this is a big count
     * </pre>
     *
     * so the bigCounts array is shared between all different types of counts, because big counts are so rare
     *
     * @param array {@link ByteArray} to set count in
<<<<<<< HEAD
     * @param nodeId node id, i.e. array index
     * @param offset offset on that array index (a ByteArray feature)
     * @param count count to set at this position
     */
    private void setCount( ByteArray array, long nodeId, int offset, long count )
    {
        assertValidCount( nodeId, count );

        if ( count > MAX_SMALL_COUNT )
        {
            int rawCount = array.getInt( nodeId, offset );
=======
     * @param index node id, i.e. array index
     * @param offset offset on that array index (a ByteArray feature)
     * @param count count to set at this position
     */
    private void setCount( ByteArray array, long index, int offset, long count )
    {
        assertValidCount( index, count );

        if ( count > MAX_SMALL_COUNT )
        {
            int rawCount = array.getInt( index, offset );
>>>>>>> 4eb3e9ec
            int slot;
            if ( rawCount == -1 || !isBigCount( rawCount ) )
            {
                // Allocate a slot in the bigCounts array
                slot = bigCountsCursor.getAndIncrement();
<<<<<<< HEAD
                array.setInt( nodeId, offset, BIG_COUNT_MASK | slot );
=======
                array.setInt( index, offset, BIG_COUNT_MASK | slot );
>>>>>>> 4eb3e9ec
            }
            else
            {
                slot = countValue( rawCount );
            }
            bigCounts.set( slot, count );
        }
        else
        {   // We can simply set it
<<<<<<< HEAD
            array.setInt( nodeId, offset, toIntExact( count ) );
=======
            array.setInt( index, offset, toIntExact( count ) );
>>>>>>> 4eb3e9ec
        }
    }

    private static void assertValidCount( long nodeId, long count )
    {
        if ( count > MAX_COUNT )
        {
            // Meaning there are bits outside of this mask, meaning this value is too big
            throw new IllegalStateException( "Tried to increment count of node id " + nodeId + " to " + count +
                    ", which is too big in one single import" );
        }
    }

    private static boolean isBigCount( int storedCount )
    {
        return (storedCount & BIG_COUNT_MASK) != 0;
    }

    /**
     * Called by the one calling {@link #incrementCount(long)} after all nodes have been added.
     * Done like this since currently it's just overhead trying to maintain a high id in the face
     * of current updates, whereas it's much simpler to do this from the code incrementing the counts.
     *
     * @param nodeId high node id in the store, e.g. the highest node id + 1
     */
    public void setHighNodeId( long nodeId )
    {
        this.highNodeId = nodeId;
        this.array = arrayFactory.newByteArray( highNodeId, minusOneBytes( ID_AND_COUNT_SIZE ) );
        this.chunkChangedArray = new byte[chunkOf( nodeId ) + 1];
    }

    public long getHighNodeId()
    {
        return this.highNodeId;
    }

    /**
     * @see #setCount(ByteArray, long, int, long) setCount for description on how bigCounts work
     */
    private long getCount( ByteArray array, long index, int offset )
    {
        int rawCount = array.getInt( index, offset );
        int count = countValue( rawCount );
        if ( count == COUNT_MASK )
        {
            // All bits 1, i.e. default initialized field
            return 0;
        }

        if ( isBigCount( rawCount ) )
        {
            // 'count' means index into bigCounts in this context
            return bigCounts.get( count );
        }

        return count;
<<<<<<< HEAD
    }

    private static int countValue( int rawCount )
    {
        return rawCount & COUNT_MASK;
    }

    private long incrementCount( ByteArray array, long nodeId, int offset )
    {
        array = array.at( nodeId );
        long count = getCount( array, nodeId, offset ) + 1;
        setCount( array, nodeId, offset, count );
=======
    }

    private static int countValue( int rawCount )
    {
        return rawCount & COUNT_MASK;
    }

    private long incrementCount( ByteArray array, long index, int offset )
    {
        array = array.at( index );
        long count = getCount( array, index, offset ) + 1;
        setCount( array, index, offset, count );
>>>>>>> 4eb3e9ec
        return count;
    }

    /**
     * @param nodeId node to check whether dense or not.
     * @return whether or not the given {@code nodeId} is dense. A node is sparse if it has less relationships,
     * e.g. has had less calls to {@link #incrementCount(long)}, then the given dense node threshold.
     */
    public boolean isDense( long nodeId )
    {
        return isDense( array, nodeId );
    }

    private boolean isDense( ByteArray array, long nodeId )
    {
        if ( denseNodeThreshold == EMPTY )
        {   // We haven't initialized the rel group cache yet
            return false;
        }

        return getCount( array, nodeId, SPARSE_COUNT_OFFSET ) >= denseNodeThreshold;
    }

    /**
     * Puts a relationship id to be the head of a relationship chain. If the node is sparse then
     * the head is set directly in the cache, else if dense which head to update will depend on
     * the {@code direction}.
     *
     * @param nodeId node to update relationship head for.
     * @param typeId relationship type id.
     * @param direction {@link Direction} this node represents for this relationship.
     * @param firstRelId the relationship id which is now the head of this chain.
     * @param incrementCount as side-effect also increment count for this chain.
     * @return the previous head of the updated relationship chain.
     */
    public long getAndPutRelationship( long nodeId, int typeId, Direction direction, long firstRelId,
            boolean incrementCount )
    {
        if ( firstRelId > MAX_RELATIONSHIP_ID )
        {
            throw new IllegalArgumentException( "Illegal relationship id, max is " + MAX_RELATIONSHIP_ID );
        }

        /*
         * OK so the story about counting goes: there's an initial pass for counting number of relationships
         * per node, globally, not per type/direction. After that the relationship group cache is initialized
         * and the relationship stage is executed where next pointers are constructed. That forward pass should
         * not increment the global count, but it should increment the type/direction counts.
         */

        ByteArray array = this.array.at( nodeId );
        long existingId = all48Bits( array, nodeId, SPARSE_ID_OFFSET );
        boolean dense = isDense( array, nodeId );
        boolean wasChanged = markAsChanged( array, nodeId, changeMask( dense ) );
        markChunkAsChanged( nodeId, dense );
        if ( dense )
        {
            if ( existingId == EMPTY )
            {
                existingId = relGroupCache.allocate( typeId );
                setRelationshipId( array, nodeId, existingId );
            }
            return relGroupCache.getAndPutRelationship( existingId, typeId, direction, firstRelId, incrementCount );
        }

        // Don't increment count for sparse node since that has already been done in a previous pass
        setRelationshipId( array, nodeId, firstRelId );
        return wasChanged ? EMPTY : existingId;
    }

    private void markChunkAsChanged( long nodeId, boolean dense )
    {
        byte mask = chunkChangeMask( dense );
        if ( !chunkHasChange( nodeId, mask ) )
        {
            int chunk = chunkOf( nodeId );
            if ( (chunkChangedArray[chunk] & mask) == 0 )
            {
                // Multiple threads may update this chunk array, synchronized performance-wise is fine on change since
                // it'll only happen at most a couple of times for each chunk (1M).
                synchronized ( chunkChangedArray )
                {
                    chunkChangedArray[chunk] |= mask;
                }
            }
        }
    }

    long calculateNumberOfDenseNodes()
    {
        long count = 0;
        for ( long i = 0; i < highNodeId; i++ )
        {
            if ( isDense( i ) )
            {
                count++;
            }
        }
        return count;
    }

    private int chunkOf( long nodeId )
    {
        return toIntExact( nodeId / chunkSize );
    }

    private static byte chunkChangeMask( boolean dense )
    {
        return (byte) (1 << (dense ? 1 : 0));
    }

    private boolean markAsChanged( ByteArray array, long nodeId, int mask )
    {
        int bits = array.getInt( nodeId, SPARSE_COUNT_OFFSET );
        boolean changeBitIsSet = (bits & mask) != 0;
        boolean changeBitWasFlipped = changeBitIsSet != forward;
        if ( changeBitWasFlipped )
        {
            bits ^= mask; // flip the mask bit
            array.setInt( nodeId, SPARSE_COUNT_OFFSET, bits );
        }
        return changeBitWasFlipped;
    }

    private boolean nodeIsChanged( ByteArray array, long nodeId, long mask )
    {
        int bits = array.getInt( nodeId, SPARSE_COUNT_OFFSET );

        // The values in the cache are initialized with -1, i.e. all bits set, i.e. also the
        // change bits set. For nodes that gets at least one call to incrementCount these will be
        // set properly to reflect the count, e.g. 1, 2, 3, a.s.o. Nodes that won't get any call
        // to incrementCount will not see any changes to them either, so for this matter we check
        // if the count field is -1 as a whole and if so we can tell we've just run into such a node
        // and we can safely say it hasn't been changed.
        if ( bits == 0xFFFFFFFF )
        {
            return false;
        }
        boolean changeBitIsSet = (bits & mask) != 0;
        return changeBitIsSet == forward;
    }

    private static void setRelationshipId( ByteArray array, long nodeId, long firstRelId )
    {
        array.set6ByteLong( nodeId, SPARSE_ID_OFFSET, firstRelId );
    }

    private static long getRelationshipId( ByteArray array, long nodeId )
    {
        return array.get6ByteLong( nodeId, SPARSE_ID_OFFSET );
    }

    private static long all48Bits( ByteArray array, long index, int offset )
    {
        return all48Bits( array.get6ByteLong( index, offset ) );
    }

    private static long all48Bits( long raw )
    {
        return raw == -1L ? raw : raw & 0xFFFFFFFFFFFFL;
    }

    /**
     * Used when setting node nextRel fields. Gets the first relationship for this node,
     * or the relationship group id. As a side effect this method also creates a relationship group
     * if this node is dense, and returns that relationship group record id.
     *
     * @param nodeId id to get first relationship for.
     * @param visitor {@link GroupVisitor} which will be notified with data about group to be created.
     * This visitor is expected to create the group.
     * @return the first relationship if node is sparse, or the result of {@link GroupVisitor} if dense.
     */
    public long getFirstRel( long nodeId, GroupVisitor visitor )
    {
        assert forward : "This should only be done at forward scan";

        ByteArray array = this.array.at( nodeId );
        long id = getRelationshipId( array, nodeId );
        if ( id != EMPTY && isDense( array, nodeId ) )
        {   // Indirection into rel group cache
            return relGroupCache.visitGroup( nodeId, id, visitor );
        }

        return id;
    }

    /**
     * First a note about tracking which nodes have been updated with new relationships by calls to
     * {@link #getAndPutRelationship(long, int, Direction, long, boolean)}:
     *
     * We use two high bits of the count field in the "main" array to mark whether or not a change
     * have been made to a node. One bit for a sparse node and one for a dense. Sparse and dense nodes
     * now have different import cycles. When importing the relationships, all relationships are imported,
     * one type at a time, but only dense nodes and relationship chains for dense nodes are updated
     * for every type. After all types have been imported the sparse chains and nodes are updated in one pass.
     *
     * Tells this cache which direction it's about to observe changes for. If {@code true} then changes
     * marked as the change-bit set and an unset change-bit means a change is the first one for that node.
     * {@code false} is the opposite. This is so that there won't need to be any clearing of the cache
     * in between forward and backward linking, since the cache can be rather large.
     *
     * @param forward {@code true} if going forward and having change marked as a set bit, otherwise
     * change is marked with an unset bit.
     * @param denseNodes whether or not this is about dense nodes. If so then some additional cache
     * preparation work needs to be done.
     */
    public void setForwardScan( boolean forward, boolean denseNodes )
    {
        if ( this.forward == forward )
        {
            return;
        }

        // There's some additional preparations to do for dense nodes between each pass,
        // this is because that piece of memory is reused.
        if ( denseNodes )
        {
            if ( forward )
            {
                // Clear relationship group cache and references to it
                visitChangedNodes( ( nodeId, array ) -> setRelationshipId( array, nodeId, EMPTY ),
                        NodeType.NODE_TYPE_DENSE );
                clearChangedChunks( true );
                relGroupCache.clear();
            }
            else
            {
                // Keep the relationship group cache entries, but clear all relationship chain heads
                relGroupCache.clearRelationshipIds();
            }
        }
        this.forward = forward;
    }

    /**
     * Returns the count (degree) of the requested relationship chain. If node is sparse then the single count
     * for this node is returned, otherwise if the node is dense the count for the chain for the specific
     * direction is returned.
     *
     * For dense nodes the count will be reset after returned here. This is so that the same memory area
     * can be used for the next type import.
     *
     * @param nodeId node to get count for.
     * @param typeId relationship type id to get count for.
     * @param direction {@link Direction} to get count for.
     * @return count (degree) of the requested relationship chain.
     */
<<<<<<< HEAD
    public long getCount( long nodeId, Direction direction )
=======
    public long getCount( long nodeId, int typeId, Direction direction )
>>>>>>> 4eb3e9ec
    {
        ByteArray array = this.array.at( nodeId );
        boolean dense = isDense( array, nodeId );
        if ( dense )
        {   // Indirection into rel group cache
            long id = getRelationshipId( array, nodeId );
<<<<<<< HEAD
            return id == EMPTY ? 0 : relGroupCache.getAndSetCount( id, direction, 0 );
=======
            return id == EMPTY ? 0 : relGroupCache.getAndResetCount( id, typeId, direction );
>>>>>>> 4eb3e9ec
        }

        return getCount( array, nodeId, SPARSE_COUNT_OFFSET );
    }

    public interface GroupVisitor
    {
        /**
         * Visits with data required to create a relationship group.
         * Type can be decided on the outside since there'll be only one type per node.
         *
         * @param nodeId node id.
         * @param typeId relationship type id.
         * @param out first outgoing relationship id.
         * @param in first incoming relationship id.
         * @param loop first loop relationship id.
         * @return the created relationship group id.
         */
        long visit( long nodeId, int typeId, long out, long in, long loop );
    }

    public static final GroupVisitor NO_GROUP_VISITOR = (nodeId, typeId, out, in, loop) -> -1;

    private class RelGroupCache implements AutoCloseable, MemoryStatsVisitor.Visitable
    {
        private static final int TYPE_OFFSET = 0;
        private static final int NEXT_OFFSET = TYPE_SIZE;
        private static final int BASE_IDS_OFFSET = NEXT_OFFSET + ID_SIZE;

        // Used for testing high id values. Should always be zero in production
        private final byte[] DEFAULT_VALUE = minusOneBytes( GROUP_ENTRY_SIZE );
        private final long chunkSize;
        private final long base;
        private final ByteArray array;
        private final AtomicLong nextFreeId;

        RelGroupCache( NumberArrayFactory arrayFactory, long chunkSize, long base )
        {
            this.chunkSize = chunkSize;
            this.base = base;
            assert chunkSize > 0;
<<<<<<< HEAD
            this.array = arrayFactory.newDynamicByteArray( chunkSize,
                    minusOneBytes( ID_SIZE/*next*/ + ID_AND_COUNT_SIZE * Direction.values().length ) );
=======
            this.array = arrayFactory.newDynamicByteArray( chunkSize, DEFAULT_VALUE );
>>>>>>> 4eb3e9ec
            this.nextFreeId = new AtomicLong( base );
        }

        private void clearIndex( ByteArray array, long relGroupId )
        {
            array.set( relGroupId, DEFAULT_VALUE );
        }

<<<<<<< HEAD
        /**
         * For dense nodes we <strong>reset</strong> count after reading because we only ever need
         * that value once and the piece of memory holding this value will be reused for another
         * relationship chain for this node after this point in time, where the count should
         * restart from 0.
         */
        long getAndSetCount( long id, Direction direction, long newCount )
=======
        long getAndResetCount( long relGroupIndex, int typeId, Direction direction )
>>>>>>> 4eb3e9ec
        {
            long index = rebase( relGroupIndex );
            while ( index != EMPTY )
            {
                ByteArray array = this.array.at( index );
                if ( getTypeId( array, index ) == typeId )
                {
                    int offset = countOffset( direction );
                    long count = NodeRelationshipCache.this.getCount( array, index, offset );
                    NodeRelationshipCache.this.setCount( array, index, offset, 0 );
                    return count;
                }
                index = getNext( array, index );
            }
            return 0;
        }

        void setCount( long relGroupIndex, int typeId, Direction direction, long count )
        {
            long index = rebase( relGroupIndex );
            while ( index != EMPTY )
            {
                ByteArray array = this.array.at( index );
                if ( getTypeId( array, index ) == typeId )
                {
                    NodeRelationshipCache.this.setCount( array, index, countOffset( direction ), count );
                    break;
                }
                index = getNext( array, index );
            }
        }

<<<<<<< HEAD
            int offset = countOffset( direction );
            long count = getCount( array, id, offset );
            setCount( array, id, offset, newCount );
            return count;
=======
        long getNext( ByteArray array, long index )
        {
            return all48Bits( array, index, NEXT_OFFSET );
        }

        int getTypeId( ByteArray array, long index )
        {
            return IoPrimitiveUtils.shortToUnsignedInt( array.getShort( index, TYPE_OFFSET ) );
>>>>>>> 4eb3e9ec
        }

        /**
         * Compensate for test value of index (to avoid allocating all your RAM)
         */
        private long rebase( long index )
        {
            return index - base;
        }

        private long nextFreeId()
        {
            return nextFreeId.getAndIncrement();
        }

        private long visitGroup( long nodeId, long relGroupIndex, GroupVisitor visitor )
        {
            long currentIndex = rebase( relGroupIndex );
            long first = EMPTY;
            while ( currentIndex != EMPTY )
            {
                ByteArray array = this.array.at( currentIndex );
                long out = all48Bits( array, currentIndex, idOffset( Direction.OUTGOING ) );
                int typeId = getTypeId( array, currentIndex );
                long in = all48Bits( array, currentIndex, idOffset( Direction.INCOMING ) );
                long loop = all48Bits( array, currentIndex, idOffset( Direction.BOTH ) );
                long next = getNext( array, currentIndex );
                long nextId = out == EMPTY && in == EMPTY && loop == EMPTY
                        ? EMPTY
                        : visitor.visit( nodeId, typeId, out, in, loop );
                if ( first == EMPTY )
                {   // This is the one we return
                    first = nextId;
                }
                currentIndex = next;
            }
            return first;
        }

<<<<<<< HEAD
        private int directionOffset( Direction direction )
=======
        private int idOffset( Direction direction )
>>>>>>> 4eb3e9ec
        {
            return BASE_IDS_OFFSET + (direction.ordinal() * ID_AND_COUNT_SIZE);
        }

        private int countOffset( Direction direction )
        {
            return idOffset( direction ) + ID_SIZE;
        }

        long allocate( int typeId )
        {
            long index = nextFreeId();
            long rebasedIndex = rebase( index );
            ByteArray array = this.array.at( rebasedIndex );
            clearIndex( array, rebasedIndex );
            short shortTypeId = IoPrimitiveUtils.safeCastIntToUnsignedShort( typeId );
            array.setShort( rebasedIndex, TYPE_OFFSET, shortTypeId );
            return index;
        }

        private long getAndPutRelationship( long relGroupIndex, int typeId, Direction direction,
                long relId, boolean incrementCount )
        {
            long index = rebase( relGroupIndex );
            index = findOrAllocateIndex( index, typeId );
            ByteArray array = this.array.at( index );
            int directionOffset = idOffset( direction );
            long previousId = all48Bits( array, index, directionOffset );
            array.set6ByteLong( index, directionOffset, relId );
            if ( incrementCount )
            {
                incrementCount( array, index, countOffset( direction ) );
            }
            return previousId;
        }

        private void clearRelationshipIds( ByteArray array, long index )
        {
            array.set6ByteLong( index, idOffset( Direction.OUTGOING ), EMPTY );
            array.set6ByteLong( index, idOffset( Direction.INCOMING ), EMPTY );
            array.set6ByteLong( index, idOffset( Direction.BOTH ), EMPTY );
        }

        private long findOrAllocateIndex( long index, int typeId )
        {
            long lastIndex = index;
            ByteArray array = this.array.at( index );
            while ( index != EMPTY )
            {
                lastIndex = index;
                array = this.array.at( index );
                int candidateTypeId = getTypeId( array, index );
                if ( candidateTypeId == typeId )
                {
                    return index;
                }
                index = getNext( array, index );
            }

            // No such found, create at the end
            long newIndex = allocate( typeId );
            array.set6ByteLong( lastIndex, NEXT_OFFSET, newIndex );
            return newIndex;
        }

        @Override
        public void close()
        {
            if ( array != null )
            {
                array.close();
            }
        }

        @Override
        public void acceptMemoryStatsVisitor( MemoryStatsVisitor visitor )
        {
            nullSafeMemoryStatsVisitor( array, visitor );
        }

        public void clear()
        {
            nextFreeId.set( base );
        }

        public void clearRelationshipIds()
        {
            long highId = rebase( nextFreeId.get() );
            for ( long i = 0; i < highId; )
            {
                ByteArray chunk = array.at( i );
                for ( int j = 0; j < chunkSize && i < highId; j++, i++ )
                {
                    clearRelationshipIds( chunk, i );
                }
            }
        }
    }

    @Override
    public String toString()
    {
        return array.toString();
    }

    public void close()
    {
        if ( array != null )
        {
            array.close();
        }
        if ( relGroupCache != null )
        {
            relGroupCache.close();
        }
    }

    @Override
    public void acceptMemoryStatsVisitor( MemoryStatsVisitor visitor )
    {
        nullSafeMemoryStatsVisitor( array, visitor );
        relGroupCache.acceptMemoryStatsVisitor( visitor );
    }

    static void nullSafeMemoryStatsVisitor( MemoryStatsVisitor.Visitable visitable, MemoryStatsVisitor visitor )
    {
        if ( visitable != null )
        {
            visitable.acceptMemoryStatsVisitor( visitor );
        }
    }

    private static int changeMask( boolean dense )
    {
        return dense ? DENSE_NODE_CHANGED_MASK : SPARSE_NODE_CHANGED_MASK;
    }

    @FunctionalInterface
    public interface NodeChangeVisitor
    {
        void change( long nodeId, ByteArray array );
    }

    /**
     * Efficiently visits changed nodes, e.g. nodes that have had any relationship chain updated by
     * {@link #getAndPutRelationship(long, int, Direction, long, boolean)}.
     *
     * @param visitor {@link NodeChangeVisitor} which will be notified about all changes.
     * @param nodeTypes which types to visit (dense/sparse).
     */
    public void visitChangedNodes( NodeChangeVisitor visitor, int nodeTypes )
    {
        long denseMask = changeMask( true );
        long sparseMask = changeMask( false );
        byte denseChunkMask = chunkChangeMask( true );
        byte sparseChunkMask = chunkChangeMask( false );
        for ( long nodeId = 0; nodeId < highNodeId; )
        {
            boolean chunkHasChanged =
                    (NodeType.isDense( nodeTypes ) && chunkHasChange( nodeId, denseChunkMask )) ||
                    (NodeType.isSparse( nodeTypes ) && chunkHasChange( nodeId, sparseChunkMask ));
            if ( !chunkHasChanged )
            {
                nodeId += chunkSize;
                continue;
            }

            ByteArray chunk = array.at( nodeId );
            for ( int i = 0; i < chunkSize && nodeId < highNodeId; i++, nodeId++ )
            {
                boolean nodeHasChanged =
                        (NodeType.isDense( nodeTypes ) && nodeIsChanged( chunk, nodeId, denseMask )) ||
                        (NodeType.isSparse( nodeTypes ) && nodeIsChanged( chunk, nodeId, sparseMask ));

                if ( nodeHasChanged && NodeType.matchesDense( nodeTypes, isDense( array, nodeId ) ) )
                {
                    visitor.change( nodeId, chunk );
                }
            }
        }
    }

    /**
     * Clears the high-level change marks.
     *
     * @param denseNodes {@code true} for clearing marked dense nodes, {@code false} for clearing marked sparse nodes.
     */
    private void clearChangedChunks( boolean denseNodes )
    {
        // Executed by a single thread, so no synchronized required
        byte chunkMask = chunkChangeMask( denseNodes );
        for ( int i = 0; i < chunkChangedArray.length; i++ )
        {
            chunkChangedArray[i] &= ~chunkMask;
        }
    }

    private boolean chunkHasChange( long nodeId, byte chunkMask )
    {
        int chunkId = chunkOf( nodeId );
        return (chunkChangedArray[chunkId] & chunkMask) != 0;
    }

    public Iterator<Collection<Object>> splitRelationshipTypesIntoRounds(
            Iterator<Entry<Object,MutableLong>> allTypes, long freeMemoryForDenseNodeCache )
    {
        PrefetchingIterator<Entry<Object,MutableLong>> peekableAllTypes =
                new PrefetchingIterator<Entry<Object,MutableLong>>()
        {
            @Override
            protected Entry<Object,MutableLong> fetchNextOrNull()
            {
                return allTypes.hasNext() ? allTypes.next() : null;
            }
        };

        long numberOfDenseNodes = calculateNumberOfDenseNodes();
        return new PrefetchingIterator<Collection<Object>>()
        {
            @Override
            protected Collection<Object> fetchNextOrNull()
            {
                long currentSetOfRelationshipsMemoryUsage = 0;
                Set<Object> typesToImportThisRound = new HashSet<>();
                while ( peekableAllTypes.hasNext() )
                {
                    // Calculate worst-case scenario
                    Map.Entry<Object,MutableLong> type = peekableAllTypes.peek();
                    long relationshipCountForThisType = type.getValue().longValue();
                    long maxDenseNodesForThisType = min( numberOfDenseNodes, relationshipCountForThisType * 2/*nodes/rel*/ );
                    long memoryUsageForThisType = maxDenseNodesForThisType * NodeRelationshipCache.GROUP_ENTRY_SIZE;
                    long memoryUsageUpToAndIncludingThisType =
                            currentSetOfRelationshipsMemoryUsage + memoryUsageForThisType;
                    if ( memoryUsageUpToAndIncludingThisType > freeMemoryForDenseNodeCache &&
                            currentSetOfRelationshipsMemoryUsage > 0 )
                    {
                        // OK we've filled what we can into the cache, or worst-case at least
                        // it's now time to import these types
                        break;
                    }
                    peekableAllTypes.next();
                    typesToImportThisRound.add( type.getKey() );
                    currentSetOfRelationshipsMemoryUsage += memoryUsageForThisType;
                }
                return typesToImportThisRound.isEmpty() ? null : typesToImportThisRound;
            }
        };
    }
}<|MERGE_RESOLUTION|>--- conflicted
+++ resolved
@@ -22,15 +22,14 @@
 import org.apache.commons.lang3.mutable.MutableLong;
 
 import java.util.Arrays;
-<<<<<<< HEAD
-=======
+
 import java.util.Collection;
 import java.util.HashSet;
 import java.util.Iterator;
 import java.util.Map;
 import java.util.Set;
 import java.util.Map.Entry;
->>>>>>> 4eb3e9ec
+
 import java.util.concurrent.atomic.AtomicInteger;
 import java.util.concurrent.atomic.AtomicLong;
 
@@ -89,12 +88,10 @@
     private static final int BIG_COUNT_MASK = 0x20000000;
     private static final int COUNT_FLAGS_MASKS = DENSE_NODE_CHANGED_MASK | SPARSE_NODE_CHANGED_MASK | BIG_COUNT_MASK;
     private static final int COUNT_MASK = ~COUNT_FLAGS_MASKS;
-<<<<<<< HEAD
-=======
+
     private static final int TYPE_SIZE = 2;
     public static final int GROUP_ENTRY_SIZE = TYPE_SIZE + ID_SIZE/*next*/ +
             ID_AND_COUNT_SIZE * Direction.values().length;
->>>>>>> 4eb3e9ec
 
     private ByteArray array;
     private byte[] chunkChangedArray;
@@ -144,20 +141,12 @@
     /**
      * Should only be used by tests
      */
-<<<<<<< HEAD
-    void setCount( long nodeId, long count, Direction direction )
-=======
     void setCount( long nodeId, long count, int typeId, Direction direction )
->>>>>>> 4eb3e9ec
     {
         if ( isDense( nodeId ) )
         {
             long relGroupId = all48Bits( array, nodeId, SPARSE_ID_OFFSET );
-<<<<<<< HEAD
-            relGroupCache.getAndSetCount( relGroupId, direction, count );
-=======
             relGroupCache.setCount( relGroupId, typeId, direction, count );
->>>>>>> 4eb3e9ec
         }
         else
         {
@@ -194,19 +183,6 @@
      * so the bigCounts array is shared between all different types of counts, because big counts are so rare
      *
      * @param array {@link ByteArray} to set count in
-<<<<<<< HEAD
-     * @param nodeId node id, i.e. array index
-     * @param offset offset on that array index (a ByteArray feature)
-     * @param count count to set at this position
-     */
-    private void setCount( ByteArray array, long nodeId, int offset, long count )
-    {
-        assertValidCount( nodeId, count );
-
-        if ( count > MAX_SMALL_COUNT )
-        {
-            int rawCount = array.getInt( nodeId, offset );
-=======
      * @param index node id, i.e. array index
      * @param offset offset on that array index (a ByteArray feature)
      * @param count count to set at this position
@@ -218,17 +194,12 @@
         if ( count > MAX_SMALL_COUNT )
         {
             int rawCount = array.getInt( index, offset );
->>>>>>> 4eb3e9ec
             int slot;
             if ( rawCount == -1 || !isBigCount( rawCount ) )
             {
                 // Allocate a slot in the bigCounts array
                 slot = bigCountsCursor.getAndIncrement();
-<<<<<<< HEAD
-                array.setInt( nodeId, offset, BIG_COUNT_MASK | slot );
-=======
                 array.setInt( index, offset, BIG_COUNT_MASK | slot );
->>>>>>> 4eb3e9ec
             }
             else
             {
@@ -238,11 +209,7 @@
         }
         else
         {   // We can simply set it
-<<<<<<< HEAD
-            array.setInt( nodeId, offset, toIntExact( count ) );
-=======
             array.setInt( index, offset, toIntExact( count ) );
->>>>>>> 4eb3e9ec
         }
     }
 
@@ -300,20 +267,6 @@
         }
 
         return count;
-<<<<<<< HEAD
-    }
-
-    private static int countValue( int rawCount )
-    {
-        return rawCount & COUNT_MASK;
-    }
-
-    private long incrementCount( ByteArray array, long nodeId, int offset )
-    {
-        array = array.at( nodeId );
-        long count = getCount( array, nodeId, offset ) + 1;
-        setCount( array, nodeId, offset, count );
-=======
     }
 
     private static int countValue( int rawCount )
@@ -326,7 +279,6 @@
         array = array.at( index );
         long count = getCount( array, index, offset ) + 1;
         setCount( array, index, offset, count );
->>>>>>> 4eb3e9ec
         return count;
     }
 
@@ -574,22 +526,14 @@
      * @param direction {@link Direction} to get count for.
      * @return count (degree) of the requested relationship chain.
      */
-<<<<<<< HEAD
-    public long getCount( long nodeId, Direction direction )
-=======
     public long getCount( long nodeId, int typeId, Direction direction )
->>>>>>> 4eb3e9ec
     {
         ByteArray array = this.array.at( nodeId );
         boolean dense = isDense( array, nodeId );
         if ( dense )
         {   // Indirection into rel group cache
             long id = getRelationshipId( array, nodeId );
-<<<<<<< HEAD
-            return id == EMPTY ? 0 : relGroupCache.getAndSetCount( id, direction, 0 );
-=======
             return id == EMPTY ? 0 : relGroupCache.getAndResetCount( id, typeId, direction );
->>>>>>> 4eb3e9ec
         }
 
         return getCount( array, nodeId, SPARSE_COUNT_OFFSET );
@@ -631,12 +575,7 @@
             this.chunkSize = chunkSize;
             this.base = base;
             assert chunkSize > 0;
-<<<<<<< HEAD
-            this.array = arrayFactory.newDynamicByteArray( chunkSize,
-                    minusOneBytes( ID_SIZE/*next*/ + ID_AND_COUNT_SIZE * Direction.values().length ) );
-=======
             this.array = arrayFactory.newDynamicByteArray( chunkSize, DEFAULT_VALUE );
->>>>>>> 4eb3e9ec
             this.nextFreeId = new AtomicLong( base );
         }
 
@@ -645,17 +584,7 @@
             array.set( relGroupId, DEFAULT_VALUE );
         }
 
-<<<<<<< HEAD
-        /**
-         * For dense nodes we <strong>reset</strong> count after reading because we only ever need
-         * that value once and the piece of memory holding this value will be reused for another
-         * relationship chain for this node after this point in time, where the count should
-         * restart from 0.
-         */
-        long getAndSetCount( long id, Direction direction, long newCount )
-=======
         long getAndResetCount( long relGroupIndex, int typeId, Direction direction )
->>>>>>> 4eb3e9ec
         {
             long index = rebase( relGroupIndex );
             while ( index != EMPTY )
@@ -688,12 +617,6 @@
             }
         }
 
-<<<<<<< HEAD
-            int offset = countOffset( direction );
-            long count = getCount( array, id, offset );
-            setCount( array, id, offset, newCount );
-            return count;
-=======
         long getNext( ByteArray array, long index )
         {
             return all48Bits( array, index, NEXT_OFFSET );
@@ -702,7 +625,6 @@
         int getTypeId( ByteArray array, long index )
         {
             return IoPrimitiveUtils.shortToUnsignedInt( array.getShort( index, TYPE_OFFSET ) );
->>>>>>> 4eb3e9ec
         }
 
         /**
@@ -742,11 +664,7 @@
             return first;
         }
 
-<<<<<<< HEAD
-        private int directionOffset( Direction direction )
-=======
         private int idOffset( Direction direction )
->>>>>>> 4eb3e9ec
         {
             return BASE_IDS_OFFSET + (direction.ordinal() * ID_AND_COUNT_SIZE);
         }
