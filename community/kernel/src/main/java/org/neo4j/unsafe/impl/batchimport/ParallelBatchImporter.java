--- conflicted
+++ resolved
@@ -46,6 +46,7 @@
 import org.neo4j.unsafe.impl.batchimport.store.io.IoMonitor;
 
 import static java.lang.System.currentTimeMillis;
+
 import static org.neo4j.unsafe.impl.batchimport.AdditionalInitialIds.EMPTY;
 import static org.neo4j.unsafe.impl.batchimport.cache.NumberArrayFactory.AUTO;
 import static org.neo4j.unsafe.impl.batchimport.staging.ExecutionSupervisors.superviseExecution;
@@ -113,19 +114,10 @@
         boolean hasBadEntries = false;
         File badFile = new File( storeDir, Configuration.BAD_FILE_NAME );
         CountingStoreUpdateMonitor storeUpdateMonitor = new CountingStoreUpdateMonitor();
-<<<<<<< HEAD
         try ( BatchingNeoStores neoStore =
                       new BatchingNeoStores( fileSystem, storeDir, config, logService, additionalInitialIds );
-              OutputStream badOutput = new BufferedOutputStream( fileSystem.openAsOutputStream( badFile, false ) );
-              Collector badCollector = input.badCollector( badOutput );
               CountsAccessor.Updater countsUpdater = neoStore.getCountsStore().reset(
                     neoStore.getLastCommittedTransactionId() );
-=======
-        try ( BatchingNeoStore neoStore = new BatchingNeoStore( fileSystem, storeDir, config,
-                writeMonitor, logging, monitors, writerFactory, additionalInitialIds );
-                CountsAccessor.Updater countsUpdater = neoStore.getCountsStore().reset(
-                      neoStore.getLastCommittedTransactionId() );
->>>>>>> 8bb6c47b
               InputCache inputCache = new InputCache( fileSystem, storeDir ) )
         {
             Collector badCollector = input.badCollector();
