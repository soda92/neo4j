/*
 * Copyright (c) 2002-2018 "Neo Technology,"
 * Network Engine for Objects in Lund AB [http://neotechnology.com]
 *
 * This file is part of Neo4j.
 *
 * Neo4j is free software: you can redistribute it and/or modify
 * it under the terms of the GNU General Public License as published by
 * the Free Software Foundation, either version 3 of the License, or
 * (at your option) any later version.
 *
 * This program is distributed in the hope that it will be useful,
 * but WITHOUT ANY WARRANTY; without even the implied warranty of
 * MERCHANTABILITY or FITNESS FOR A PARTICULAR PURPOSE.  See the
 * GNU General Public License for more details.
 *
 * You should have received a copy of the GNU General Public License
 * along with this program.  If not, see <http://www.gnu.org/licenses/>.
 */
package org.neo4j.unsafe.impl.batchimport.store;

import java.io.File;
import java.io.IOException;
import java.nio.file.OpenOption;
import java.nio.file.StandardOpenOption;
import java.util.function.Predicate;

import org.neo4j.function.Predicates;
import org.neo4j.index.internal.gbptree.RecoveryCleanupWorkCollector;
import org.neo4j.io.fs.FileSystemAbstraction;
import org.neo4j.io.pagecache.PageCache;
import org.neo4j.io.pagecache.PagedFile;
import org.neo4j.io.pagecache.tracing.DefaultPageCacheTracer;
import org.neo4j.io.pagecache.tracing.PageCacheTracer;
import org.neo4j.io.pagecache.tracing.cursor.DefaultPageCursorTracerSupplier;
import org.neo4j.io.pagecache.tracing.cursor.PageCursorTracerSupplier;
import org.neo4j.io.pagecache.tracing.cursor.context.EmptyVersionContextSupplier;
import org.neo4j.io.pagecache.tracing.cursor.context.VersionContextSupplier;
import org.neo4j.kernel.api.labelscan.LabelScanStore;
import org.neo4j.kernel.configuration.Config;
import org.neo4j.kernel.impl.api.scan.FullStoreChangeStream;
import org.neo4j.kernel.impl.index.labelscan.NativeLabelScanStore;
import org.neo4j.kernel.impl.logging.LogService;
import org.neo4j.kernel.impl.pagecache.ConfiguringPageCacheFactory;
import org.neo4j.kernel.impl.store.NeoStores;
import org.neo4j.kernel.impl.store.NodeStore;
import org.neo4j.kernel.impl.store.PropertyStore;
import org.neo4j.kernel.impl.store.RecordStore;
import org.neo4j.kernel.impl.store.RelationshipStore;
import org.neo4j.kernel.impl.store.StoreFactory;
import org.neo4j.kernel.impl.store.StoreType;
import org.neo4j.kernel.impl.store.counts.CountsTracker;
import org.neo4j.kernel.impl.store.format.Capability;
import org.neo4j.kernel.impl.store.format.RecordFormats;
import org.neo4j.kernel.impl.store.id.DefaultIdGeneratorFactory;
import org.neo4j.kernel.impl.store.record.RelationshipGroupRecord;
import org.neo4j.kernel.impl.storemigration.StoreFileType;
import org.neo4j.kernel.lifecycle.LifeSupport;
import org.neo4j.kernel.monitoring.Monitors;
import org.neo4j.logging.LogProvider;
import org.neo4j.unsafe.impl.batchimport.AdditionalInitialIds;
import org.neo4j.unsafe.impl.batchimport.Configuration;
import org.neo4j.unsafe.impl.batchimport.cache.MemoryStatsVisitor;
import org.neo4j.unsafe.impl.batchimport.input.Input.Estimates;
import org.neo4j.unsafe.impl.batchimport.store.BatchingTokenRepository.BatchingLabelTokenRepository;
import org.neo4j.unsafe.impl.batchimport.store.BatchingTokenRepository.BatchingPropertyKeyTokenRepository;
import org.neo4j.unsafe.impl.batchimport.store.BatchingTokenRepository.BatchingRelationshipTypeTokenRepository;
import org.neo4j.unsafe.impl.batchimport.store.io.IoTracer;

import static java.lang.String.valueOf;
import static org.neo4j.graphdb.factory.GraphDatabaseSettings.dense_node_threshold;
import static org.neo4j.graphdb.factory.GraphDatabaseSettings.pagecache_memory;
import static org.neo4j.helpers.collection.MapUtil.stringMap;
import static org.neo4j.io.pagecache.IOLimiter.unlimited;
import static org.neo4j.kernel.impl.store.MetaDataStore.DEFAULT_NAME;
import static org.neo4j.kernel.impl.store.StoreType.PROPERTY;
import static org.neo4j.kernel.impl.store.StoreType.PROPERTY_ARRAY;
import static org.neo4j.kernel.impl.store.StoreType.PROPERTY_STRING;
import static org.neo4j.kernel.impl.store.StoreType.RELATIONSHIP_GROUP;
import static org.neo4j.kernel.impl.transaction.log.TransactionIdStore.BASE_TX_COMMIT_TIMESTAMP;

/**
 * Creator and accessor of {@link NeoStores} with some logic to provide very batch friendly services to the
 * {@link NeoStores} when instantiating it. Different services for specific purposes.
 */
public class BatchingNeoStores implements AutoCloseable, MemoryStatsVisitor.Visitable
{
    // Empirical and slightly defensive threshold where relationship records seem to start requiring double record units.
    // Basically decided by picking a maxId of pointer (as well as node ids) in the relationship record and randomizing its data,
    // seeing which is a maxId where records starts to require a secondary unit.
    static final long DOUBLE_RELATIONSHIP_RECORD_UNIT_THRESHOLD = 1L << 33;
    private static final String TEMP_NEOSTORE_NAME = "temp." + DEFAULT_NAME;

    private final FileSystemAbstraction fileSystem;
    private final LogProvider logProvider;
    private final File storeDir;
    private final Config neo4jConfig;
    private final Configuration importConfiguration;
    private final PageCache pageCache;
    private final IoTracer ioTracer;
    private final RecordFormats recordFormats;
    private final AdditionalInitialIds initialIds;
    private final boolean externalPageCache;

    // Some stores are considered temporary during the import and will be reordered/restructured
    // into the main store. These temporary stores will live here
    private NeoStores neoStores;
    private NeoStores temporaryNeoStores;
    private BatchingPropertyKeyTokenRepository propertyKeyRepository;
    private BatchingLabelTokenRepository labelRepository;
    private BatchingRelationshipTypeTokenRepository relationshipTypeRepository;
    private LifeSupport life = new LifeSupport();
    private LabelScanStore labelScanStore;
    private PageCacheFlusher flusher;
    private boolean doubleRelationshipRecordUnits;

    private boolean successful;

    private BatchingNeoStores( FileSystemAbstraction fileSystem, PageCache pageCache, File storeDir,
            RecordFormats recordFormats, Config neo4jConfig, Configuration importConfiguration, LogService logService,
            AdditionalInitialIds initialIds, boolean externalPageCache, IoTracer ioTracer )
    {
        this.fileSystem = fileSystem;
        this.recordFormats = recordFormats;
        this.importConfiguration = importConfiguration;
        this.initialIds = initialIds;
        this.logProvider = logService.getInternalLogProvider();
        this.storeDir = storeDir;
        this.neo4jConfig = neo4jConfig;
        this.pageCache = pageCache;
        this.ioTracer = ioTracer;
        this.externalPageCache = externalPageCache;
    }

    private boolean databaseExistsAndContainsData( PageCache pageCache, File storeDir )
    {
        File metaDataFile = new File( storeDir, StoreType.META_DATA.getStoreFile().fileName( StoreFileType.STORE ) );
        try ( PagedFile pagedFile = pageCache.map( metaDataFile, pageCache.pageSize(), StandardOpenOption.READ ) )
        {
            // OK so the db probably exists
        }
        catch ( IOException e )
        {
            // It's OK
            return false;
        }

        try ( NeoStores stores = newStoreFactory( DEFAULT_NAME ).openNeoStores( StoreType.NODE, StoreType.RELATIONSHIP ) )
        {
            return stores.getNodeStore().getHighId() > 0 || stores.getRelationshipStore().getHighId() > 0;
        }
    }

    /**
     * Called when expecting a clean {@code storeDir} folder and where a new store will be created.
     * This happens on an initial attempt to import.
     *
     * @throws IOException on I/O error.
     * @throws IllegalStateException if {@code storeDir} already contains a database.
     */
    public void createNew() throws IOException
    {
        if ( databaseExistsAndContainsData( pageCache, storeDir ) )
        {
            throw new IllegalStateException( storeDir + " already contains data, cannot do import here" );
        }

        instantiateStores();
        neoStores.getMetaDataStore().setLastCommittedAndClosedTransactionId(
                initialIds.lastCommittedTransactionId(), initialIds.lastCommittedTransactionChecksum(),
                BASE_TX_COMMIT_TIMESTAMP, initialIds.lastCommittedTransactionLogByteOffset(),
                initialIds.lastCommittedTransactionLogVersion() );
    }

    /**
     * Called when expecting a previous attempt/state of a database to open, where some store files should be kept,
     * but others deleted. All temporary stores will be deleted in this call.
     *
     * @param mainStoresToKeep {@link Predicate} controlling which files to keep, i.e. {@code true} means keep, {@code false} means delete.
     * @param tempStoresToKeep {@link Predicate} controlling which files to keep, i.e. {@code true} means keep, {@code false} means delete.
     * @throws IOException on I/O error.
     */
    public void pruneAndOpenExistingStore( Predicate<StoreType> mainStoresToKeep, Predicate<StoreType> tempStoresToKeep ) throws IOException
    {
        deleteStoreFiles( TEMP_NEOSTORE_NAME, tempStoresToKeep );
        deleteStoreFiles( DEFAULT_NAME, mainStoresToKeep );
        instantiateStores();
        neoStores.makeStoreOk();
    }

    private void deleteStoreFiles( String storeName, Predicate<StoreType> storesToKeep )
    {
        FileSystemAbstraction fs = pageCache.getCachedFileSystem();
        for ( StoreType type : StoreType.values() )
        {
            if ( type.isRecordStore() && !storesToKeep.test( type ) )
            {
                for ( StoreFileType fileType : StoreFileType.values() )
                {
                    fs.deleteFile( new File( storeDir, fileType.augment( storeName + type.getStoreFile().fileNamePart() ) ) );
                }
            }
        }
    }

    private void instantiateKernelExtensions()
    {
        life = new LifeSupport();
        life.start();
        labelScanStore = new NativeLabelScanStore( pageCache, storeDir, FullStoreChangeStream.EMPTY, false, new Monitors(),
                RecoveryCleanupWorkCollector.IMMEDIATE );
        life.add( labelScanStore );
    }

    private void instantiateStores() throws IOException
    {
        neoStores = newStoreFactory( DEFAULT_NAME ).openAllNeoStores( true );
        // TODO why do we need this counts store thing here?
        neoStores.rebuildCountStoreIfNeeded();
        propertyKeyRepository = new BatchingPropertyKeyTokenRepository(
                neoStores.getPropertyKeyTokenStore() );
        labelRepository = new BatchingLabelTokenRepository(
                neoStores.getLabelTokenStore() );
        relationshipTypeRepository = new BatchingRelationshipTypeTokenRepository(
                neoStores.getRelationshipTypeTokenStore() );
        temporaryNeoStores = instantiateTempStores();
        instantiateKernelExtensions();
    }

    private NeoStores instantiateTempStores()
    {
        return newStoreFactory( TEMP_NEOSTORE_NAME ).openNeoStores( true, RELATIONSHIP_GROUP, PROPERTY, PROPERTY_ARRAY, PROPERTY_STRING );
    }

    public static BatchingNeoStores batchingNeoStores( FileSystemAbstraction fileSystem, File storeDir,
            RecordFormats recordFormats, Configuration config, LogService logService, AdditionalInitialIds initialIds,
            Config dbConfig )
    {
        Config neo4jConfig = getNeo4jConfig( config, dbConfig );
        final PageCacheTracer tracer = new DefaultPageCacheTracer();
        PageCache pageCache = createPageCache( fileSystem, neo4jConfig, logService.getInternalLogProvider(), tracer,
                DefaultPageCursorTracerSupplier.INSTANCE, EmptyVersionContextSupplier.EMPTY );

        return new BatchingNeoStores( fileSystem, pageCache, storeDir, recordFormats, neo4jConfig, config, logService,
                initialIds, false, tracer::bytesWritten );
    }

    public static BatchingNeoStores batchingNeoStoresWithExternalPageCache( FileSystemAbstraction fileSystem,
            PageCache pageCache, PageCacheTracer tracer, File storeDir, RecordFormats recordFormats,
            Configuration config, LogService logService, AdditionalInitialIds initialIds, Config dbConfig )
    {
        Config neo4jConfig = getNeo4jConfig( config, dbConfig );

        return new BatchingNeoStores( fileSystem, pageCache, storeDir, recordFormats, neo4jConfig, config, logService,
                initialIds, true, tracer::bytesWritten );
    }

    private static Config getNeo4jConfig( Configuration config, Config dbConfig )
    {
        dbConfig.augment( stringMap(
                dense_node_threshold.name(), valueOf( config.denseNodeThreshold() ),
                pagecache_memory.name(), valueOf( config.pageCacheMemory() ) ) );
        return dbConfig;
    }

    private static PageCache createPageCache( FileSystemAbstraction fileSystem, Config config, LogProvider log,
            PageCacheTracer tracer, PageCursorTracerSupplier cursorTracerSupplier, VersionContextSupplier contextSupplier )
    {
        return new ConfiguringPageCacheFactory( fileSystem, config, tracer, cursorTracerSupplier,
                log.getLog( BatchingNeoStores.class ), contextSupplier ).getOrCreatePageCache();
    }

    private StoreFactory newStoreFactory( String name, OpenOption... openOptions )
    {
        return new StoreFactory( storeDir, name, neo4jConfig,
<<<<<<< HEAD
                new DefaultIdGeneratorFactory( fileSystem ), pageCache, fileSystem, recordFormats, logProvider,
                openOptions );
=======
                new BatchingIdGeneratorFactory( fileSystem ), pageCache, fileSystem, recordFormats, logProvider,
                EmptyVersionContextSupplier.EMPTY, openOptions );
>>>>>>> 546c7446
    }

    /**
     * @return temporary relationship group store which will be deleted in {@link #close()}.
     */
    public RecordStore<RelationshipGroupRecord> getTemporaryRelationshipGroupStore()
    {
        return temporaryNeoStores.getRelationshipGroupStore();
    }

    /**
     * @return temporary property store which will be deleted in {@link #close()}.
     */
    public PropertyStore getTemporaryPropertyStore()
    {
        return temporaryNeoStores.getPropertyStore();
    }

    public IoTracer getIoTracer()
    {
        return ioTracer;
    }

    public NodeStore getNodeStore()
    {
        return neoStores.getNodeStore();
    }

    public PropertyStore getPropertyStore()
    {
        return neoStores.getPropertyStore();
    }

    public BatchingPropertyKeyTokenRepository getPropertyKeyRepository()
    {
        return propertyKeyRepository;
    }

    public BatchingLabelTokenRepository getLabelRepository()
    {
        return labelRepository;
    }

    public BatchingRelationshipTypeTokenRepository getRelationshipTypeRepository()
    {
        return relationshipTypeRepository;
    }

    public RelationshipStore getRelationshipStore()
    {
        return neoStores.getRelationshipStore();
    }

    public RecordStore<RelationshipGroupRecord> getRelationshipGroupStore()
    {
        return neoStores.getRelationshipGroupStore();
    }

    public CountsTracker getCountsStore()
    {
        return neoStores.getCounts();
    }

    @Override
    public void close()
    {
        // Here as a safety mechanism when e.g. panicking.
        if ( flusher != null )
        {
            stopFlushingPageCache();
        }

        flushAndForce();

        // Flush out all pending changes
        propertyKeyRepository.close();
        labelRepository.close();
        relationshipTypeRepository.close();

        // Close the neo store
        life.shutdown();
        neoStores.close();
        temporaryNeoStores.close();
        if ( !externalPageCache )
        {
            pageCache.close();
        }

        if ( successful )
        {
            cleanup();
        }
    }

    private void cleanup()
    {
        deleteStoreFiles( TEMP_NEOSTORE_NAME, Predicates.alwaysFalse() );
    }

    public long getLastCommittedTransactionId()
    {
        return neoStores.getMetaDataStore().getLastCommittedTransactionId();
    }

    public LabelScanStore getLabelScanStore()
    {
        return labelScanStore;
    }

    public NeoStores getNeoStores()
    {
        return neoStores;
    }

    public void startFlushingPageCache()
    {
        if ( importConfiguration.sequentialBackgroundFlushing() )
        {
            if ( flusher != null )
            {
                throw new IllegalStateException( "Flusher already started" );
            }
            flusher = new PageCacheFlusher( pageCache );
            flusher.start();
        }
    }

    public void stopFlushingPageCache()
    {
        if ( importConfiguration.sequentialBackgroundFlushing() )
        {
            if ( flusher == null )
            {
                throw new IllegalStateException( "Flusher not started" );
            }
            flusher.halt();
            flusher = null;
        }
    }

    @Override
    public void acceptMemoryStatsVisitor( MemoryStatsVisitor visitor )
    {
        visitor.offHeapUsage( pageCache.maxCachedPages() * pageCache.pageSize() );
    }

    public PageCache getPageCache()
    {
        return pageCache;
    }

    public void flushAndForce()
    {
        propertyKeyRepository.flush();
        labelRepository.flush();
        relationshipTypeRepository.flush();
        neoStores.flush( unlimited() );
        temporaryNeoStores.flush( unlimited() );
        labelScanStore.force( unlimited() );
    }

    public void success()
    {
        successful = true;
    }

    public boolean determineDoubleRelationshipRecordUnits( Estimates inputEstimates )
    {
        doubleRelationshipRecordUnits =
                recordFormats.hasCapability( Capability.SECONDARY_RECORD_UNITS ) &&
                inputEstimates.numberOfRelationships() > DOUBLE_RELATIONSHIP_RECORD_UNIT_THRESHOLD;
        return doubleRelationshipRecordUnits;
    }

    public boolean usesDoubleRelationshipRecordUnits()
    {
        return doubleRelationshipRecordUnits;
    }
}<|MERGE_RESOLUTION|>--- conflicted
+++ resolved
@@ -273,13 +273,8 @@
     private StoreFactory newStoreFactory( String name, OpenOption... openOptions )
     {
         return new StoreFactory( storeDir, name, neo4jConfig,
-<<<<<<< HEAD
                 new DefaultIdGeneratorFactory( fileSystem ), pageCache, fileSystem, recordFormats, logProvider,
-                openOptions );
-=======
-                new BatchingIdGeneratorFactory( fileSystem ), pageCache, fileSystem, recordFormats, logProvider,
-                EmptyVersionContextSupplier.EMPTY, openOptions );
->>>>>>> 546c7446
+                        EmptyVersionContextSupplier.EMPTY, openOptions );
     }
 
     /**
