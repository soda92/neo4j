--- conflicted
+++ resolved
@@ -226,13 +226,8 @@
     {
         life = new LifeSupport();
         life.start();
-<<<<<<< HEAD
         labelScanStore = new NativeLabelScanStore( pageCache, databaseLayout, fileSystem, FullStoreChangeStream.EMPTY, false, new Monitors(),
-                RecoveryCleanupWorkCollector.IMMEDIATE );
-=======
-        labelScanStore = new NativeLabelScanStore( pageCache, storeDir, FullStoreChangeStream.EMPTY, false, new Monitors(),
                 RecoveryCleanupWorkCollector.immediate() );
->>>>>>> 4aa148f9
         life.add( labelScanStore );
     }
 
