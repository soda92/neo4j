/**
 * Copyright (c) 2002-2013 "Neo Technology,"
 * Network Engine for Objects in Lund AB [http://neotechnology.com]
 *
 * This file is part of Neo4j.
 *
 * Neo4j is free software: you can redistribute it and/or modify
 * it under the terms of the GNU General Public License as published by
 * the Free Software Foundation, either version 3 of the License, or
 * (at your option) any later version.
 *
 * This program is distributed in the hope that it will be useful,
 * but WITHOUT ANY WARRANTY; without even the implied warranty of
 * MERCHANTABILITY or FITNESS FOR A PARTICULAR PURPOSE.  See the
 * GNU General Public License for more details.
 *
 * You should have received a copy of the GNU General Public License
 * along with this program.  If not, see <http://www.gnu.org/licenses/>.
 */
package org.neo4j.graphdb.factory;

import static org.junit.Assert.assertEquals;
import static org.junit.Assert.assertTrue;

import java.io.File;
import java.util.ArrayList;

import org.junit.Test;
import org.neo4j.kernel.GraphDatabaseAPI;
import org.neo4j.kernel.impl.cache.CacheProvider;
import org.neo4j.kernel.impl.cache.SoftCacheProvider;
<<<<<<< HEAD
import org.neo4j.test.TargetDirectory;
=======
import org.neo4j.test.TestGraphDatabaseFactory;
>>>>>>> 2376e5d6

public class SetCacheProvidersTest
{
    @Test
    public void testSetNoCache()
    {
        ArrayList<CacheProvider> cacheList = new ArrayList<CacheProvider>();
        TestGraphDatabaseFactory gdbf = new TestGraphDatabaseFactory();
        gdbf.setCacheProviders( cacheList );
        try
        {
<<<<<<< HEAD
            gdbf.newEmbeddedDatabase( storeDir.getAbsolutePath() );
=======
            gdbf.newImpermanentDatabase();
>>>>>>> 2376e5d6
        }
        catch ( IllegalArgumentException iae )
        {
            assertTrue( iae.getMessage().contains( "No cache type" ) );
        }
    }

    @Test
    public void testSetSoftRefCache()
    {
        ArrayList<CacheProvider> cacheList = new ArrayList<CacheProvider>();
        TestGraphDatabaseFactory gdbf = new TestGraphDatabaseFactory();
        cacheList.add( new SoftCacheProvider() );
        gdbf.setCacheProviders( cacheList );
<<<<<<< HEAD
        EmbeddedGraphDatabase db = (EmbeddedGraphDatabase) gdbf.newEmbeddedDatabase( storeDir.getAbsolutePath() );
        assertEquals( SoftCacheProvider.NAME,
                db.getNodeManager().getCacheType().getName() );
=======
        GraphDatabaseAPI db = (GraphDatabaseAPI) gdbf.newImpermanentDatabase();
        assertEquals( SoftCacheProvider.NAME, db.getNodeManager().getCacheType().getName() );
>>>>>>> 2376e5d6
    }
    
    private final File storeDir = TargetDirectory.forTest( getClass() ).graphDbDir( true );
}<|MERGE_RESOLUTION|>--- conflicted
+++ resolved
@@ -29,11 +29,8 @@
 import org.neo4j.kernel.GraphDatabaseAPI;
 import org.neo4j.kernel.impl.cache.CacheProvider;
 import org.neo4j.kernel.impl.cache.SoftCacheProvider;
-<<<<<<< HEAD
 import org.neo4j.test.TargetDirectory;
-=======
 import org.neo4j.test.TestGraphDatabaseFactory;
->>>>>>> 2376e5d6
 
 public class SetCacheProvidersTest
 {
@@ -45,11 +42,7 @@
         gdbf.setCacheProviders( cacheList );
         try
         {
-<<<<<<< HEAD
-            gdbf.newEmbeddedDatabase( storeDir.getAbsolutePath() );
-=======
             gdbf.newImpermanentDatabase();
->>>>>>> 2376e5d6
         }
         catch ( IllegalArgumentException iae )
         {
@@ -64,14 +57,8 @@
         TestGraphDatabaseFactory gdbf = new TestGraphDatabaseFactory();
         cacheList.add( new SoftCacheProvider() );
         gdbf.setCacheProviders( cacheList );
-<<<<<<< HEAD
-        EmbeddedGraphDatabase db = (EmbeddedGraphDatabase) gdbf.newEmbeddedDatabase( storeDir.getAbsolutePath() );
-        assertEquals( SoftCacheProvider.NAME,
-                db.getNodeManager().getCacheType().getName() );
-=======
         GraphDatabaseAPI db = (GraphDatabaseAPI) gdbf.newImpermanentDatabase();
         assertEquals( SoftCacheProvider.NAME, db.getNodeManager().getCacheType().getName() );
->>>>>>> 2376e5d6
     }
     
     private final File storeDir = TargetDirectory.forTest( getClass() ).graphDbDir( true );
