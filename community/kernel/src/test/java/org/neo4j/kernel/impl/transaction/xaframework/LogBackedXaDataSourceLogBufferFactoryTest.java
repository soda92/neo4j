/**
 * Copyright (c) 2002-2014 "Neo Technology,"
 * Network Engine for Objects in Lund AB [http://neotechnology.com]
 *
 * This file is part of Neo4j.
 *
 * Neo4j is free software: you can redistribute it and/or modify
 * it under the terms of the GNU General Public License as published by
 * the Free Software Foundation, either version 3 of the License, or
 * (at your option) any later version.
 *
 * This program is distributed in the hope that it will be useful,
 * but WITHOUT ANY WARRANTY; without even the implied warranty of
 * MERCHANTABILITY or FITNESS FOR A PARTICULAR PURPOSE.  See the
 * GNU General Public License for more details.
 *
 * You should have received a copy of the GNU General Public License
 * along with this program.  If not, see <http://www.gnu.org/licenses/>.
 */
package org.neo4j.kernel.impl.transaction.xaframework;

import java.io.File;
import java.nio.ByteBuffer;
import java.util.List;

import org.junit.Rule;
import org.junit.Test;

import org.neo4j.helpers.Function;
import org.neo4j.helpers.Functions;
import org.neo4j.kernel.DefaultFileSystemAbstraction;
import org.neo4j.kernel.configuration.Config;
import org.neo4j.kernel.impl.nioneo.store.StoreChannel;
<<<<<<< HEAD
import org.neo4j.kernel.impl.nioneo.xa.XaCommandWriterFactory;
=======
import org.neo4j.kernel.impl.transaction.KernelHealth;
>>>>>>> 6bb70b76
import org.neo4j.kernel.impl.util.TestLogging;
import org.neo4j.kernel.monitoring.Monitors;
import org.neo4j.test.TargetDirectory;

import static org.hamcrest.CoreMatchers.equalTo;
import static org.junit.Assert.assertThat;
import static org.mockito.Mockito.mock;

import static org.neo4j.graphdb.factory.GraphDatabaseSettings.store_dir;
import static org.neo4j.helpers.collection.MapUtil.stringMap;

public class LogBackedXaDataSourceLogBufferFactoryTest
{
    @Rule
    public TargetDirectory.TestDirectory testDir = TargetDirectory.testDirForTest( getClass() );

    @Test
    public void shouldAllowWritingLogicalLog() throws Exception
    {
        // Given
        ByteBuffer scratch = ByteBuffer.allocate( 1024 );
        LogBackedXaDataSource ds = new LogBackedXaDataSource("irrelephant".getBytes(), "irrelephant")
        {
            private XaLogicalLog logicalLog = new XaLogicalLog( new File( testDir.directory(), "my.log" ), null, null,
<<<<<<< HEAD
                    mock( XaCommandWriterFactory.class ), null, new DefaultFileSystemAbstraction(), new Monitors(),
                    new TestLogging(), null, null, 100, null, null, Functions.<List<LogEntry>>identity() );
=======
                    null, new DefaultFileSystemAbstraction(), new Monitors(), new TestLogging(), null, null,
                    mock( KernelHealth.class ), 100, null );
>>>>>>> 6bb70b76

            @Override
            public XaConnection getXaConnection()
            {
                return null;
            }

            @Override
            public LogBufferFactory createLogBufferFactory()
            {
                return logicalLog.createLogWriter( new Function<Config, File>(){
                    @Override
                    public File apply( Config config )
                    {
                        return new File(testDir.directory(), "my.log");
                    }
                } );
            }
        };

        LogBufferFactory logBufferFactory = ds.createLogBufferFactory();

        // When
        LogBuffer logFile = null;
        try
        {
            logFile = logBufferFactory.createActiveLogFile(
                    new Config(stringMap( store_dir.name(), testDir.absolutePath())), -1 );
            logFile.putLong( 1337l );
            logFile.force();

            // Then the header should be correct
            StoreChannel channel = logFile.getFileChannel();
            channel.position( 0 );
            long[] headerLongs = VersionAwareLogEntryReader.readLogHeader( scratch, channel, true );
            assertThat(headerLongs[0], equalTo(0l));
            assertThat(headerLongs[1], equalTo(-1l));

            // And the data I wrote should immediately follow
            scratch.clear();
            channel.read( scratch );
            scratch.flip();
            assertThat(scratch.getLong(), equalTo(1337l));
        } finally
        {
            if (logFile != null)
                logFile.getFileChannel().close();
        }
    }
}<|MERGE_RESOLUTION|>--- conflicted
+++ resolved
@@ -19,33 +19,28 @@
  */
 package org.neo4j.kernel.impl.transaction.xaframework;
 
+import static org.hamcrest.CoreMatchers.equalTo;
+import static org.junit.Assert.assertThat;
+import static org.mockito.Mockito.mock;
+import static org.neo4j.graphdb.factory.GraphDatabaseSettings.store_dir;
+import static org.neo4j.helpers.collection.MapUtil.stringMap;
+
 import java.io.File;
 import java.nio.ByteBuffer;
 import java.util.List;
 
 import org.junit.Rule;
 import org.junit.Test;
-
 import org.neo4j.helpers.Function;
 import org.neo4j.helpers.Functions;
 import org.neo4j.kernel.DefaultFileSystemAbstraction;
 import org.neo4j.kernel.configuration.Config;
 import org.neo4j.kernel.impl.nioneo.store.StoreChannel;
-<<<<<<< HEAD
 import org.neo4j.kernel.impl.nioneo.xa.XaCommandWriterFactory;
-=======
 import org.neo4j.kernel.impl.transaction.KernelHealth;
->>>>>>> 6bb70b76
 import org.neo4j.kernel.impl.util.TestLogging;
 import org.neo4j.kernel.monitoring.Monitors;
 import org.neo4j.test.TargetDirectory;
-
-import static org.hamcrest.CoreMatchers.equalTo;
-import static org.junit.Assert.assertThat;
-import static org.mockito.Mockito.mock;
-
-import static org.neo4j.graphdb.factory.GraphDatabaseSettings.store_dir;
-import static org.neo4j.helpers.collection.MapUtil.stringMap;
 
 public class LogBackedXaDataSourceLogBufferFactoryTest
 {
@@ -60,13 +55,9 @@
         LogBackedXaDataSource ds = new LogBackedXaDataSource("irrelephant".getBytes(), "irrelephant")
         {
             private XaLogicalLog logicalLog = new XaLogicalLog( new File( testDir.directory(), "my.log" ), null, null,
-<<<<<<< HEAD
                     mock( XaCommandWriterFactory.class ), null, new DefaultFileSystemAbstraction(), new Monitors(),
-                    new TestLogging(), null, null, 100, null, null, Functions.<List<LogEntry>>identity() );
-=======
-                    null, new DefaultFileSystemAbstraction(), new Monitors(), new TestLogging(), null, null,
-                    mock( KernelHealth.class ), 100, null );
->>>>>>> 6bb70b76
+                    new TestLogging(), null, null, mock( KernelHealth.class ), 100, null, null,
+                    Functions.<List<LogEntry>>identity() );
 
             @Override
             public XaConnection getXaConnection()
