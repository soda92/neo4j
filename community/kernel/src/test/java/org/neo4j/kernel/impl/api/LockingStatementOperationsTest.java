--- conflicted
+++ resolved
@@ -44,8 +44,12 @@
 import org.neo4j.kernel.impl.locking.ResourceTypes;
 
 import static org.junit.Assert.assertSame;
+import static org.mockito.Matchers.any;
+import static org.mockito.Matchers.anyLong;
+import static org.mockito.Mockito.doAnswer;
 import static org.mockito.Mockito.inOrder;
 import static org.mockito.Mockito.mock;
+import static org.mockito.Mockito.reset;
 import static org.mockito.Mockito.when;
 import static org.neo4j.function.Functions.constant;
 import static org.neo4j.kernel.impl.locking.ResourceTypes.schemaResource;
@@ -60,12 +64,7 @@
     private final Locks.Client locks = mock( Locks.Client.class );
     private final InOrder order;
     private final KernelTransactionImplementation transaction = mock( KernelTransactionImplementation.class );
-<<<<<<< HEAD
-    private final KernelStatement state = new KernelStatement( transaction, null, null, null, locks, null,
-            null );
-=======
-    private final KernelStatement state = new KernelStatement( transaction, null, null, null, locks, null );
->>>>>>> 8f6cea8c
+    private final KernelStatement state = new KernelStatement( transaction, null, null, null, locks, null, null );
     private final SchemaStateOperations schemaStateOps;
 
     public LockingStatementOperationsTest()
@@ -284,7 +283,7 @@
     public void shouldAcquireSchemaReadLockBeforeUpdatingSchemaState() throws Exception
     {
         // given
-        Function<Object, Object> creator = constant( null );
+        Function<Object,Object> creator = constant( null );
 
         // when
         lockingOps.schemaStateGetOrCreate( state, null, creator );
@@ -329,8 +328,8 @@
 
             // THEN
             InOrder lockingOrder = inOrder( locks );
-            lockingOrder.verify( locks ).acquireExclusive( ResourceTypes.NODE, new long[] {lowId} );
-            lockingOrder.verify( locks ).acquireExclusive( ResourceTypes.NODE, new long[] {highId} );
+            lockingOrder.verify( locks ).acquireExclusive( ResourceTypes.NODE, lowId );
+            lockingOrder.verify( locks ).acquireExclusive( ResourceTypes.NODE, highId );
             lockingOrder.verifyNoMoreInteractions();
             reset( locks );
         }
@@ -341,8 +340,8 @@
 
             // THEN
             InOrder lockingOrder = inOrder( locks );
-            lockingOrder.verify( locks ).acquireExclusive( ResourceTypes.NODE, new long[] {lowId} );
-            lockingOrder.verify( locks ).acquireExclusive( ResourceTypes.NODE, new long[] {highId} );
+            lockingOrder.verify( locks ).acquireExclusive( ResourceTypes.NODE, lowId );
+            lockingOrder.verify( locks ).acquireExclusive( ResourceTypes.NODE, highId );
             lockingOrder.verifyNoMoreInteractions();
         }
     }
@@ -376,9 +375,9 @@
 
             // THEN
             InOrder lockingOrder = inOrder( locks );
-            lockingOrder.verify( locks ).acquireExclusive( ResourceTypes.NODE, new long[] {lowId} );
-            lockingOrder.verify( locks ).acquireExclusive( ResourceTypes.NODE, new long[] {highId} );
-            lockingOrder.verify( locks ).acquireExclusive( ResourceTypes.RELATIONSHIP, new long[] {relationshipId} );
+            lockingOrder.verify( locks ).acquireExclusive( ResourceTypes.NODE, lowId );
+            lockingOrder.verify( locks ).acquireExclusive( ResourceTypes.NODE, highId );
+            lockingOrder.verify( locks ).acquireExclusive( ResourceTypes.RELATIONSHIP, relationshipId );
             lockingOrder.verifyNoMoreInteractions();
             reset( locks );
         }
@@ -403,9 +402,9 @@
 
             // THEN
             InOrder lockingOrder = inOrder( locks );
-            lockingOrder.verify( locks ).acquireExclusive( ResourceTypes.NODE, new long[] {lowId} );
-            lockingOrder.verify( locks ).acquireExclusive( ResourceTypes.NODE, new long[] {highId} );
-            lockingOrder.verify( locks ).acquireExclusive( ResourceTypes.RELATIONSHIP, new long[] {relationshipId} );
+            lockingOrder.verify( locks ).acquireExclusive( ResourceTypes.NODE, lowId );
+            lockingOrder.verify( locks ).acquireExclusive( ResourceTypes.NODE, highId );
+            lockingOrder.verify( locks ).acquireExclusive( ResourceTypes.RELATIONSHIP, relationshipId );
             lockingOrder.verifyNoMoreInteractions();
         }
     }
