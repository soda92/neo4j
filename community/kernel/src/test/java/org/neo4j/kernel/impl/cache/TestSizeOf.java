/**
 * Copyright (c) 2002-2012 "Neo Technology,"
 * Network Engine for Objects in Lund AB [http://neotechnology.com]
 *
 * This file is part of Neo4j.
 *
 * Neo4j is free software: you can redistribute it and/or modify
 * it under the terms of the GNU General Public License as published by
 * the Free Software Foundation, either version 3 of the License, or
 * (at your option) any later version.
 *
 * This program is distributed in the hope that it will be useful,
 * but WITHOUT ANY WARRANTY; without even the implied warranty of
 * MERCHANTABILITY or FITNESS FOR A PARTICULAR PURPOSE.  See the
 * GNU General Public License for more details.
 *
 * You should have received a copy of the GNU General Public License
 * along with this program.  If not, see <http://www.gnu.org/licenses/>.
 */

<<<<<<< HEAD
import static org.junit.Assert.assertEquals;
import static org.neo4j.helpers.collection.IteratorUtil.count;
import static org.neo4j.helpers.collection.MapUtil.map;
import static org.neo4j.helpers.collection.MapUtil.stringMap;
import static org.neo4j.kernel.Config.CACHE_TYPE;
import static org.neo4j.kernel.impl.cache.SizeOfs.REFERENCE_SIZE;
import static org.neo4j.kernel.impl.cache.SizeOfs.sizeOf;
import static org.neo4j.kernel.impl.cache.SizeOfs.sizeOfArray;
import static org.neo4j.kernel.impl.cache.SizeOfs.withArrayOverhead;
import static org.neo4j.kernel.impl.cache.SizeOfs.withArrayOverheadIncludingReferences;
import static org.neo4j.kernel.impl.cache.SizeOfs.withObjectOverhead;
import static org.neo4j.kernel.impl.cache.SizeOfs.withReference;
=======
package org.neo4j.kernel.impl.cache;
>>>>>>> 0b7715ab

import java.lang.reflect.Array;
import java.util.Map;

import org.junit.AfterClass;
import org.junit.Before;
import org.junit.BeforeClass;
import org.junit.Test;
import org.neo4j.graphdb.DynamicRelationshipType;
import org.neo4j.graphdb.Node;
import org.neo4j.graphdb.PropertyContainer;
import org.neo4j.graphdb.Relationship;
import org.neo4j.graphdb.RelationshipType;
import org.neo4j.graphdb.Transaction;
<<<<<<< HEAD
import org.neo4j.helpers.collection.IteratorUtil;
import org.neo4j.kernel.impl.MyRelTypes;
import org.neo4j.kernel.impl.core.NodeImpl;
import org.neo4j.kernel.impl.core.NodeManager.CacheType;
import org.neo4j.kernel.impl.core.RelationshipImpl;
import org.neo4j.test.ImpermanentGraphDatabase;

public class TestSizeOf
{
    private static ImpermanentGraphDatabase db;
    public static final int _8_BYTES_FOR_ID = 8;
    public static final int _4_BYTES_FOR_INDEX = 4;
    public static final int _4_BYTES_FOR_VALUE = 4;

    @BeforeClass
    public static void setupDB()
    {
        db = new ImpermanentGraphDatabase( stringMap( CACHE_TYPE, CacheType.gcr.name() ) );
    }
    
    @AfterClass
    public static void shutdown() throws Exception
    {
        db.shutdown();
    }
=======
import org.neo4j.graphdb.factory.GraphDatabaseSettings;
import org.neo4j.kernel.GraphDatabaseAPI;
import org.neo4j.kernel.impl.core.NodeImpl;
import org.neo4j.test.TestGraphDatabaseFactory;

import static org.junit.Assert.*;
import static org.neo4j.helpers.collection.IteratorUtil.*;
import static org.neo4j.kernel.impl.MyRelTypes.*;

public class TestSizeOf
{
    private GraphDatabaseAPI db;
    private Node node;
>>>>>>> 0b7715ab
    
    @Before
    public void clearCache()
    {
        db.getNodeManager().clearCache();
    }
    
    @SuppressWarnings( "unchecked" )
    private Cache<NodeImpl> getNodeCache()
    {
        // This is a bit fragile because we depend on the order of caches() returns its caches.
        return (Cache<NodeImpl>) IteratorUtil.first( db.getNodeManager().caches() );
    }
    
    @SuppressWarnings( "unchecked" )
    private Cache<RelationshipImpl> getRelationshipCache()
    {
        // This is a bit fragile because we depend on the order of caches() returns its caches.
        return (Cache<RelationshipImpl>) IteratorUtil.last( db.getNodeManager().caches() );
    }
    
    private Node createNodeAndLoadFresh( Map<String, Object> properties, int nrOfRelationships, int nrOfTypes )
    {
<<<<<<< HEAD
        return createNodeAndLoadFresh( properties, nrOfRelationships, nrOfTypes, 0 );
    }
    
    private Node createNodeAndLoadFresh( Map<String, Object> properties, int nrOfRelationships, int nrOfTypes, int directionStride )
    {
        Node node = null;
=======
        db = (GraphDatabaseAPI) new TestGraphDatabaseFactory().
            newImpermanentDatabaseBuilder().
            setConfig( GraphDatabaseSettings.cache_type, GraphDatabaseSettings.CacheTypeSetting.array ).
            newGraphDatabase();
>>>>>>> 0b7715ab
        Transaction tx = db.beginTx();
        try
        {
            node = db.createNode();
            setProperties( properties, node );
            for ( int t = 0; t < nrOfTypes; t++ )
            {
                RelationshipType type = DynamicRelationshipType.withName( relTypeName( t ) );
                for ( int i = 0, dir = 0; i < nrOfRelationships; i++, dir = (dir+directionStride)%3 )
                {
                    switch ( dir )
                    {
                    case 0: node.createRelationshipTo( db.createNode(), type ); break;
                    case 1: db.createNode().createRelationshipTo( node, type ); break;
                    case 2: node.createRelationshipTo( node, type ); break;
                    default: throw new IllegalArgumentException( "Invalid direction " + dir );
                    }
                }
            }
            tx.success();
        }
        finally
        {
            tx.finish();
        }
        
        clearCache();
        
        if ( !properties.isEmpty() )
            loadProperties( node );
        if ( nrOfRelationships*nrOfTypes > 0 )
            count( node.getRelationships() );
        
        return node;
    }

    private void loadProperties( PropertyContainer entity )
    {
        for ( String key : entity.getPropertyKeys() )
            entity.getProperty( key );
    }

    private void setProperties( Map<String, Object> properties, PropertyContainer entity )
    {
        for ( Map.Entry<String, Object> property : properties.entrySet() )
            entity.setProperty( property.getKey(), property.getValue() );
    }
    
    private Relationship createRelationshipAndLoadFresh( Map<String, Object> properties )
    {
        Relationship relationship = null;
        Transaction tx = db.beginTx();
        try
        {
            relationship = db.createNode().createRelationshipTo( db.createNode(), MyRelTypes.TEST );
            setProperties( properties, relationship );
            tx.success();
        }
        finally
        {
            tx.finish();
        }
        
        clearCache();
        
        if ( !properties.isEmpty() )
            loadProperties( relationship );
        
        return relationship;
    }

    private String relTypeName( int t )
    {
        return "mytype" + t;
    }
    
    @Test
    public void cacheSizeCorrelatesWithNodeSizeAfterFullyLoadingRelationships() throws Exception
    {
        // Create node with a couple of relationships
        Node node = createNodeAndLoadFresh( map(), 10, 1 );
        Cache<NodeImpl> nodeCache = getNodeCache();
        
        // Just an initial sanity assertion, we start off with a clean cache
        clearCache();
        assertEquals( 0, nodeCache.size() );
        
        // Fully cache the node and its relationships
        count( node.getRelationships() );
        
        // Now the node cache size should be the same as doing node.size()
        assertEquals( db.getNodeManager().getNodeForProxy( node.getId(), null ).size(), nodeCache.size() );
    }
    
    private int sizeOfNode( Node node )
    {
        return db.getNodeManager().getNodeForProxy( node.getId(), null ).size();
    }
    
    private int sizeOfRelationship( Relationship relationship )
    {
        return db.getNodeManager().getRelationshipForProxy( relationship.getId(), null ).size();
    }
    
    private int withNodeOverhead( int size )
    {
        return withObjectOverhead(
                REFERENCE_SIZE/*properties reference*/+
                8/*registeredSize w/ padding*/+
                REFERENCE_SIZE/*relationships reference*/+
                8/*relChainPosition*/+
                8/*id*/+
                size );
    }
    
    private int withRelationshipOverhead( int size )
    {
        return withObjectOverhead(
                REFERENCE_SIZE/*properties reference*/+
                8/*registeredSize w/ padding*/+
                8/*idAndMore*/+
                8/*startNodeId and endNodeId*/+
                size );
    }
    
    public static RelationshipArraySize array( String type )
    {
        return new RelationshipArraySize( type );
    }
    
    private static class RelationshipArraySize
    {
        private final String type;
        private int nrOut;
        private int nrIn;
        private int nrLoop;

        RelationshipArraySize( String type )
        {
            this.type = type;
        }

        RelationshipArraySize withOutRelationships( int nrOut )
        {
            this.nrOut = nrOut;
            return this;
        }

        RelationshipArraySize withInRelationships( int nrIn )
        {
            this.nrIn = nrIn;
            return this;
        }

        RelationshipArraySize withLoopRelationships( int nrLoop )
        {
            this.nrLoop = nrLoop;
            return this;
        }
        
        RelationshipArraySize withRelationshipInAllDirections( int nr )
        {
            this.nrOut = this.nrIn = this.nrLoop = nr;
            return this;
        }

        int size()
        {
            int size = REFERENCE_SIZE + sizeOf( type ) +  // for the type String reference and size itself in RelIdArray
                    REFERENCE_SIZE * 2; // for the IdBlock references in RelIdArray
            for ( int rels : new int[] { nrOut, nrIn, nrLoop } )
            {
                if ( rels > 0 )
                    size += withObjectOverhead( withReference( withArrayOverhead( 4 * (rels + 1) ) ) );
            }
            if ( nrLoop > 0 )
                size += REFERENCE_SIZE; // RelIdArrayWithLoops is used for for those with loops in
            return withObjectOverhead( size );
        }
    }
    
    static RelationshipsSize relationships()
    {
        return new RelationshipsSize();
    }
    
    private static class RelationshipsSize
    {
        private int length;
        private int size;
        
        RelationshipsSize add( RelationshipArraySize array )
        {
            this.size += array.size();
            this.length++;
            return this;
        }
        
        int size()
        {
            return withArrayOverheadIncludingReferences( size, length );
        }
    }
    
    static PropertiesSize properties()
    {
        return new PropertiesSize();
    }
    
    private static class PropertiesSize
    {
        private int length;
        private int size;
        
        /*
         * For each PropertyData, this will include the object overhead of the PropertyData object itself.
         */
        private PropertiesSize add( int size )
        {
            length++;
            this.size += withObjectOverhead( size );
            return this;
        }
        
        PropertiesSize withSmallPrimitiveProperty()
        {
            return add( _8_BYTES_FOR_ID + _4_BYTES_FOR_INDEX + _4_BYTES_FOR_VALUE );
        }
        
        PropertiesSize withStringProperty( String value )
        {
            return add( _8_BYTES_FOR_ID + _4_BYTES_FOR_INDEX + withReference( sizeOf( value ) ) );
        }
        
        PropertiesSize withArrayProperty( Object array )
        {
            return add( _8_BYTES_FOR_ID + _4_BYTES_FOR_INDEX + REFERENCE_SIZE + sizeOfArray( array ) );
        }
        
        public int size()
        {
            return withArrayOverheadIncludingReferences( size, length );
        }
    }

    private void assertArraySize( Object array, int sizePerItem )
    {
        assertEquals( withArrayOverhead( Array.getLength( array )*sizePerItem ), sizeOfArray( array ) );
    }
    
    @Test
    public void sizeOfEmptyNode() throws Exception
    {
        Node node = createNodeAndLoadFresh( map(), 0, 0 );
        assertEquals( withNodeOverhead( 0 ), sizeOfNode( node ) );
    }

    @Test
    public void sizeOfNodeWithOneProperty() throws Exception
    {
        Node node = createNodeAndLoadFresh( map( "age", 5 ), 0, 0 );
        assertEquals( withNodeOverhead( properties().withSmallPrimitiveProperty().size() ), sizeOfNode( node ) );
    }
    
    @Test
    public void sizeOfNodeWithSomeProperties() throws Exception
    {
        String name = "Mattias";
        Node node = createNodeAndLoadFresh( map( "age", 5, "name", name ), 0, 0 );
        assertEquals( withNodeOverhead(
                properties().withSmallPrimitiveProperty().withStringProperty( name ).size() ),
                sizeOfNode( node ) );
    }

    @Test
    public void sizeOfNodeWithOneRelationship() throws Exception
    {
        Node node = createNodeAndLoadFresh( map(), 1, 1 );
        assertEquals( withNodeOverhead(
                relationships().add( array( relTypeName( 0 ) ).withOutRelationships( 1 ) ).size() ),
                sizeOfNode( node ) );
    }
    
    @Test
    public void sizeOfNodeWithSomeRelationshipsOfSameType() throws Exception
    {
        Node node = createNodeAndLoadFresh( map(), 10, 1 );
        assertEquals( withNodeOverhead( relationships().add(
                array( relTypeName( 0 ) ).withOutRelationships( 10 ) ).size() ), sizeOfNode( node ) );
    }
    
    @Test
    public void sizeOfNodeWithSomeRelationshipOfDifferentTypes() throws Exception
    {
        Node node = createNodeAndLoadFresh( map(), 3, 3 );
        assertEquals( withNodeOverhead( relationships().add(
                array( relTypeName( 0 ) ).withOutRelationships( 3 ) ).add(
                array( relTypeName( 1 ) ).withOutRelationships( 3 ) ).add(
                array( relTypeName( 2 ) ).withOutRelationships( 3 ) ).size() ), sizeOfNode( node ) );
    }
    
    @Test
    public void sizeOfNodeWithSomeRelationshipOfDifferentTypesAndDirections() throws Exception
    {
        Node node = createNodeAndLoadFresh( map(), 9, 3, 1 );
        assertEquals( withNodeOverhead( relationships().add(
                array( relTypeName( 0 ) ).withRelationshipInAllDirections( 3 ) ).add(
                array( relTypeName( 1 ) ).withRelationshipInAllDirections( 3 ) ).add(
                array( relTypeName( 2 ) ).withRelationshipInAllDirections( 3 ) ).size() ),
                sizeOfNode( node ) );
    }

    @Test
    public void sizeOfNodeWithRelationshipsAndProperties() throws Exception
    {
        int[] array = new int[]{10, 11, 12, 13};
        Node node = createNodeAndLoadFresh( map( "age", 10, "array", array ), 9, 3, 1 );
        assertEquals(
            withNodeOverhead( relationships().add(
                array( relTypeName( 0 ) ).withRelationshipInAllDirections( 3 ) ).add(
                array( relTypeName( 1 ) ).withRelationshipInAllDirections( 3 ) ).add(
                array( relTypeName( 2 ) ).withRelationshipInAllDirections( 3 ) ).size() +
                properties().withSmallPrimitiveProperty().withArrayProperty( array ).size() ),
            sizeOfNode( node ) );
    }

    @Test
    public void sizeOfEmptyRelationship() throws Exception
    {
        Relationship relationship = createRelationshipAndLoadFresh( map() );
        assertEquals( withRelationshipOverhead( 0 ), sizeOfRelationship( relationship ) );
    }
    
    @Test
    public void sizeOfRelationshipWithOneProperty() throws Exception
    {
        Relationship relationship = createRelationshipAndLoadFresh( map( "age", 5 ) );
        assertEquals( withRelationshipOverhead( properties().withSmallPrimitiveProperty().size() ),
                sizeOfRelationship( relationship ) );
    }
    
    @Test
    public void sizeOfRelationshipWithSomeProperties() throws Exception
    {
        String name = "Mattias";
        Relationship relationship = createRelationshipAndLoadFresh( map( "age", 5, "name", name ) );
        assertEquals( withRelationshipOverhead(
                properties().withSmallPrimitiveProperty().withStringProperty( name ).size() ),
                sizeOfRelationship( relationship ) );
    }

    @Test
    public void assumeWorstCaseJavaObjectOverhead() throws Exception
    {
        int size = 88;
        assertEquals( size+16, withObjectOverhead( size ) );
    }
    
    @Test
    public void assumeWorstCaseJavaArrayObjectOverhead() throws Exception
    {
        int size = 88;
        assertEquals( size+24, withArrayOverhead( size ) );
    }
    
    @Test
    public void assumeWorstCaseJavaArrayObjectOverheadIncludingReferences() throws Exception
    {
        int size = 24;
        int length = 5;
        assertEquals( withArrayOverhead( size+REFERENCE_SIZE*length ), withArrayOverheadIncludingReferences( size, length ) );
    }
    
    @Test
    public void assumeWorstCaseReferenceToJavaObject() throws Exception
    {
        int size = 24;
        assertEquals( size + REFERENCE_SIZE, withReference( size ) );
    }
    
    @Test
    public void sizeOfPrimitiveArrayIsCorrectlyCalculated() throws Exception
    {
        assertArraySize( new boolean[] { true, false }, 1 );
        assertArraySize( new byte[] { 1, 2, 3 }, 1 );
        assertArraySize( new short[] { 23, 21, 1, 45 }, 2 );
        assertArraySize( new int[] { 100, 121, 1, 3, 45 }, 4 );
        assertArraySize( new long[] { 403L, 3849329L, 23829L }, 8 );
        assertArraySize( new float[] { 342.0F, 21F, 43.4567F }, 4 );
        assertArraySize( new double[] { 45748.98D, 38493D }, 8 );
        
        // 32 includes the reference to the Integer item (8), object overhead (16) and int value w/ padding (8)
        assertArraySize( new Integer[] { 123, 456, 789 }, 32 );
    }
}<|MERGE_RESOLUTION|>--- conflicted
+++ resolved
@@ -18,12 +18,12 @@
  * along with this program.  If not, see <http://www.gnu.org/licenses/>.
  */
 
-<<<<<<< HEAD
+package org.neo4j.kernel.impl.cache;
+
 import static org.junit.Assert.assertEquals;
 import static org.neo4j.helpers.collection.IteratorUtil.count;
 import static org.neo4j.helpers.collection.MapUtil.map;
 import static org.neo4j.helpers.collection.MapUtil.stringMap;
-import static org.neo4j.kernel.Config.CACHE_TYPE;
 import static org.neo4j.kernel.impl.cache.SizeOfs.REFERENCE_SIZE;
 import static org.neo4j.kernel.impl.cache.SizeOfs.sizeOf;
 import static org.neo4j.kernel.impl.cache.SizeOfs.sizeOfArray;
@@ -31,9 +31,6 @@
 import static org.neo4j.kernel.impl.cache.SizeOfs.withArrayOverheadIncludingReferences;
 import static org.neo4j.kernel.impl.cache.SizeOfs.withObjectOverhead;
 import static org.neo4j.kernel.impl.cache.SizeOfs.withReference;
-=======
-package org.neo4j.kernel.impl.cache;
->>>>>>> 0b7715ab
 
 import java.lang.reflect.Array;
 import java.util.Map;
@@ -48,17 +45,20 @@
 import org.neo4j.graphdb.Relationship;
 import org.neo4j.graphdb.RelationshipType;
 import org.neo4j.graphdb.Transaction;
-<<<<<<< HEAD
+import org.neo4j.graphdb.factory.GraphDatabaseSettings;
 import org.neo4j.helpers.collection.IteratorUtil;
+import org.neo4j.kernel.GraphDatabaseAPI;
+import org.neo4j.kernel.configuration.Config;
 import org.neo4j.kernel.impl.MyRelTypes;
 import org.neo4j.kernel.impl.core.NodeImpl;
 import org.neo4j.kernel.impl.core.NodeManager.CacheType;
 import org.neo4j.kernel.impl.core.RelationshipImpl;
 import org.neo4j.test.ImpermanentGraphDatabase;
+import org.neo4j.test.TestGraphDatabaseFactory;
 
 public class TestSizeOf
 {
-    private static ImpermanentGraphDatabase db;
+    private static GraphDatabaseAPI db;
     public static final int _8_BYTES_FOR_ID = 8;
     public static final int _4_BYTES_FOR_INDEX = 4;
     public static final int _4_BYTES_FOR_VALUE = 4;
@@ -66,7 +66,7 @@
     @BeforeClass
     public static void setupDB()
     {
-        db = new ImpermanentGraphDatabase( stringMap( CACHE_TYPE, CacheType.gcr.name() ) );
+        db = new ImpermanentGraphDatabase( stringMap( Config.CACHE_TYPE, CacheType.gcr.name() ) );
     }
     
     @AfterClass
@@ -74,21 +74,6 @@
     {
         db.shutdown();
     }
-=======
-import org.neo4j.graphdb.factory.GraphDatabaseSettings;
-import org.neo4j.kernel.GraphDatabaseAPI;
-import org.neo4j.kernel.impl.core.NodeImpl;
-import org.neo4j.test.TestGraphDatabaseFactory;
-
-import static org.junit.Assert.*;
-import static org.neo4j.helpers.collection.IteratorUtil.*;
-import static org.neo4j.kernel.impl.MyRelTypes.*;
-
-public class TestSizeOf
-{
-    private GraphDatabaseAPI db;
-    private Node node;
->>>>>>> 0b7715ab
     
     @Before
     public void clearCache()
@@ -112,19 +97,16 @@
     
     private Node createNodeAndLoadFresh( Map<String, Object> properties, int nrOfRelationships, int nrOfTypes )
     {
-<<<<<<< HEAD
         return createNodeAndLoadFresh( properties, nrOfRelationships, nrOfTypes, 0 );
     }
     
     private Node createNodeAndLoadFresh( Map<String, Object> properties, int nrOfRelationships, int nrOfTypes, int directionStride )
     {
         Node node = null;
-=======
         db = (GraphDatabaseAPI) new TestGraphDatabaseFactory().
             newImpermanentDatabaseBuilder().
-            setConfig( GraphDatabaseSettings.cache_type, GraphDatabaseSettings.CacheTypeSetting.array ).
+            setConfig( GraphDatabaseSettings.cache_type, GraphDatabaseSettings.CacheTypeSetting.gcr ).
             newGraphDatabase();
->>>>>>> 0b7715ab
         Transaction tx = db.beginTx();
         try
         {
