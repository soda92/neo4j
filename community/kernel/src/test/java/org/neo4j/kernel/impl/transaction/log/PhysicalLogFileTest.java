--- conflicted
+++ resolved
@@ -19,12 +19,12 @@
  */
 package org.neo4j.kernel.impl.transaction.log;
 
+import org.junit.Rule;
+import org.junit.Test;
+
 import java.io.File;
 import java.io.IOException;
 import java.util.concurrent.atomic.AtomicBoolean;
-
-import org.junit.Rule;
-import org.junit.Test;
 
 import org.neo4j.io.fs.DefaultFileSystemAbstraction;
 import org.neo4j.io.fs.FileSystemAbstraction;
@@ -40,11 +40,7 @@
 import static org.junit.Assert.assertEquals;
 import static org.junit.Assert.assertTrue;
 import static org.mockito.Mockito.mock;
-<<<<<<< HEAD
-
-=======
 import static org.neo4j.kernel.impl.transaction.log.TransactionIdStore.BASE_TX_COMMIT_TIMESTAMP;
->>>>>>> f81a2ce4
 import static org.neo4j.kernel.impl.transaction.log.entry.LogHeaderReader.readLogHeader;
 
 public class PhysicalLogFileTest
@@ -52,8 +48,8 @@
     public final @Rule TestDirectory directory = TargetDirectory.testDirForTest( getClass() );
     private final FileSystemAbstraction fs = new DefaultFileSystemAbstraction();
     private final LogVersionRepository logVersionRepository = new DeadSimpleLogVersionRepository( 1L );
-    private final TransactionIdStore transactionIdStore = new DeadSimpleTransactionIdStore( 5L, 0, 0, 0 );
-
+    private final TransactionIdStore transactionIdStore =
+            new DeadSimpleTransactionIdStore( 5L, 0, BASE_TX_COMMIT_TIMESTAMP, 0, 0 );
 
     @Test
     public void shouldOpenInFreshDirectoryAndFinallyAddHeader() throws Exception
@@ -217,23 +213,4 @@
         }
         return result;
     }
-<<<<<<< HEAD
-=======
-
-    private final FileSystemAbstraction fs = new DefaultFileSystemAbstraction();
-    public final @Rule TestDirectory directory = TargetDirectory.testDirForTest( getClass() );
-    private final LogVersionRepository logVersionRepository = new DeadSimpleLogVersionRepository( 1L );
-    private final TransactionIdStore transactionIdStore = new DeadSimpleTransactionIdStore( 5L, 0,
-            BASE_TX_COMMIT_TIMESTAMP, 0, 0 );
-    private static final Visitor<ReadableVersionableLogChannel, IOException> NO_RECOVERY_EXPECTED =
-            new Visitor<ReadableVersionableLogChannel, IOException>()
-            {
-        @Override
-        public boolean visit( ReadableVersionableLogChannel element ) throws IOException
-        {
-            fail( "No recovery expected" );
-            return false;
-        }
-    };
->>>>>>> f81a2ce4
 }