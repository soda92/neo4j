/**
 * Copyright (c) 2002-2014 "Neo Technology,"
 * Network Engine for Objects in Lund AB [http://neotechnology.com]
 *
 * This file is part of Neo4j.
 *
 * Neo4j is free software: you can redistribute it and/or modify
 * it under the terms of the GNU General Public License as published by
 * the Free Software Foundation, either version 3 of the License, or
 * (at your option) any later version.
 *
 * This program is distributed in the hope that it will be useful,
 * but WITHOUT ANY WARRANTY; without even the implied warranty of
 * MERCHANTABILITY or FITNESS FOR A PARTICULAR PURPOSE.  See the
 * GNU General Public License for more details.
 *
 * You should have received a copy of the GNU General Public License
 * along with this program.  If not, see <http://www.gnu.org/licenses/>.
 */
package org.neo4j.kernel.impl.transaction.xaframework;

import static org.hamcrest.number.OrderingComparison.lessThan;
import static org.junit.Assert.assertEquals;
import static org.junit.Assert.assertThat;
import static org.junit.Assert.fail;
import static org.mockito.Mockito.CALLS_REAL_METHODS;
import static org.mockito.Mockito.mock;
import static org.mockito.Mockito.spy;
import static org.mockito.Mockito.when;
import static org.mockito.Mockito.withSettings;
import static org.neo4j.kernel.impl.transaction.XidImpl.DEFAULT_SEED;
import static org.neo4j.kernel.impl.transaction.XidImpl.getNewGlobalId;
import static org.neo4j.kernel.impl.transaction.xaframework.ForceMode.forced;
import static org.neo4j.kernel.impl.transaction.xaframework.LogPruneStrategies.NO_PRUNING;

import java.io.File;
import java.io.IOException;
import java.io.RandomAccessFile;
import java.nio.ByteBuffer;
import java.nio.channels.ReadableByteChannel;

import javax.transaction.xa.XAException;
import javax.transaction.xa.Xid;

import org.junit.Rule;
import org.junit.Test;
import org.mockito.Matchers;
import org.mockito.invocation.InvocationOnMock;
import org.mockito.listeners.InvocationListener;
import org.mockito.listeners.MethodInvocationReport;
import org.mockito.stubbing.Answer;
import org.neo4j.kernel.DefaultFileSystemAbstraction;
import org.neo4j.kernel.impl.core.KernelPanicEventGenerator;
import org.neo4j.kernel.impl.core.TransactionState;
import org.neo4j.kernel.impl.nioneo.store.FileSystemAbstraction;
import org.neo4j.kernel.impl.nioneo.store.StoreChannel;
import org.neo4j.kernel.impl.nioneo.store.StoreFileChannel;
import org.neo4j.kernel.impl.nioneo.xa.NeoStoreXaDataSource;
import org.neo4j.kernel.impl.transaction.KernelHealth;
import org.neo4j.kernel.impl.transaction.TransactionStateFactory;
import org.neo4j.kernel.impl.transaction.XidImpl;
import org.neo4j.kernel.impl.util.IoPrimitiveUtils;
import org.neo4j.kernel.impl.util.StringLogger;
import org.neo4j.kernel.logging.DevNullLoggingService;
import org.neo4j.kernel.logging.Logging;
import org.neo4j.kernel.logging.SingleLoggingService;
import org.neo4j.kernel.monitoring.Monitors;
import org.neo4j.test.EphemeralFileSystemRule;
import org.neo4j.test.FailureOutput;
import org.neo4j.test.TargetDirectory;
import org.neo4j.test.impl.EphemeralFileSystemAbstraction;

<<<<<<< HEAD
import static org.hamcrest.Matchers.equalTo;
import static org.hamcrest.number.OrderingComparison.lessThan;
import static org.junit.Assert.assertEquals;
import static org.junit.Assert.assertThat;
import static org.mockito.Mockito.CALLS_REAL_METHODS;
import static org.mockito.Mockito.mock;
import static org.mockito.Mockito.spy;
import static org.mockito.Mockito.when;
import static org.mockito.Mockito.withSettings;

import static org.neo4j.kernel.impl.transaction.XidImpl.DEFAULT_SEED;
import static org.neo4j.kernel.impl.transaction.XidImpl.getNewGlobalId;
import static org.neo4j.kernel.impl.transaction.xaframework.ForceMode.forced;
import static org.neo4j.kernel.impl.transaction.xaframework.InjectedTransactionValidator.ALLOW_ALL;
import static org.neo4j.kernel.impl.transaction.xaframework.LogPruneStrategies.NO_PRUNING;

=======
>>>>>>> 35ff76e0
public class XaLogicalLogTest
{
    @Rule
    public final FailureOutput output = new FailureOutput();
    private static final byte[] RESOURCE_ID = new byte[]{0x00, (byte) 0x99, (byte) 0xcc};
    private long version;
    private int reads;

    @Test
    public void shouldNotReadExcessivelyFromTheFileChannelWhenRotatingLogWithNoOpenTransactions() throws Exception
    {
        // given
        XaTransactionFactory xaTf = mock( XaTransactionFactory.class );
        when( xaTf.getAndSetNewVersion() ).thenAnswer( new TxVersion( TxVersion.UPDATE_AND_GET ) );
        when( xaTf.getCurrentVersion() ).thenAnswer( new TxVersion( TxVersion.GET ) );
        // spy on the file system abstraction so that we can spy on the file channel for the logical log
        FileSystemAbstraction fs = spy( ephemeralFs.get() );
        File dir = TargetDirectory.forTest( fs, XaLogicalLogTest.class ).cleanDirectory( "log" );
        // -- when opening the logical log, spy on the file channel we return and count invocations to channel.read(*)
        when( fs.open( new File( dir, "logical.log.1" ), "rw" ) ).thenAnswer( new Answer<StoreChannel>()
        {
            @Override
            public StoreChannel answer( InvocationOnMock invocation ) throws Throwable
            {
                StoreFileChannel channel = (StoreFileChannel) invocation.callRealMethod();
                return mock( channel.getClass(), withSettings()
                        .spiedInstance( channel )
                        .name( "channel" )
                        .defaultAnswer( CALLS_REAL_METHODS )
                        .invocationListeners( new InvocationListener()
                        {
                            @Override
                            public void reportInvocation( MethodInvocationReport methodInvocationReport )
                            {
                                if ( methodInvocationReport.getInvocation().toString().startsWith( "channel.read(" ) )
                                {
                                    reads++;
                                }
                            }
                        } ) );
            }
        } );
        XaLogicalLog xaLogicalLog = new XaLogicalLog( new File( dir, "logical.log" ),
                                                      mock( XaResourceManager.class ),
                                                      mock( XaCommandFactory.class ),
                                                      xaTf,
                                                      fs,
                                                      new Monitors(),
                                                      new SingleLoggingService( StringLogger.wrap( output.writer() ) ),
                                                      LogPruneStrategies.NO_PRUNING,
                                                      mock( TransactionStateFactory.class ),
                                                      mock( KernelHealth.class ),
                                                      25 * 1024 * 1024,
                                                      ALLOW_ALL );
        xaLogicalLog.open();
        // -- set the log up with 10 transactions (with no commands, just start and commit)
        for ( int txId = 1; txId <= 10; txId++ )
        {
            int identifier = xaLogicalLog.start( new XidImpl( getNewGlobalId( DEFAULT_SEED, 0 ), RESOURCE_ID ), -1, 0, 1337 );
            xaLogicalLog.writeStartEntry( identifier );
            xaLogicalLog.commitOnePhase( identifier, txId, ForceMode.forced );
            xaLogicalLog.done( identifier );
        }

        // when
        xaLogicalLog.rotate();

        // then
        assertThat( "should not read excessively from the logical log file channel", reads, lessThan( 10 ) );
    }

    @Test
    public void shouldRespectCustomLogRotationThreshold() throws Exception
    {
        // GIVEN
        long maxSize = 1000;
        ephemeralFs.get().mkdir( new File("asd") );
        XaLogicalLog log = new XaLogicalLog( new File( "asd/log" ),
                mock( XaResourceManager.class ),
                new FixedSizeXaCommandFactory(),
                new VersionRespectingXaTransactionFactory(),
                ephemeralFs.get(),
                new Monitors(),
                new DevNullLoggingService(),
                NO_PRUNING,
                mock( TransactionStateFactory.class ),
                mock( KernelHealth.class ),
                maxSize,
                ALLOW_ALL );
        log.open();
        long initialLogVersion = log.getHighestLogVersion();

        // WHEN
        for ( int i = 0; i < 10; i++ )
        {
            int identifier = log.start( xid, -1, -1, 1337 );
            log.writeStartEntry( identifier );
            log.writeCommand( new FixedSizeXaCommand( 100 ), identifier );
            log.commitOnePhase( identifier, i+1, forced );
            log.done( identifier );
        }

        // THEN
        assertEquals( initialLogVersion+1, log.getHighestLogVersion() );
    }

    @Test
<<<<<<< HEAD
    public void shouldDetermineHighestArchivedLogVersionFromFileNamesIfTheyArePresent() throws Exception
    {
        // Given
        int lowAndIncorrectLogVersion = 0;
        EphemeralFileSystemAbstraction fs = ephemeralFs.get();
        File dir = new File( "db" );
        fs.mkdir( dir );
        fs.create( new File(dir, "log.v100") ).close();
        fs.create( new File(dir, "log.v101") ).close();

        StoreChannel active = fs.create( new File(dir, "log.1" ) );
        ByteBuffer buff = ByteBuffer.allocate( 128 );
        LogIoUtils.writeLogHeader( buff, lowAndIncorrectLogVersion, 0 );
        active.write( buff );
        active.force( false );
        active.close();

        // When
        XaLogicalLog log = new XaLogicalLog( new File(dir, "log" ),
                mock( XaResourceManager.class ),
                new FixedSizeXaCommandFactory(),
                new VersionRespectingXaTransactionFactory(),
                ephemeralFs.get(),
                new Monitors(),
                new DevNullLoggingService(),
                NO_PRUNING,
                mock( TransactionStateFactory.class ),
                mock( KernelHealth.class ),
                10,
                ALLOW_ALL );
        log.open();
        log.rotate();

        // Then
        assertThat( fs.fileExists( new File( dir, "log.v102" ) ), equalTo( true ) );

=======
    public void shouldNotPrepareAfterKernelPanicHasHappened() throws Exception
    {
        RandomAccessFile forCheckingSize = null;
        try
        {
            File directory = TargetDirectory.forTest( getClass() ).
                    directory( "shouldNotPrepareAfterKernelPanicHasHappened", true );
            Logging mockLogging = mock( Logging.class );
            when( mockLogging.getMessagesLog( Matchers.<Class>any() ) ).thenReturn( mock( StringLogger.class ) );
            KernelHealth health = new KernelHealth( mock( KernelPanicEventGenerator.class ), mockLogging );
            // GIVEN
            long maxSize = 1000;
            File logFile = new File( directory, "log" );
            forCheckingSize = new RandomAccessFile( logFile, "rw" );
            XaLogicalLog log = new XaLogicalLog( logFile,
                    mock( XaResourceManager.class ),
                    new FixedSizeXaCommandFactory(),
                    new VersionRespectingXaTransactionFactory(),
                    new DefaultFileSystemAbstraction(),
                    new Monitors(),
                    new DevNullLoggingService(),
                    NO_PRUNING,
                    mock( TransactionStateFactory.class ), health, maxSize );
            log.open();

            // When
            int identifier = log.start( new XidImpl( XidImpl.getNewGlobalId( DEFAULT_SEED, 1 ), NeoStoreXaDataSource.BRANCH_ID ), -1, -1 );
            log.writeStartEntry( identifier );
            long sizeBeforePanic = forCheckingSize.getChannel().size();
            health.panic( new MockException() );
            try
            {
                log.prepare( identifier );
                fail(); // it should not go through ok
            }
            catch( XAException e )
            {
                assertEquals( MockException.class, e.getCause().getClass() );
            }

            // Then
            assertEquals( sizeBeforePanic, forCheckingSize.getChannel().size() );
        }
        finally
        {
            if ( forCheckingSize != null )
            {
                forCheckingSize.close();
            }
        }
    }

    @Test
    public void shouldNotCommitOnePhaseAfterKernelPanicHasHappened() throws Exception
    {
        RandomAccessFile forCheckingSize = null;
        try
        {
            File directory = TargetDirectory.forTest( getClass() ).
                    directory( "shouldNotPrepareAfterKernelPanicHasHappened", true );
            Logging mockLogging = mock( Logging.class );
            when( mockLogging.getMessagesLog( Matchers.<Class>any() ) ).thenReturn( mock( StringLogger.class ) );
            KernelHealth health = new KernelHealth( mock( KernelPanicEventGenerator.class ), mockLogging );
            // GIVEN
            long maxSize = 1000;
            File logFile = new File( directory, "log" );
            forCheckingSize = new RandomAccessFile( logFile, "rw" );
            XaLogicalLog log = new XaLogicalLog( logFile,
                    mock( XaResourceManager.class ),
                    new FixedSizeXaCommandFactory(),
                    new VersionRespectingXaTransactionFactory(),
                    new DefaultFileSystemAbstraction(),
                    new Monitors(),
                    new DevNullLoggingService(),
                    NO_PRUNING,
                    mock( TransactionStateFactory.class ), health, maxSize );
            log.open();

            // When
            int identifier = log.start( new XidImpl( XidImpl.getNewGlobalId( DEFAULT_SEED, 1 ), NeoStoreXaDataSource.BRANCH_ID ), -1, -1 );
            log.writeStartEntry( identifier );
            long sizeBeforePanic = forCheckingSize.getChannel().size();
            health.panic( new MockException() );
            try
            {
                log.commitOnePhase( identifier, 2, ForceMode.forced );
                fail(); // it should not go through ok
            }
            catch( XAException e )
            {
                assertEquals( MockException.class, e.getCause().getClass() );
            }

            // Then
            assertEquals( sizeBeforePanic, forCheckingSize.getChannel().size() );
        }
        finally
        {
            if ( forCheckingSize != null )
            {
                forCheckingSize.close();
            }
        }
    }

    @Test
    public void shouldNotCommitTwoPhaseAfterKernelPanicHasHappened() throws Exception
    {
        RandomAccessFile forCheckingSize = null;
        try
        {
            File directory = TargetDirectory.forTest( getClass() ).
                    directory( "shouldNotPrepareAfterKernelPanicHasHappened", true );
            Logging mockLogging = mock( Logging.class );
            when( mockLogging.getMessagesLog( Matchers.<Class>any() ) ).thenReturn( mock( StringLogger.class ) );
            KernelHealth health = new KernelHealth( mock( KernelPanicEventGenerator.class ), mockLogging );
            // GIVEN
            long maxSize = 1000;
            File logFile = new File( directory, "log" );
            forCheckingSize = new RandomAccessFile( logFile, "rw" );
            XaLogicalLog log = new XaLogicalLog( logFile,
                    mock( XaResourceManager.class ),
                    new FixedSizeXaCommandFactory(),
                    new VersionRespectingXaTransactionFactory(),
                    new DefaultFileSystemAbstraction(),
                    new Monitors(),
                    new DevNullLoggingService(),
                    NO_PRUNING,
                    mock( TransactionStateFactory.class ), health, maxSize );
            log.open();

            // When
            int identifier = log.start( new XidImpl( XidImpl.getNewGlobalId( DEFAULT_SEED, 1 ), NeoStoreXaDataSource.BRANCH_ID ), -1, -1 );
            log.writeStartEntry( identifier );
            long sizeBeforePanic = forCheckingSize.getChannel().size();
            health.panic( new MockException() );
            try
            {
                log.commitTwoPhase( identifier, 2, ForceMode.forced );
                fail(); // it should not go through ok
            }
            catch( XAException e )
            {
                assertEquals( MockException.class, e.getCause().getClass() );
            }

            // Then
            assertEquals( sizeBeforePanic, forCheckingSize.getChannel().size() );
        }
        finally
        {
            if ( forCheckingSize != null )
            {
                forCheckingSize.close();
            }
        }
>>>>>>> 35ff76e0
    }

    private static class FixedSizeXaCommand extends XaCommand
    {
        private final byte[] data;

        FixedSizeXaCommand( int payloadSize )
        {
            this.data = new byte[payloadSize-2/*2 bytes for describing which size will follow*/];
        }

        @Override
        public void execute()
        {   // There's nothing to execute
        }

        @Override
        public void writeToFile( LogBuffer buffer ) throws IOException
        {
            buffer.putShort( (short) (data.length+2) );
            buffer.put( data );
        }
    }

    private static class FixedSizeXaCommandFactory extends XaCommandFactory
    {
        @Override
        public XaCommand readCommand( ReadableByteChannel byteChannel, ByteBuffer buffer ) throws IOException
        {
            short dataSize = IoPrimitiveUtils.readShort( byteChannel, buffer );
            IoPrimitiveUtils.readBytes( byteChannel, new byte[dataSize] );
            return new FixedSizeXaCommand( dataSize );
        }
    }

    private class TxVersion implements Answer<Object>
    {
        private final boolean update;
        public static final boolean UPDATE_AND_GET = true, GET = false;

        TxVersion( boolean update )
        {
            this.update = update;
        }

        @Override
        public Object answer( InvocationOnMock invocation ) throws Throwable
        {
            synchronized ( XaLogicalLogTest.this )
            {
                if ( update )
                {
                    version++;
                }
                return version;
            }
        }
    }

    private static class VersionRespectingXaTransactionFactory extends XaTransactionFactory
    {
        private long currentVersion = 0;

        @Override
        public XaTransaction create( long lastCommittedTxWhenTransactionStarted, TransactionState state)
        {
            return mock( XaTransaction.class );
        }

        @Override
        public void flushAll()
        {   // Nothing to flush
        }

        @Override
        public long getCurrentVersion()
        {
            return currentVersion;
        }

        @Override
        public long getAndSetNewVersion()
        {
            return ++currentVersion;
        }

        @Override
        public void setVersion( long version )
        {
            this.currentVersion = version;
        }

        @Override
        public long getLastCommittedTx()
        {
            return 0;
        }
    }

    public final @Rule EphemeralFileSystemRule ephemeralFs = new EphemeralFileSystemRule();
    public final Xid xid = new XidImpl( "global".getBytes(), "resource".getBytes() );

    private static class MockException extends RuntimeException
    {}
}<|MERGE_RESOLUTION|>--- conflicted
+++ resolved
@@ -70,25 +70,9 @@
 import org.neo4j.test.TargetDirectory;
 import org.neo4j.test.impl.EphemeralFileSystemAbstraction;
 
-<<<<<<< HEAD
 import static org.hamcrest.Matchers.equalTo;
-import static org.hamcrest.number.OrderingComparison.lessThan;
-import static org.junit.Assert.assertEquals;
-import static org.junit.Assert.assertThat;
-import static org.mockito.Mockito.CALLS_REAL_METHODS;
-import static org.mockito.Mockito.mock;
-import static org.mockito.Mockito.spy;
-import static org.mockito.Mockito.when;
-import static org.mockito.Mockito.withSettings;
-
-import static org.neo4j.kernel.impl.transaction.XidImpl.DEFAULT_SEED;
-import static org.neo4j.kernel.impl.transaction.XidImpl.getNewGlobalId;
-import static org.neo4j.kernel.impl.transaction.xaframework.ForceMode.forced;
 import static org.neo4j.kernel.impl.transaction.xaframework.InjectedTransactionValidator.ALLOW_ALL;
-import static org.neo4j.kernel.impl.transaction.xaframework.LogPruneStrategies.NO_PRUNING;
-
-=======
->>>>>>> 35ff76e0
+
 public class XaLogicalLogTest
 {
     @Rule
@@ -196,7 +180,6 @@
     }
 
     @Test
-<<<<<<< HEAD
     public void shouldDetermineHighestArchivedLogVersionFromFileNamesIfTheyArePresent() throws Exception
     {
         // Given
@@ -204,10 +187,10 @@
         EphemeralFileSystemAbstraction fs = ephemeralFs.get();
         File dir = new File( "db" );
         fs.mkdir( dir );
-        fs.create( new File(dir, "log.v100") ).close();
-        fs.create( new File(dir, "log.v101") ).close();
-
-        StoreChannel active = fs.create( new File(dir, "log.1" ) );
+        fs.create( new File( dir, "log.v100" ) ).close();
+        fs.create( new File( dir, "log.v101" ) ).close();
+
+        StoreChannel active = fs.create( new File( dir, "log.1" ) );
         ByteBuffer buff = ByteBuffer.allocate( 128 );
         LogIoUtils.writeLogHeader( buff, lowAndIncorrectLogVersion, 0 );
         active.write( buff );
@@ -215,7 +198,7 @@
         active.close();
 
         // When
-        XaLogicalLog log = new XaLogicalLog( new File(dir, "log" ),
+        XaLogicalLog log = new XaLogicalLog( new File( dir, "log" ),
                 mock( XaResourceManager.class ),
                 new FixedSizeXaCommandFactory(),
                 new VersionRespectingXaTransactionFactory(),
@@ -232,15 +215,16 @@
 
         // Then
         assertThat( fs.fileExists( new File( dir, "log.v102" ) ), equalTo( true ) );
-
-=======
+    }
+
+    @Test
     public void shouldNotPrepareAfterKernelPanicHasHappened() throws Exception
     {
         RandomAccessFile forCheckingSize = null;
         try
         {
-            File directory = TargetDirectory.forTest( getClass() ).
-                    directory( "shouldNotPrepareAfterKernelPanicHasHappened", true );
+            File directory = TargetDirectory.forTest( getClass() )
+                    .cleanDirectory( "shouldNotPrepareAfterKernelPanicHasHappened" );
             Logging mockLogging = mock( Logging.class );
             when( mockLogging.getMessagesLog( Matchers.<Class>any() ) ).thenReturn( mock( StringLogger.class ) );
             KernelHealth health = new KernelHealth( mock( KernelPanicEventGenerator.class ), mockLogging );
@@ -256,11 +240,11 @@
                     new Monitors(),
                     new DevNullLoggingService(),
                     NO_PRUNING,
-                    mock( TransactionStateFactory.class ), health, maxSize );
+                    mock( TransactionStateFactory.class ), health, maxSize, ALLOW_ALL );
             log.open();
 
             // When
-            int identifier = log.start( new XidImpl( XidImpl.getNewGlobalId( DEFAULT_SEED, 1 ), NeoStoreXaDataSource.BRANCH_ID ), -1, -1 );
+            int identifier = log.start( new XidImpl( XidImpl.getNewGlobalId( DEFAULT_SEED, 1 ), NeoStoreXaDataSource.BRANCH_ID ), -1, -1, -1 );
             log.writeStartEntry( identifier );
             long sizeBeforePanic = forCheckingSize.getChannel().size();
             health.panic( new MockException() );
@@ -293,7 +277,7 @@
         try
         {
             File directory = TargetDirectory.forTest( getClass() ).
-                    directory( "shouldNotPrepareAfterKernelPanicHasHappened", true );
+                    cleanDirectory( "shouldNotPrepareAfterKernelPanicHasHappened" );
             Logging mockLogging = mock( Logging.class );
             when( mockLogging.getMessagesLog( Matchers.<Class>any() ) ).thenReturn( mock( StringLogger.class ) );
             KernelHealth health = new KernelHealth( mock( KernelPanicEventGenerator.class ), mockLogging );
@@ -309,11 +293,11 @@
                     new Monitors(),
                     new DevNullLoggingService(),
                     NO_PRUNING,
-                    mock( TransactionStateFactory.class ), health, maxSize );
+                    mock( TransactionStateFactory.class ), health, maxSize, ALLOW_ALL );
             log.open();
 
             // When
-            int identifier = log.start( new XidImpl( XidImpl.getNewGlobalId( DEFAULT_SEED, 1 ), NeoStoreXaDataSource.BRANCH_ID ), -1, -1 );
+            int identifier = log.start( new XidImpl( XidImpl.getNewGlobalId( DEFAULT_SEED, 1 ), NeoStoreXaDataSource.BRANCH_ID ), -1, -1, -1 );
             log.writeStartEntry( identifier );
             long sizeBeforePanic = forCheckingSize.getChannel().size();
             health.panic( new MockException() );
@@ -346,7 +330,7 @@
         try
         {
             File directory = TargetDirectory.forTest( getClass() ).
-                    directory( "shouldNotPrepareAfterKernelPanicHasHappened", true );
+                    cleanDirectory( "shouldNotPrepareAfterKernelPanicHasHappened" );
             Logging mockLogging = mock( Logging.class );
             when( mockLogging.getMessagesLog( Matchers.<Class>any() ) ).thenReturn( mock( StringLogger.class ) );
             KernelHealth health = new KernelHealth( mock( KernelPanicEventGenerator.class ), mockLogging );
@@ -362,11 +346,11 @@
                     new Monitors(),
                     new DevNullLoggingService(),
                     NO_PRUNING,
-                    mock( TransactionStateFactory.class ), health, maxSize );
+                    mock( TransactionStateFactory.class ), health, maxSize, ALLOW_ALL );
             log.open();
 
             // When
-            int identifier = log.start( new XidImpl( XidImpl.getNewGlobalId( DEFAULT_SEED, 1 ), NeoStoreXaDataSource.BRANCH_ID ), -1, -1 );
+            int identifier = log.start( new XidImpl( XidImpl.getNewGlobalId( DEFAULT_SEED, 1 ), NeoStoreXaDataSource.BRANCH_ID ), -1, -1, -1);
             log.writeStartEntry( identifier );
             long sizeBeforePanic = forCheckingSize.getChannel().size();
             health.panic( new MockException() );
@@ -390,7 +374,6 @@
                 forCheckingSize.close();
             }
         }
->>>>>>> 35ff76e0
     }
 
     private static class FixedSizeXaCommand extends XaCommand
