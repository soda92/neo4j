--- conflicted
+++ resolved
@@ -626,172 +626,6 @@
       </build>
     </profile>
     <profile>
-<<<<<<< HEAD
-      <id>neo-full-build</id>
-      <activation>
-        <activeByDefault>false</activeByDefault>
-        <property>
-          <name>fullBuild</name>
-        </property>
-      </activation>
-      <build>
-        <plugins>
-          <plugin>
-            <groupId>org.codehaus.mojo</groupId>
-            <artifactId>exec-maven-plugin</artifactId>
-            <executions>
-              <execution>
-                <id>execute-asciidoc</id>
-                <phase>compile</phase>
-                <goals>
-                  <goal>exec</goal>
-                </goals>
-                <configuration>
-                  <executable>make</executable>
-                  <arguments>
-                    <argument>dist</argument>
-                  </arguments>
-                </configuration>
-              </execution>
-            </executions>
-          </plugin>
-          <plugin>
-            <groupId>org.apache.maven.plugins</groupId>
-            <artifactId>maven-assembly-plugin</artifactId>
-            <executions>
-              <execution>
-                <id>zip</id>
-                <phase>package</phase>
-                <goals>
-                  <goal>single</goal>
-                </goals>
-                <configuration>
-                  <descriptors>
-                    <descriptor>assemblies/zip.xml</descriptor>
-                  </descriptors>
-                  <finalName>${project.artifactId}-${project.version}</finalName>
-                  <appendAssemblyId>false</appendAssemblyId>
-                  <attach>true</attach>
-                </configuration>
-              </execution>
-              <execution>
-                <id>manpages</id>
-                <phase>package</phase>
-                <goals>
-                  <goal>single</goal>
-                </goals>
-                <configuration>
-                  <descriptors>
-                    <descriptor>assemblies/manpages.xml</descriptor>
-                  </descriptors>
-                  <finalName>${project.artifactId}-${project.version}</finalName>
-                  <appendAssemblyId>true</appendAssemblyId>
-                  <attach>true</attach>
-                </configuration>
-              </execution>
-              <execution>
-                <id>manpagesenterprise</id>
-                <phase>package</phase>
-                <goals>
-                  <goal>single</goal>
-                </goals>
-                <configuration>
-                  <descriptors>
-                    <descriptor>assemblies/manpages-enterprise.xml</descriptor>
-                  </descriptors>
-                  <finalName>${project.artifactId}-${project.version}</finalName>
-                  <appendAssemblyId>true</appendAssemblyId>
-                  <attach>true</attach>
-                </configuration>
-              </execution>
-              <execution>
-                <id>upgrade</id>
-                <phase>package</phase>
-                <goals>
-                  <goal>single</goal>
-                </goals>
-                <configuration>
-                  <descriptors>
-                    <descriptor>assemblies/upgrade.xml</descriptor>
-                  </descriptors>
-                  <finalName>${project.artifactId}-${project.version}</finalName>
-                  <appendAssemblyId>true</appendAssemblyId>
-                  <attach>true</attach>
-                </configuration>
-              </execution>
-              <execution>
-                <id>contents</id>
-                <phase>package</phase>
-                <goals>
-                  <goal>single</goal>
-                </goals>
-                <configuration>
-                  <descriptors>
-                    <descriptor>assemblies/contents.xml</descriptor>
-                  </descriptors>
-                  <finalName>${project.artifactId}-${project.version}</finalName>
-                  <appendAssemblyId>true</appendAssemblyId>
-                  <attach>true</attach>
-                </configuration>
-              </execution>
-            </executions>
-          </plugin>
-        </plugins>
-      </build>
-      <properties>
-        <attach-docs-phase>none</attach-docs-phase>
-      </properties>
-    </profile>
-    <profile>
-      <id>neo-docs-build</id>
-      <activation>
-        <activeByDefault>false</activeByDefault>
-        <property>
-          <name>docsBuild</name>
-        </property>
-      </activation>
-      <properties>
-        <attach-docs-phase>none</attach-docs-phase>
-      </properties>
-    </profile>
-    <profile>
-      <id>neo-full-manual-build</id>
-      <activation>
-        <activeByDefault>false</activeByDefault>
-        <property>
-          <name>fullManualBuild</name>
-        </property>
-      </activation>
-      <build>
-        <plugins>
-          <plugin>
-            <groupId>org.codehaus.mojo</groupId>
-            <artifactId>exec-maven-plugin</artifactId>
-            <executions>
-              <execution>
-                <id>execute-asciidoc</id>
-                <phase>compile</phase>
-                <goals>
-                  <goal>exec</goal>
-                </goals>
-                <configuration>
-                  <executable>make</executable>
-                  <arguments>
-                    <argument>dist</argument>
-                  </arguments>
-                </configuration>
-              </execution>
-            </executions>
-          </plugin>
-        </plugins>
-      </build>
-      <properties>
-        <attach-docs-phase>none</attach-docs-phase>
-      </properties>
-    </profile>
-    <profile>
-=======
->>>>>>> f4207afe
       <id>publish-manual</id>
       <activation>
         <activeByDefault>false</activeByDefault>
