/**
 * Copyright (c) 2002-2013 "Neo Technology,"
 * Network Engine for Objects in Lund AB [http://neotechnology.com]
 *
 * This file is part of Neo4j.
 *
 * Neo4j is free software: you can redistribute it and/or modify
 * it under the terms of the GNU Affero General Public License as
 * published by the Free Software Foundation, either version 3 of the
 * License, or (at your option) any later version.
 *
 * This program is distributed in the hope that it will be useful,
 * but WITHOUT ANY WARRANTY; without even the implied warranty of
 * MERCHANTABILITY or FITNESS FOR A PARTICULAR PURPOSE.  See the
 * GNU Affero General Public License for more details.
 *
 * You should have received a copy of the GNU Affero General Public License
 * along with this program. If not, see <http://www.gnu.org/licenses/>.
 */
package org.neo4j.desktop.ui;

import java.io.BufferedReader;
import java.io.File;
import java.io.FileInputStream;
import java.io.FileReader;
import java.io.FileWriter;
import java.io.FilenameFilter;
import java.io.IOException;
import java.io.PrintWriter;
import java.util.List;

import org.neo4j.desktop.config.DatabaseConfiguration;
import org.neo4j.desktop.config.Environment;
import org.neo4j.desktop.config.Value;
import org.neo4j.helpers.Function;
import org.neo4j.kernel.Version;

import static java.lang.String.format;

public class DesktopModel
{
    private final Environment environment;
    private final Value<List<String>> extensionPackagesConfig;
    private File databaseDirectory;

    public DesktopModel( Environment environment, File databaseDirectory, Value<List<String>> extensionPackagesConfig )
    {
        this.environment = environment;
        this.databaseDirectory = databaseDirectory;
        this.extensionPackagesConfig = extensionPackagesConfig;
    }

    public String getNeo4jVersion()
    {
        return format( "%s", Version.getKernel().getReleaseVersion() );
    }

    public File getDatabaseDirectory()
    {
        return databaseDirectory;
    }

    public void setDatabaseDirectory( File databaseDirectory ) throws UnsuitableGraphDatabaseDirectory
    {
        verifyGraphDirectory( databaseDirectory );
        this.databaseDirectory = databaseDirectory;
    }


    public File getVmOptionsFile()
    {
<<<<<<< HEAD
        return new File( environment.getBaseDirectory(), "neo4j-community.vmoptions" );
=======
        File vmOptionsFile = getUserVmOptionsFile();

        if ( ! vmOptionsFile.exists() )
        {
            createUserVmOptionsFile( vmOptionsFile );
        }

        if ( vmOptionsFile == null )
        {
            vmOptionsFile = getSystemVmOptionsFile();
        }

        return vmOptionsFile;
    }

    private void createUserVmOptionsFile( File vmOptionsFile )
    {
        try {
            FileWriter writer = new FileWriter( vmOptionsFile );
            PrintWriter printer = new PrintWriter( writer );
            try
            {
                FileReader reader = new FileReader( getSystemVmOptionsFile() );
                BufferedReader buffered = new BufferedReader( reader );
                try
                {
                    String line;
                    while ( ( line = buffered.readLine() ) != null )
                    {
                        String trimmed = line.trim();
                        if ( trimmed.startsWith( "#" ) || ! trimmed.startsWith( "-include-options" ) )
                        {
                            printer.println( line );
                        }
                    }
                }
                finally
                {
                    buffered.close();
                }
            }
            finally
            {
                printer.close();
            }
        }
        catch ( IOException e )
        {
            // ignore
        }
    }

    private File getUserVmOptionsFile()
    {
        File locationFile = new File( environment.getBaseDirectory(), "neo4j-desktop-user-vmoptions.loc" );
        String location = readOneLine( locationFile );

        if ( null == location )
        {
            return null;
        }

        String result = substituteVars( location );

        return new File( result );
    }

    private String substituteVars( String location )
    {
        return new VariableSubstitutor().substitute( location, new Function<String, String>()
        {
            @Override
            public String apply( String name )
            {
                String value = System.getenv( name );
                return value == null ? "" : value;
            }
        } );
    }

    private File getSystemVmOptionsFile()
    {
        return new File( environment.getBaseDirectory(), "neo4j-desktop.vmoptions" );
>>>>>>> a627e222
    }

    public List<String> getExtensionPackagesConfig()
    {
        return extensionPackagesConfig.get();
    }

    public void setExtensionPackagesConfig( List<String> value )
    {
        extensionPackagesConfig.set( value );
    }

    public File getDatabaseConfigurationFile()
    {
        return new File( databaseDirectory, "neo4j.properties" );
    }

    @SuppressWarnings("ResultOfMethodCallIgnored")
    public void prepareGraphDirectoryForStart() throws UnsuitableGraphDatabaseDirectory, IOException
    {
        verifyGraphDirectory( databaseDirectory );
        if ( !databaseDirectory.exists() )
        {
            databaseDirectory.mkdirs();
        }

        File configurationFile = getDatabaseConfigurationFile();
        if ( !configurationFile.exists() )
        {
            DatabaseConfiguration.copyDefaultDatabaseConfigurationProperties( configurationFile );
        }
    }

    public void verifyGraphDirectory( File dir ) throws UnsuitableGraphDatabaseDirectory
    {
        if ( !dir.isDirectory() )
        {
            throw new UnsuitableGraphDatabaseDirectory( "%s is not a directory", dir );
        }

        if ( !dir.canWrite() )
        {
            throw new UnsuitableGraphDatabaseDirectory( "%s is not writeable", dir );
        }

        String[] fileNames = dir.list( new FilenameFilter()
        {
            @Override public boolean accept( File dir, String name )
            {
                return ! name.startsWith( "." );
            }
        } );

        if ( 0 == fileNames.length )
        {
            return;
        }

        for ( String fileName : fileNames )
        {
            if ( fileName.startsWith( "neostore" ) || fileName.equals( "neo4j.properties" ) )
            {
                return;
            }
        }

        throw new UnsuitableGraphDatabaseDirectory(
                "%s is neither empty nor does it contain a neo4j graph database", dir );
    }

    private static String readOneLine( File file )
    {
        try
        {
            if ( file.exists() && file.isFile() && file.canRead() )
            {
                FileReader reader = new FileReader( file );
                try
                {
                    BufferedReader buffered = new BufferedReader( reader );
                    try
                    {
                        return buffered.readLine();
                    }
                    finally
                    {
                        buffered.close();
                    }

                }
                finally
                {
                    reader.close();
                }
            }
        }
        catch (IOException e)
        {
            // couldn't read file content
            return null;
        }

        // file was not readable or not a file
        return null;
    }
}<|MERGE_RESOLUTION|>--- conflicted
+++ resolved
@@ -31,6 +31,7 @@
 
 import org.neo4j.desktop.config.DatabaseConfiguration;
 import org.neo4j.desktop.config.Environment;
+import org.neo4j.desktop.config.OperatingSystemFamily;
 import org.neo4j.desktop.config.Value;
 import org.neo4j.helpers.Function;
 import org.neo4j.kernel.Version;
@@ -69,22 +70,33 @@
 
     public File getVmOptionsFile()
     {
-<<<<<<< HEAD
-        return new File( environment.getBaseDirectory(), "neo4j-community.vmoptions" );
-=======
         File vmOptionsFile = getUserVmOptionsFile();
 
-        if ( ! vmOptionsFile.exists() )
-        {
-            createUserVmOptionsFile( vmOptionsFile );
-        }
-
         if ( vmOptionsFile == null )
         {
             vmOptionsFile = getSystemVmOptionsFile();
         }
 
         return vmOptionsFile;
+    }
+
+    private File getUserVmOptionsFile()
+    {
+        // The installer creates a .loc file that contains the path of the actual per-user vmoptions file
+        String location = getUserVmOptionsFileLocation();
+        if ( null == location )
+        {
+            return getDefaultUserVmOptionsFile();
+        }
+        else
+        {
+            File vmOptionsFile = new File( substituteVars( location ) );
+            if ( ! vmOptionsFile.exists() )
+            {
+                createUserVmOptionsFile( vmOptionsFile );
+            }
+            return vmOptionsFile;
+        }
     }
 
     private void createUserVmOptionsFile( File vmOptionsFile )
@@ -124,19 +136,21 @@
         }
     }
 
-    private File getUserVmOptionsFile()
-    {
-        File locationFile = new File( environment.getBaseDirectory(), "neo4j-desktop-user-vmoptions.loc" );
-        String location = readOneLine( locationFile );
-
-        if ( null == location )
-        {
-            return null;
-        }
-
-        String result = substituteVars( location );
-
-        return new File( result );
+    private String getUserVmOptionsFileLocation()
+    {
+        return readOneLine( new File( environment.getBaseDirectory(), "neo4j-community-user-vmoptions.loc" ) );
+    }
+
+    private File getDefaultUserVmOptionsFile()
+    {
+        if ( OperatingSystemFamily.WINDOWS.isDetected() )
+        {
+            return new File( new File ( System.getenv( "APPDDATA" ) ), "neo4j-community.vmoptions" );
+        }
+        else
+        {
+            return new File( new File ( System.getProperty( "user.home" ) ) , ".neo4j-community.vmoptions" );
+        }
     }
 
     private String substituteVars( String location )
@@ -154,8 +168,7 @@
 
     private File getSystemVmOptionsFile()
     {
-        return new File( environment.getBaseDirectory(), "neo4j-desktop.vmoptions" );
->>>>>>> a627e222
+        return new File( environment.getBaseDirectory(), "neo4j-community.vmoptions" );
     }
 
     public List<String> getExtensionPackagesConfig()
