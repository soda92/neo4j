For Release Notes, see http://neo4j.org/release-notes#neo4j-${project.version}

<<<<<<< HEAD
2.0.0-M03
---------
Kernel:
  o Read-only index results are closed properly

Cypher:
  o Make Cypher execution results closable 
  o Adds Cypher label scan hint
  o Removes alternative WITH syntax in Cypher
  o Fixes bug with UNION text output
  o Added startNode()/endNode()
  o Fixes #780 - Queries with literal collections fail against schema indexes

Server:
  o Added support for transaction keep-alive

2.0.0-M02
---------
o In server, added REST transaction support
o In cypher, added MERGE clause
o In cypher, MATCH now supports single-node patterns
o In shell, support for listing indexes and their state
o Support for labels in the org.neo4j.unsafe.batchinsert APIs.
o BREAKING CHANGE: Replaced protected fields from org.neo4j.graphdb.factory.GraphDatabaseFactory with a single
  org.neo4j.graphdb.factory.GraphDatabaseFactoryState instance to avoid race conditions when creating multiple,
  lazily instantiated builders
o BREAKING CHANGE: org.neo4j.graphdb.index.BatchInserterIndex and org.neo4j.graphdb.index.BatchInserterIndexProvider
  has been removed in favor of the same interfaces available in org.neo4j.unsafe.batchinsert
o BREAKING CHANGE: The BatchInserter and the BatchGraphDatabase are not binary compatible with 1.9 due to some methods
  now taking a varargs array of labels as last argument.  Please recompile any code that depends on the BatchInserter.

2.0.0-M01
---------
o Added support for labels across all APIs: Cypher, Core Java and REST
o Added support for the new label-based indexes across all APIs: Cypher, Core Java and REST
o Improvements to shell, including import/export of small graphs via cypher statements

1.9.3
-----
=======
1.9.3 (2013-08-30)
------------------
Logging in console is now consistent across modules and more informative

>>>>>>> 8eece7ac
Kernel:
o Remove hard dependency on Logback
o Introduction of logical_log_rotation_threshold to control log rotation.
o Autoconfigurator can handle cases where physical memory is less than the configured JVM heap
o Fixes index out of bounds errors when iterating over relationships
o Fixes race in persistent window pool which might lead to inconsistent data

Cypher:
o Fixes problems with extra columns showing up in some conditions

Server:
o Reintroduces, deprecated, the Configurator.getThirdpartyJaxRsClasses. Fixes, among other things, the authentication-extension
o Server now properly returns the version when asked through REST

Index:
o Stop keeping norms in Lucene indexes, saving space and memory

1.9.2 (2013-07-16)
------------------
Kernel:
o When flushing persistent windows, do so only if dirty. This is a performance improvement
  for certain scenarios.
o Fixes bug where loading relationship chains with high ids would cause them to be
  ignored when iterating over them.

Cypher:
o Fixes problem where Cypher would see changes while the query was running

Server:
o The Content-Type is now correctly used to set the text encoding, not Content-Encoding
o Fixes concurrency issue with generation of JSON responses
o HTTPS scheme is now properly propagated on batch requests

1.9.1 (2013-06-24)
------------------
Kernel:
o Fixes bug where creating an Index with an invalid configuration would not properly clean up
  the configuration for it.
o Fixes race condition that occasionally would make Node.getSingleRelationship() mistakenly fail.
o Fixes compliance for non-logback logging implementations
o Cleanup of transactions that fail commit happens under the same lock as the commit

Cypher:
o Cypher execution results are now closeable
o Allow | to be used as a separator in foreach and extract+reduce

Server:
o Fixes bug where the last security rule would be the only one respected, if multiple would
  be present
o Support for chained certificates
o Enabled streaming support for paged traversals

Packaging:
o Improved handling of JAVA_HOME on OSX

1.9 (2013-05-13)
----------------
Kernel:
o Performance improvement on initial loading of relationship types during startup

1.9.RC2 (2013-04-30)
--------------------
Kernel:
o Fixes race conditions on usage of persistence windows' byte buffers that occasionally led to buffer over/underflows.

Server:
o Create unique node with properties that have collection values properly casts them to arrays
o Data visualization editor now navigates back to the data browser on save and cancel

Cypher:
o Fixes problem when sending down custom queries to index providers

1.9.RC1 (2013-04-15)
--------------------
Lucene Index:
o Lucene upgraded to 3.6.2

Server:
o Introduces new slash screen containing a guide to Neo4j. Several small aesthetic improvements

Cypher:
o Fixed #578 - problem with profiling queries that use LIMIT
o Fixes #550 - problem when using START after WITH
o Allows single node patterns in MATCH
o Fixes problem for some patterns and all-nodes start points
o Fixes #650 - issue when doing multiple aggregation expressions on the same identifier
o Added timestamp function

Packaging:
o plugins/ subdirectory is searched recursively for server plugins

1.9.M05 (2013-03-05)
--------------------

Now compiles and runs under JDK 7

Kernel:
o Concurrent modifications to relationship chains now do now lead to RecordNotInUse exceptions or
  cache poisoning
o Proper tx management will now make negative transaction counts impossible
o IndexProvider is now deprecated, replaced by KernelExtensionFactory
o Store locks are respected from read only instances too
o grab_file_lock configuration setting is now deprecated

Lucene Index:
o LuceneIndexProvider is now replaced by LuceneKernelExtension

Server:
o Added support for X-Forwarded-Host and X-Forwarded-Proto headers to allow parameterising of
  links in data for hosting behind proxy servers.

JMX:
o JMX will now provide info on all configuration values, including the defaults not explicitly set

Cypher:
o Fixes #450 - Predicates in WHERE are not evaluated correctly for certain patterns
o Fixes problem with null comparisons and optional relationships
o Made it possible to run the parser concurrently
o DISTINCT is now lazy, and keeps the incoming ordering
o Added execution plan descriptions to execution results
o Fixes #464 - getDeletedRelationships does not work for javacompat.ExecutionResult
o Fixes #535 - 'INTERNAL_SORT' columns show when doing RETURN * ORDER BY
o Added experimental profiled query support
o Fixes #489 - CREATE UNIQUE does not work as expected inside FOREACH

1.9.M04 (2013-01-17)
--------------------
Kernel:
o Start entries are now explicitly marked as written, solves a bug that might cause recovery to fail

Server:
o Increased performance for rest-batch-operations by a factor of 100

Cypher:
o Clearer error message for when aggregations are used in ORDER BY and not in RETURN
o Fixes #394 - Identifiers inside of FOREACH get the wrong type
o Fixes #390 - IN/ANY/NONE/ANY/SINGLE causes RuntimeException for some patterns
o Fixes #387 - Some patterns produced "Unexpected traversal state" in Cypher
o Upgraded the Scala version to 2.10
o Fixes #355 - Collections in collections are still Scala collections instead of Java collections

1.9.M03 (2012-12-21)
--------------------
Server:
o Pulled out Gremlin as separate plugin to support different versions

Cypher:
o Fixes #336 - Patterns that re-use a pattern node can produce non-existing matches
o Fixes #369 - The substring-function sometimes fails when no length is specified

1.9.M02 (2012-11-30)
--------------------
Kernel:
o Made sure that auto-indexing removed graph elements from indexes when they are delete
o OrderByTypeExpander keeps ordering of type AND direction
o Fixed an issue where a lock on a store was sometimes not released
o Old GraphDatabaseSetting classes are now wrappers for Settings instances
o Fixes an issue where an incomplete 2PC transaction could cause recovery to not be triggered
o Optimizations for read performance
  - Cache refers to relationship types as ints instead of Strings.
  - Binary search on sorted arrays for finding properties and
    relationship types in the cache.
  - Less objects instantiated during getting and iterating relationships.
  - Reduced number of map lookups significantly for a getProperty call,
    especially outside transaction or in transactions without any changes.
    (previously 8 lookups whereof 2 synchronized, now down to as low as 2)
  - Uses ThreadLocal as mapper from thread to transaction
  - Refactored LockReleaser into TransactionState, associated with each
    transaction instead

Server:
o Server now allows - under some specific circumstances - setting empty arrays as properties. 
  Specifically, it is allowed if there is a pre-existing array property on the entity from 
  which the server can infer the type of array to store.
o Traversal Javascript is now security sandboxed. It is possible to turn the sandbox off for
  the next two releases, for backwards compatibility.

Cypher:
o The traversal pattern matcher now supports variable length relationship patterns
o Fixes #946 - HAS(...) fails with ThisShouldNotHappenException for some patterns
o Made Cypher better at keeping a numeric type. Adding two integers now returns an integer, and not a double.
o Major refactoring to make certain Cypher is more lazy
o When asking for the top x rows by some value, Cypher will now only keep a list the size of x
o Fix so identifiers created inside a foreach can be used by other statements in the foreach
o Fix for problems when using patterns with multiple unnamed nodes
o Fixes problems when doing ORDER BY ... LIMIT x. When x is larger than the input set, sorting was never done.

1.9.M01 (2012-10-23)
--------------------
Management:
o High Availability beans now expose information relevant to the new way clusters work

Kernel:
o XaDatasources now implement lifecycle and their registration with XaDatasourceManager triggers TxManager recovery
  on startup
o Neo4j logical log now handles running out of disk space at a critical point gracefully.
o Kernel extensions are now factories that create instances which participate in the database's lifecycle
o Fixes a race condition around relationship chain loading from multiple threads on the same node

Cypher:
o Refactored the type system from the bottom up
o Predicates can now be returned and used to set properties
o Fixes #797: CREATE UNIQUE now makes sure used identifiers have the same properties even if
  they are re-used without the properties
o Added the traversal matcher, which uses the new traversal framework abilities to do
  pattern matching. It should provide for nice performance benefits for a lot of queries.
o Fixed #866: Changed the LRU cache to make it safe to use concurrently, and made the parser single threaded
o Added the reduce() functionality
o Made addition automatically convert numbers to strings when adding the two together
o Added the string functions: str(), replace(), substring(), left(), right(), ltrim(), rtrim(), trim(), lower(), upper()
o Added the possibility to use ORDER BY, SKIP and LIMIT together with WITH
o Fixes #904: CREATE UNIQUE doesn't work with parameter maps
o Fixes #908: Parameters do not survive WITH if it has aggregation
o SET can now be used to set properties on nodes and relationships from maps or other graph elements

1.8.RC1 (2012-09-05)
--------------------
Kernel:
 o Removed contention around allocating and moving persistence windows so that a thread won't need to await
   another thread doing this refresh, instead just continue knowing that the windows will be optimally
   placed in a very near future.
 o Removed contention around translating a key (as String) into the ID by using copy-on-write map instead
   of a concurrent hash map. Used in property key as well as relationship type translation.
 o Fix for Node/Relationship#getPropertyValues() sometimes returning null values from the iterator.

Server:
 o Upgraded Jackson JAXRS to version 1.9.7 
 o Keeping the Cypher execution engine between calls makes it possible to re-use execution plans
 o added User-Agent header tracking to udc to determine rest-driver usage

Cypher:
 o Removed the /../ literal for regular expressions. Now a normal string literal is used instead
 o Concatenation handles types better
 o Changed how the graph-matching module is used, to make it safe for concurrent use
 o Better type error messages
 o Renamed iterable to collection
 o Fixed #795: so that WITH keeps parameters also for empty aggregation results
 o Fixed #772: Creating nodes/relationships goes before SET, so SET can run on already created elements
 o Added error when using != instead of <>
 o Fixed #787: Issue when comparing array properties with literal collections
 o Fixed #751: Better error message for some type errors
 o Fixed #818: Problem where properties could only have scalar values (they can be arrays as well)
 o Fixed #834: Gives relevant syntax exception when properties are entered in MATCH

 1.8.M07 (2012-08-08)
--------------------
Kernel:
 o Traversal framework backwards compatibility
   + Cleaned up any breaking changes
   + Removed Expander#addFilter
 o Kernel JMX bean instance identifier is now reused and can optionally be set explicitly via forced_kernel_id config setting

Server:
 o Consoles in webadmin can now be disabled.

Cypher:
 o Added escape characters to string literals
 o Renamed `RELATE` to `CREATE UNIQUE`

UDC:
 o Added edition information (community, advanced, enterprise)
 o Added a cluster-name hash so that stores originating from the same cluster can be aggregated
 o Fixed release version and revision
 o Changed precedence of database configuration over internal udc configuration
 o Added distribution information (dpkg, rpm, unknown)


1.8.M06 (2012-07-06)
--------------------
Kernel:
 o Deprecated AbstractGraphDatabase.transactionRunning()
 o Changed synchronization of applying transactions to prevent a deadlock scenario
 o Original cause can be extracted from a transaction RollbackException

Server:
 o Fixed issue that stopped the server from starting without the UDC-jars.

Cypher:
 o Fixes problem when graph elements are deleted multiple times in the same query
 o Fixes #625: Values passed through WITH have the wrong type
 o Fixes #654: Some paths are returned the wrong way

1.8.M05 (2012-06-25)
--------------------
Kernel:
 o Configurable amount of logical logs to keep, by for example number of days or size on disk.
   keep_logical_logs configuration is extended to support values such as: "10 days", "200M size" a.s.o.
   Regardless of configuration there will always be at least the latest non-empty logical log left.
 o Reduced synchronization while memory mapping files, leading to increased multithreaded performance

Server:
 o Added support for multi line Cypher queries in webadmin browser

Lucene-index:
o Removed lucene_writers_cache_size and have lucene_searcher_cache_size decide for both, since
  it's doesn't make sense to have a writer w/o a searcher and isn't possible to have a searcher
  w/o its writer.
o Loosened contention regarding getting index searchers for querying.

Cypher:
 o CREATE and RELATE can now introduce path identifiers
 o String literals can now contain escape characters
 o Fixes #600: Double optional with no matching relationships returns too many rows
 o Fixes #613: Missing dependencies not reported correctly for queries with RELATE/SET/DELETE
 o Fixes around optional paths

1.8.M04 (2012-06-07)
--------------------
Kernel:
 o Additions to the traversal framework:
   + Bidirectional traversals (with BidirectionalTraversalDescription). AllPaths/AllSimplePaths
     uses this feature and are now faster due to less relationships being traversed.
   + Multiple start nodes (as well as multiple end nodes for bidirectional traversals).
   + PathExpander (RelationshipExpander for Paths) which has the full Path passed in instead of
     just the end node of the path. It can also see and modify a user defined traversal branch state.
   + Metadata about the traversal, for the time being: number of relationships traversal and
     number paths returned.
   + Added Path#reverseNodes() and Path#reverseRelationships which gives all nodes/relationships in
    a path in reverse order (starting from the end node going back to the start node). More relevant
  	in many scenarios as well as allowing for a more efficient implementation.
   + Sorting of traversal results, specify with TraversalDescription#sort(Comparable).
   + Some measure to reduce memory consumption and garbage generation during traversals.

Graph-algo:
 o AllPaths/AllSimplePaths uses the new bidirectional traversal feature in the traversal framework.
  Less relationships now needs to be traversed to find the requested paths.
 o Added an implementation of the shortest path algorithm with the bidirectional traversal feature.

Cypher:
 o CREATE now accepts full paths and not only single nodes and relationships
 o Path patterns can now be used as expressions and as predicates
 o Fixes bug where RELATE fails to compare array properties
 o Fixes #573: Arithmetics operations have wrong type
 o Fixes #567: Parameter maps coming through REST are not parsed correctly
 o Fixes #563: COUNT(*) does not return 0 for empty result
 o Fixes #561: RELATE doesn't work as expected with map-parameters

1.8.M03 (2012-05-24)
--------------------
Kernel:
 o Changed array map to CHM in property index manager, better multithreaded performance
Shell:
 o Added BEGIN TRANSACTION/COMMIT/ROLLBACK
 o Sessions now live on the server side instead of on the client, which means that not just
  serializable values can be set there. Paves the way for Cypher making use of it.
Server:
 o keep_logical_logs is now respected if set to false - default is still true
Cypher:
 o Added RELATE
 o Changed the CREATE syntax, so it looks more like RELATE
 o Fixes #506: delete head(rels) doesn't work
 o Fixes #508: length function on array properties doesn't work
 o Fixes #512: start n=node(*) match n-[r?]->() delete n,r not working
 o Fixes #514: Extract doesn't work with array properties
 o Fixes #523: String literals not parsed correctly in CREATE statement
 o Fixes #526: cypher filter in return clause
 o Fixes #536: SQRT only returns an integer
 o Fixes #543: Appending elements to collections

1.8.M02 (2012-05-11)
--------------------
Kernel:
 o Optimized short string and short array encoding algorithms
 o Fixed problem with SpringTransactionManager during HA master switch
Shell:
 o Shell can now be exited with Ctrl-D
Server:
 o Support for streaming results for http batch operations.
 o Proper encoding of Index URI key/value pairs.
 o Fixed Swedish character problem in webadmin string properties.
 o Webadmin chart labels have nice formatting now.
Cypher:
 o Added the possibility to create nodes from an iterable of maps

1.8.M01 (2012-04-26)
--------------------
o Byte array properties are handled in a more optimized way, increasing performance by a couple of times at least.
o Fix for an issue where update of cache when creating a relationship on a very dense node would take longer and longer time.
o Fix for an issue where a recovery would sometimes fail with it reporting that a start record already had been injected.
o Added "create" shell app for Cypher queries only doing creations.
Server:
  o Added streaming to REST API. All representation implementations have been adapted to produce their data lazily.
  o Added HTTP logging.
Cypher:
  o Added the possibility to return all graph elements using RETURN *
  o Added CREATE, SET, DELETE, FOREACH, WITH
  o Fixes issue #432, #446

1.7 (2012-04-18)
----------------
o Moved BatchInserter to a different package.
o Fixed 'Record Not In Use' issue with creating and setting Node properties with the BatchInserter.
Cypher:
  o Added the possibility to use multiple relationship types on patterns
  o Fixed bug when aggregation is used in ORDER BY and not listed in the RETURN clause
Server:
  o Added scored index results to REST API
  o Improvements to installation docs for the server
  o Added auto index management API to REST, fixing #399
  o Fixed unicode issues in batch operations API in windows and OS X
  o Server now disallows creating indexes with empty names. Closes #311
  o Attempting to delete a non-existing index now returns 404, closes #349
UDC:
  o Modified UDC to run one thread per DB, and to shut down background thread on unload. Closes #279
  o UDC now sends the machines MAC adress to Neo Technology, to separate between instances behind firewalls
  o UDC now sends database registration ID to Neo Technology, if one is available
  o UDC now sends "tags" to Neo Technology, these contain information about the type of deployment, such as language, web-container, app-container, spring, ejb

1.7.M03 (2012-04-11)
--------------------
o Removed old OSGi support in favor of the new and better one.
o Added possibility to use logback for logging.
o Renamed array cache to GC resistant cache (GCR) and moved it to enterprise.
o Fixed problem with GCR cache that could cause it to calculate incorrect size.
o Fixed problem with closing of messages.log on windows

1.7.M02 (2012-03-26)
--------------------
o Added lock free atomic array cache that avoids triggering full GCs.
o Added GC monitor that will keep track on how much the JVM blocks application threads.
o Fix for an issue where upgrading indices with an unclean shutdown.

1.6.M03 (2012-01-12)
--------------------
o Added the ability to monitor the locks (optionally filter on contended-only and how long they've lived) in the LockManager through JMX.
o Added a management bean for the diagnostics logging SPI.
o Adding possiblity to restart server via JMX.

1.6.M02 (2011-12-16)
--------------------
o [cypher] BREAKING CHANGE: Changed the syntax for iterable predicated ALL/NONE/ANY/SINGLE to use WHERE instead of a colon
o [cypher] BREAKING CHANGE: ExecutionResult is now a read-once, forward only iterator.
o [server] DEPRECATION: Cypher execution is now part of the core REST API, the cypher plugin is deprecated. 
o [server] Webadmin data browser now supports cypher queries
o [server] Updated to gremlin 1.4
o [server] Fixed bug in how auto indexes are represented
o [server] Max request execution time can now be limited
o [server] Hypermedia URLs returned by the server now set their host based on the HTTP host header
o [kernel] Lower memory usage of ImpermanentGraphDatabase.
o [kernel] Abstracted stores that stores id/name pairs into AbstractNameStore/AbstractNameRecord and removed lots of duplicated code.
o [kernel] Fixed a race condition in the property cache which cuold poison the cache.
o [kernel] Fixed an issue where a JVM crash in the wrong place would make the next startup rename the current logical log without
  incrementing the logVersion, making the next log rename fail.
o [kernel] Start records in the logical log aren't written until the transaction starts preparing/committing. This fixes an issue
  with the logical log not being rotated sometimes.
o [kernel] Added AbstractGraphDatabase#tx() which returns a TransactionBuilder possible of configuring the transaction to be "unforced"
  meaning that logical logs won't be forced when committing. Means better performance for small non-critical transactions.
o [kernel] Reduced number of proxy object instantiation and node record loading in general.
o [kernel] Added a wrapping graphdb abstraction, which makes instances survive even if the underlying db restarts.
o [cypher] Added allShortestPaths
o [cypher] Added COALESCE
o [cypher] Added column aliasing with AS
o [cypher] Fixed problems with optional graph elements

1.6.M01 (2011-11-24)
--------------------
o Added support for a branched data bean (implemented in HA)
o Added info on latest committed txId in TransactionManager bean

1.5 (2011-10-31)
----------------
o Added default remote JMX access configuration and security setup options

1.4.M04 (2011-06-09)
--------------------
o First iteration of the Cypher Query Language included,
  with a section in the manual.
o Experimental support for batch operations in REST
o The Neo4j Manual now includes some examples, and the
  section on REST has been extended.   

1.4.M01 (2011-04-28)
--------------------
o Server logging has been changed, see the Server Configuration chapter in
  the manual for further information.

1.3 (2011-04-11)
----------------
o Neo4j Community now licensed under GPL
o All known Windows problems in Neo4j fixed.
o rewritten Webadmin interface with graph visualization support
o Short string support in kernel for better
o 256 Billion database primitives
o support for Gremlin 0.9 and related Tinkerpop projects
o Better JMX and monitoring support (Neo4j Advanced)
o New backup solution with support

1.3.M05 (2011-03-24)
--------------------
o New look and feel of the webadmin
o New visual data browser
o Updated to Gremlin 0.8
o Added docs for server plugin initialization.

1.3.M04 (2011-03-10)
--------------------
o All manpages are included in the manual.
o Some fixes to be more Windows friendly.
o Added Dijkstra to the list of graph algorithms to be used when finding paths.
o Support for advanced index queries through REST.

1.3.M03 (2011-02-24)
--------------------

o Numerous updates to the Webadmin tool to make it more usable and to fix some visual bugs.
o Removal of the properties service, replaced with a discovery service to allow third-party apps to bind to the server at runtime and discover what services are offered and where.
o Changed the configuration file format to make it simpler and less error prone (but it is *not*) backwards compatible with earlier versions.
o Separated out the server plugin API for easier development, making only the only development dependency for server a very thin layer and small jar.

1.3.M02 (2011-02-10)
--------------------

o Gremlin updated to 0.7 and trimmed down to bare bones dependencies.
o Webadmin minor improvements in Console, Data browser and monitoring.
o better REST JSON property support in Arrays.
o server started in High Availability mode.

1.3.M01 (2011-01-27)
--------------------

o Full online backup (no need to copy store files before hand) in HA and general support for requests with unlimited size.
o A couple of bugs fixed in lucene index.
o More memory efficient handling of transaction streams (extracting and applying).
o New 'eval' shell command which lets you execute JavaScript on the database.

- Server
o Ability to start the server in HA mode.
o Excludes the neo4j-index component (not used anyhow) to enable HA mode.

- Examples
o Added an example of an ordered traversal.

1.2 (2010-12-29)
----------------

- New components:
o Neo4j Server, including Web Admin
o Neo4j High Availability
o Neo4j Graph Database Monitoring and Management tools moved to its own component
o Neo4j Index API integrated in the GraphDatabaseService API
o Neo4j Usage Data Collection

- Other changes:
o Additional services (extensions) for the Neo4j kernel are loaded automatically or can be injected in a running instance.
o Improved memory footprint and read performance.
o A weak reference cache is now available for high load low latency workloads.
o The old index API has been deprecated (but still included and have been updated to use Lucene version 3.0.1).
o There is a new index API based on Lucene supporting multiple indexes both for nodes and relationships.
o Path algos can now be performed using the shell.

o All known bugs have been fixed. For more details see the individual milestone releases below.

1.2.M06 (2010-12-21)
--------------------

- Kernel
o Fixed an issues with PruneEvaluators getting invoked with the start node as argument.
  PruneEvaluators was never invoked with the start node before the arrival of Evaluator interface.
o Added logging of recovery completion.
o Added TransactionData#isDeleted(Node) and #isDeleted(Relationship) and also made
  the collection to hold these a HashSet instead of ArrayList. This allows fast
  lookups for asking if a node/relationship is deleted in a transaction.
o More flexible caching (can instantiate an arbitrary Cache object).

- Shell
o Fixed a problem where ShellServerExtension assumed the shell was enabled during shutdown, which could result in NPE.

- Lucene-index
o More flexible caching (can instantiate an arbitrary Cache object).
o Merged the fast-writes branch. Basically it makes committing changes to lucene indexes
  faster and more throughput-friendly for multiple threads. The performance improvement
  for committing lucene transactions shows best for small transactions, but will improve
  all modifying operations to lucene indexes.
o Fixed bug which could close an IndexSearcher before it was supposed to when
  there was exactly one item in the result set, two or more threads did this at
  the same time as there was another thread doing an update... AND the reading
  threads all called IndexHits#getSingle() on the result.

- HA
o When a new master is chosen, slaves throws away the id allocations they got from the previous master. This fixes a problem where occupied ids where reused.
o Enabled (and fixed problem with) thread on master which checks for dead slave connections and rolls back those transactions, so that their locks are released.
  This fixes a problem where an HA cluster would seem to freeze up and become unresponsive to write requests.
o Adding Log4j and Netty license information.
o Also closes the executor containing the connections.
o Changed dependency scopes.
o Shuts down databases after verifying them.

- Server
o Bridge OSGi LogService to server Logger. Bundle log messages and stdout pipe through correctly.
o Refactoring of functional tests to remove static dependencies. Introduced a server builder to deal with it instead.
o Can now add performance-tweaking properties to the database hosted by the server. It uses the same neo4j.properties file as the embedded version, but you need to add a property: 
  org.neo4j.server.db.tuning.properties into the neo4j-server.properties file.
o Webadmin: Removed component titles, added save button to data browser, minor change to data browser layout.
o Webadmin: Minor UI updates, added error message that shows up when server connection is lost.
o Webadmin: Moved charts into tabbed box, minor UI updates.
o Fixed an issue with initialization order of things in the server to make sure that RRD is initialized when it is needed.
o Webadmin: Added proper tab-like styling to chart tabs and scale selectors.
o Fixed bug in RRD memory usage sampler, making rounding happen at end of calculations, instead of in the midst of.
o Webadmin: Made 30minutes the default view in charts.
o Webadmin: Added kernel version to dashboard, fixed bug in chart drawing (was drawing when the charts are not visible under certain conditions).
o Webadmin: Disallow self relationships in UI, and show error message explaining this.
o Can now load 3rd party JAX-RS jars from the classpath.
o Updated static assembly to properly include both webadmin statics and documentation. Documentation now tested and ships properly down to neo4j-standalone.
o Webadmin: Made the current node show up by default when adding new relations in webadmin.
o Webadmin: Dashboard shows charts with tabs, and allows switching between charts.
o Added a basic readme with instructions for building, running, and functional testing.
o Updating the way to create temporary files to solve the functional test problem where lots of files stick around.
o re-implemented REST to expose indexing of nodes and relationships (new index API)
o single path algo works in RestfulGraphDatabase now
o fixed duplicate paths for delete node or relationship from index
o Http DELETE requires the proper mediatype to accept
o All indexes must be created to use them.
o Added the ability extend the REST API with server plugins.
o Added back links to the first page in the HTML format.
o updating to Gremlin 0.6
o Updated the component site documentation with the new index API.

1.2.M05 (2010-12-02)
--------------------

-New components
o neo4j-ha, providing high availability

-Important changes, server
o updated to Jersey 1.4
o integrated index is now supported by the shell
o new Evaluator interface improves the traversal API
o support for index hit scores in neo4j-lucene-index
o index caching support added to BatchInserter


1.2.M04 (2010-11-18)
--------------------

o added a server packaging as part of neo4j
o added more configuration options to neo4j-lucene-index
o generating javadocs for all components automatically to components.neo4j.org/{component-name}
o Added ImpermanentGraphDatabase to aid in testing

1.2.M03 (2010-11-04)
--------------------

o Monitoring/management over JMX was moved to the new neo4j-management component.
o Added ability to get the name and configuration of existing integrated indexes.

1.2.M02 (2010-10-21)
--------------------

-New components
o Lucene index, an implementation of the integrated index framework
  using lucene as backend. Planned to replace current index service.

-Important changes
o Fixed shutdown issue regarding UDC leaving a thread running.
o A new index framework integrated into the kernel API.
o Getting relationships is faster due to less cache lookups.

1.2.M01 (2010-10-08)
--------------------

-New components
o Udc

-Important changes
o Index:
   - Lucene version upgraded to 3.0.1
o Shell:
   - Apps discoverable with service locator
   - Added read-only mode on server
   - 'host' and 'config' options
o Graph-algo:
   - Find paths of certain length
o Kernel:
   - Lower memory footprint
   - Higher throughput/concurrency for reads
   - Common interface for loading kernel extensions (f.ex. shell)

1.1 (2010-07-29)
----------------

-New components
o Graph-algo
o Online-backup

1.0 (2010-02-16)
----------------

-Initial components
o Kernel
o Index
o Remote-graphdb
o Shell<|MERGE_RESOLUTION|>--- conflicted
+++ resolved
@@ -1,6 +1,5 @@
 For Release Notes, see http://neo4j.org/release-notes#neo4j-${project.version}
 
-<<<<<<< HEAD
 2.0.0-M03
 ---------
 Kernel:
@@ -38,14 +37,10 @@
 o Added support for the new label-based indexes across all APIs: Cypher, Core Java and REST
 o Improvements to shell, including import/export of small graphs via cypher statements
 
-1.9.3
------
-=======
 1.9.3 (2013-08-30)
 ------------------
 Logging in console is now consistent across modules and more informative
 
->>>>>>> 8eece7ac
 Kernel:
 o Remove hard dependency on Logback
 o Introduction of logical_log_rotation_threshold to control log rotation.
